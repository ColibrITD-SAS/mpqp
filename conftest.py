from pytest import Parser


def pytest_addoption(parser: Parser):
    parser.addoption("--long", action="store_false", help="If set, long tests will run")
<<<<<<< HEAD


def pytest_generate_tests(metafunc: Metafunc):
    if metafunc.config.option.long:
        os.environ["LONG_TESTS"] = "True"
=======
    parser.addoption(
        "--long-local",
        action="store_false",
        help="If set, only local long tests will run",
    )
>>>>>>> 64b38cdd
<|MERGE_RESOLUTION|>--- conflicted
+++ resolved
@@ -3,16 +3,8 @@
 
 def pytest_addoption(parser: Parser):
     parser.addoption("--long", action="store_false", help="If set, long tests will run")
-<<<<<<< HEAD
-
-
-def pytest_generate_tests(metafunc: Metafunc):
-    if metafunc.config.option.long:
-        os.environ["LONG_TESTS"] = "True"
-=======
     parser.addoption(
         "--long-local",
         action="store_false",
         help="If set, only local long tests will run",
-    )
->>>>>>> 64b38cdd
+    )