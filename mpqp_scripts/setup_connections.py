#! /usr/bin/env python3
"""The ``setup_connections`` script helps you configuring the connections for
all the supported remote backends. In time, it will also guide you to retrieve
the tokens, passwords, etc... but for now, it is a prerequisite that you already
have these credentials to use this script.

Information concerning which provider is configured and related credentials are
stored in the ``~/.mpqp`` file."""

import os

os.environ["FOR_DISABLE_CONSOLE_CTRL_HANDLER"] = "1"


def print_config_info():
    """Displays the information stored for each provider."""
    import mpqp.execution.connection.aws_connection as awsc
    import mpqp.execution.connection.azure_connection as azuc
    import mpqp.execution.connection.env_manager as env_m
    import mpqp.execution.connection.ibm_connection as ibmqc
    import mpqp.execution.connection.ionq_connection as ionqc
    from mpqp.tools.errors import IBMRemoteExecutionError

    """Prints the info concerning each provider's registered account."""
    print("===== IBM Quantum info : ===== ")
    try:
        print(ibmqc.get_active_account_info())
    except IBMRemoteExecutionError as err:
        if "No IBM Q account configured" in str(err):
            print("Account not configured")

    print("===== Qaptiva QLMaaS info : ===== ")
    user_name = env_m.get_env_variable("QLM_USER")
    if user_name == "":
        print("Account not configured")
    else:
        print("Current user: ", env_m.get_env_variable("QLM_USER"))
    print("===== AWS Braket info : ===== ")
    try:
        print(awsc.get_aws_braket_account_info())
    except Exception as err:
        if "No AWS Braket account configured" in str(err):
            print("Account not configured")
        else:
            print("Error occurred when getting AWS account info.")
    print("===== IonQ info : ===== ")
    try:
        print(ionqc.get_ionq_account_info())
    except Exception as err:
        print("Error occurred when getting IonQ account info.")
    print("===== Azure info : ===== ")
    try:
        print(azuc.get_azure_account_info())
    except Exception as err:
        print("Error occurred when getting Azure account info.")
    input("Press 'Enter' to continue")
    return "", []


def main_setup():
    """Main function of the script, triggering the choice selection, and guiding
    you through the steps needed to configure each provider access. This
    function has to be executed from a terminal like environment, allowing you
    to type tokens and alike."""
    from mpqp.execution.connection.aws_connection import setup_aws_braket_account
    from mpqp.execution.connection.azure_connection import config_azure_account
    from mpqp.execution.connection.ibm_connection import setup_ibm_account
    from mpqp.execution.connection.ionq_connection import config_ionq_key
    from mpqp.execution.connection.qlm_connection import setup_qlm_account
    from mpqp.tools.choice_tree import AnswerNode, QuestionNode, run_choice_tree

    setup_tree = QuestionNode(
        "~~~~~ MPQP REMOTE CONFIGURATION ~~~~~",
        [
            AnswerNode("IBM", setup_ibm_account),
            AnswerNode("QLM", setup_qlm_account),
            AnswerNode("Amazon Braket", setup_aws_braket_account),
            AnswerNode("IonQ", config_ionq_key),
            AnswerNode("Azure", config_azure_account),
            AnswerNode("Recap", print_config_info),
        ],
        leaf_loop_to_here=True,
    )

<<<<<<< HEAD
    # TODO: to avoid having to manually set that, we could add this as an option
    # to the run choice tree
    for answer in setup_tree.answers:
        answer.next_question = setup_tree

=======
>>>>>>> 280913c6
    run_choice_tree(setup_tree)


if __name__ == "__main__":
    try:
        main_setup()
    except KeyboardInterrupt:
        exit()<|MERGE_RESOLUTION|>--- conflicted
+++ resolved
@@ -82,14 +82,6 @@
         leaf_loop_to_here=True,
     )
 
-<<<<<<< HEAD
-    # TODO: to avoid having to manually set that, we could add this as an option
-    # to the run choice tree
-    for answer in setup_tree.answers:
-        answer.next_question = setup_tree
-
-=======
->>>>>>> 280913c6
     run_choice_tree(setup_tree)
 
 
