--- conflicted
+++ resolved
@@ -10,13 +10,8 @@
 one qubit, it takes
 :class:`~mpqp.core.instruction.gates.gate.SingleQubitGate` as
 parent, if it is a rotation gate, it takes
-<<<<<<< HEAD
-:class:`RotationGate<mpqp.core.instruction.gates.gate.RotationGate>` as parent,
+:class:`~mpqp.core.instruction.gates.native_gates.RotationGate` as parent,
 etc. This allows us to factorize a lot of common behaviors.\ [#traits]_
-=======
-:class:`~mpqp.core.instruction.gates.native_gates.RotationGate` as parent,
-etc... This allows us to factorize a lot of common behaviors.\ [#traits]_ 
->>>>>>> 1c3b1165
 
 The Gate class
 --------------
