--- conflicted
+++ resolved
@@ -26,11 +26,6 @@
     ignore: Treating CircuitInstruction as an iterable is deprecated.*:DeprecationWarning
     ignore:The qiskit.extensions module is pending deprecation.*:PendingDeprecationWarning
     ignore:Building a flow controller with keyword arguments is going to be deprecated.*:PendingDeprecationWarning
-<<<<<<< HEAD
-    ignore:.*OpenQASM language features that m.*
-    ignore:.*OpenQASMTranslationWarning.*
-=======
->>>>>>> 58f5a205
     ; others
     ;  pyreadline
     ignore:Using or importing the ABCs from 'collections'.*:DeprecationWarning
