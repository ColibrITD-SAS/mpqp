import doctest
import os

import numpy as np

import mpqp
from mpqp.all import *
from mpqp.core.instruction.measurement import pauli_string
from mpqp.core.instruction.measurement.pauli_string import PauliString
from mpqp.execution import BatchResult, remote_result_from_id
from mpqp.qasm import open_qasm_2_to_3
<<<<<<< HEAD
from mpqp.tools.generics import clean_array, clean_matrix
from mpqp.qasm import replace_custom_gates, parse_custom_gates
from mpqp.execution.connection.env_manager import get_env_variable, save_env_variable, load_env_variables

=======
from mpqp.tools.generics import find, flatten
from mpqp.tools.maths import is_hermitian, is_unitary, normalize
>>>>>>> 008c3ee5

test_globals = globals().copy()
test_globals.update(locals())

<<<<<<< HEAD
pass_file = ["connection", "noise_methods", "remote_handle"]

=======
>>>>>>> 008c3ee5

def run_doctests_in_folder(folder_path):
    """
    Run doctests on all Python files in the specified folder and its subfolders.

    :param folder_path: Path to the folder containing Python files.
    """
    for root, _, files in os.walk(folder_path):
        for filename in files:
<<<<<<< HEAD
            if any(str in filename for str in pass_file):
                continue
            elif filename.endswith(".py"):
=======
            if filename.endswith(".py"):
>>>>>>> 008c3ee5
                file_path = os.path.join("..\\" + root, filename)
                print(f"Running doctests in {os.path.join(os.getcwd(),root,filename)}")
                doctest.testfile(file_path, globs=test_globals)


# Specify the path to the main folder containing Python files and subfolders
main_folder_path = "mpqp"

# Run doctests on all Python files in the main folder and its subfolders
run_doctests_in_folder(main_folder_path)

if False:
    from doctest import DocTestFinder, DocTestRunner

    finder = DocTestFinder()
    runner = DocTestRunner()

    class SafeRunner:
        def __enter__(self):
            # move mpqp to mpqp.bak
            pass

        def __exit__(self, exc_type, exc_value, exc_tb):
            # move mpqp.bak to mpqp
            pass

    for test in finder.find(mpqp, "mpqp", globs=test_globals):
        with SafeRunner():
            runner.run(test)<|MERGE_RESOLUTION|>--- conflicted
+++ resolved
@@ -9,24 +9,18 @@
 from mpqp.core.instruction.measurement.pauli_string import PauliString
 from mpqp.execution import BatchResult, remote_result_from_id
 from mpqp.qasm import open_qasm_2_to_3
-<<<<<<< HEAD
 from mpqp.tools.generics import clean_array, clean_matrix
 from mpqp.qasm import replace_custom_gates, parse_custom_gates
 from mpqp.execution.connection.env_manager import get_env_variable, save_env_variable, load_env_variables
 
-=======
 from mpqp.tools.generics import find, flatten
 from mpqp.tools.maths import is_hermitian, is_unitary, normalize
->>>>>>> 008c3ee5
 
 test_globals = globals().copy()
 test_globals.update(locals())
 
-<<<<<<< HEAD
 pass_file = ["connection", "noise_methods", "remote_handle"]
 
-=======
->>>>>>> 008c3ee5
 
 def run_doctests_in_folder(folder_path):
     """
@@ -36,13 +30,9 @@
     """
     for root, _, files in os.walk(folder_path):
         for filename in files:
-<<<<<<< HEAD
             if any(str in filename for str in pass_file):
                 continue
             elif filename.endswith(".py"):
-=======
-            if filename.endswith(".py"):
->>>>>>> 008c3ee5
                 file_path = os.path.join("..\\" + root, filename)
                 print(f"Running doctests in {os.path.join(os.getcwd(),root,filename)}")
                 doctest.testfile(file_path, globs=test_globals)
