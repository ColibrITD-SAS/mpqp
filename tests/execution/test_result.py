--- conflicted
+++ resolved
@@ -95,13 +95,8 @@
  Probabilities: [0.225, 0.37667, 0.01333, 0.385]
  Samples:
   State: 00, Index: 0, Count: 135, Probability: 0.225
-<<<<<<< HEAD
   State: 01, Index: 1, Count: 226, Probability: 0.3766667
   State: 10, Index: 2, Count: 8, Probability: 0.0133333
-=======
-  State: 01, Index: 1, Count: 226, Probability: 0.37667
-  State: 10, Index: 2, Count: 8, Probability: 0.01333
->>>>>>> bde45d48
   State: 11, Index: 3, Count: 231, Probability: 0.385
  Error: None""",
         ),
