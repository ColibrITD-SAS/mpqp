--- conflicted
+++ resolved
@@ -1,17 +1,11 @@
 import numpy as np
 import numpy.typing as npt
 import pytest
-<<<<<<< HEAD
-
-from mpqp.core.circuit import QCircuit
-from mpqp.gates import SWAP, CustomGate, Gate, H, UnitaryMatrix, X, Z
-=======
 from mpqp.tools import matrix_eq
 
 from mpqp.core.circuit import QCircuit
 from mpqp.gates import SWAP, CustomGate, Gate, H, UnitaryMatrix, X, Z
 from mpqp.tools.errors import NumberQubitsWarning
->>>>>>> 8d17a290
 
 
 @pytest.mark.parametrize(
@@ -133,11 +127,7 @@
     ],
 )
 def test_sub_product(g1: Gate, g2: Gate, result_matrix: npt.NDArray[np.complex64]):
-<<<<<<< HEAD
-    assert np.allclose(g1.minus(g2).to_matrix(), result_matrix)
-=======
     assert matrix_eq(g1.minus(g2).to_matrix(), result_matrix)
->>>>>>> 8d17a290
 
 
 @pytest.mark.parametrize(
