--- conflicted
+++ resolved
@@ -9,18 +9,13 @@
 from typeguard import TypeCheckError
 
 from mpqp import Barrier, Instruction, Language, QCircuit
+from mpqp.core.instruction.measurement.measure import Measure
+from mpqp.core.instruction.measurement.pauli_string import I, Z as Pauli_Z
 from mpqp.core.instruction.gates import native_gates
 from mpqp.core.instruction.gates.gate import SingleQubitGate
-from mpqp.core.instruction.measurement.measure import Measure
-from mpqp.core.instruction.measurement.pauli_string import I
-from mpqp.core.instruction.measurement.pauli_string import Z as Pauli_Z
 from mpqp.execution.devices import ATOSDevice
 from mpqp.execution.runner import run
-<<<<<<< HEAD
-from mpqp.gates import CNOT, CZ, SWAP, Gate, H, Id, Rx, Ry, Rz, S, T, X, Y, Z, TOF, CRk
-=======
-from mpqp.gates import CNOT, CZ, SWAP, TOF, Gate, H, Id, Rx, Ry, Rz, S, T, X, Y, Z
->>>>>>> 00d8aaae
+from mpqp.gates import CNOT, CZ, SWAP, TOF, Gate, H, Id, Rx, Ry, Rz, S, T, X, Y, Z, CRk
 from mpqp.measures import BasisMeasure, ExpectationMeasure, Observable
 from mpqp.noise.noise_model import AmplitudeDamping, BitFlip, Depolarizing, NoiseModel
 from mpqp.tools.circuit import compute_expected_matrix, random_circuit
@@ -452,8 +447,6 @@
     for _ in range(10):
         qcircuit = random_circuit(gates, nb_qubits=4)
         expected_matrix = compute_expected_matrix(qcircuit)
-
-<<<<<<< HEAD
         matrix_eq(qcircuit.to_matrix(), expected_matrix)
 
 
@@ -529,7 +522,4 @@
                     inverse_inst.to_matrix(),
                 ), f"Expected {repr(expected_inst)}, but got {repr(inverse_inst)}"
             else:
-                assert expected_inst == inverse_inst
-=======
-        assert matrix_eq(qcircuit.to_matrix(), expected_matrix)
->>>>>>> 00d8aaae
+                assert expected_inst == inverse_inst