--- conflicted
+++ resolved
@@ -11,14 +11,9 @@
 from mpqp import Barrier, Instruction, Language, QCircuit
 from mpqp.gates import CNOT, CZ, SWAP, Gate, H, Rx, Ry, Rz, S, T, X, Y, Z
 from mpqp.measures import BasisMeasure, ExpectationMeasure, Observable
-<<<<<<< HEAD
-from mpqp.tools.display import one_lined_repr
-from mpqp.tools.generics import OneOrMany
-=======
 from mpqp.noise.noise_model import Depolarizing
 from mpqp.tools.errors import UnsupportedBraketFeaturesWarning
 from mpqp.tools.generics import OneOrMany, one_lined_repr
->>>>>>> 64b38cdd
 
 
 @pytest.mark.parametrize(
