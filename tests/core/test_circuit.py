--- conflicted
+++ resolved
@@ -9,22 +9,16 @@
 from typeguard import TypeCheckError
 
 from mpqp import Barrier, Instruction, Language, QCircuit
-<<<<<<< HEAD
 from mpqp.core.instruction.measurement.measure import Measure
 from mpqp.core.instruction.measurement.pauli_string import I, Z as Pauli_Z
 from mpqp.execution.devices import ATOSDevice
 from mpqp.execution.runner import run
-from mpqp.gates import CNOT, CZ, SWAP, Gate, H, Rx, Ry, Rz, S, T, X, Y, Z
+from mpqp.gates import CNOT, CZ, SWAP, Gate, H, Id, Rx, Ry, Rz, S, T, X, Y, Z, TOF
 from mpqp.measures import BasisMeasure, ExpectationMeasure, Observable
 from mpqp.noise.noise_model import AmplitudeDamping, BitFlip, Depolarizing, NoiseModel
-=======
 from mpqp.core.instruction.gates import native_gates
 from mpqp.core.instruction.gates.gate import SingleQubitGate
-from mpqp.gates import CNOT, CZ, SWAP, Gate, H, Id, Rx, Ry, Rz, S, T, X, Y, Z, TOF
-from mpqp.measures import BasisMeasure, ExpectationMeasure, Observable
-from mpqp.noise.noise_model import Depolarizing
 from mpqp.tools.circuit import random_circuit, compute_expected_matrix
->>>>>>> 1c3b1165
 from mpqp.tools.display import one_lined_repr
 from mpqp.tools.errors import UnsupportedBraketFeaturesWarning
 from mpqp.tools.generics import Matrix, OneOrMany
@@ -366,7 +360,6 @@
 
 
 @pytest.mark.parametrize(
-<<<<<<< HEAD
     "measure",
     [BasisMeasure(), ExpectationMeasure(Observable(1 * I @ Pauli_Z + 1 * I @ I))],
 )
@@ -407,7 +400,9 @@
             assert qubits == instruction.targets
         elif isinstance(instruction, Barrier):
             assert qubits == instruction.targets
-=======
+
+
+@pytest.mark.parametrize(
     "circuit, expected_matrix",
     [
         (QCircuit([H(0)]), H(0).to_matrix()),
@@ -451,5 +446,4 @@
         qcircuit = random_circuit(gates, nb_qubits=4)
         expected_matrix = compute_expected_matrix(qcircuit)
 
-        np.testing.assert_almost_equal(qcircuit.to_matrix(), expected_matrix)
->>>>>>> 1c3b1165
+        np.testing.assert_almost_equal(qcircuit.to_matrix(), expected_matrix)