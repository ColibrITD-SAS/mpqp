--- conflicted
+++ resolved
@@ -25,26 +25,9 @@
     load_env_variables,
     save_env_variable,
 )
-<<<<<<< HEAD
-from mpqp.qasm import open_qasm_2_to_3, remove_user_gates, qasm2_parse
-from mpqp.qasm.open_qasm_2_and_3 import parse_user_gates
-from mpqp.tools.display import clean_1D_array, clean_matrix, pprint
-from mpqp.tools.generics import find, find_index, flatten
-from mpqp.tools.maths import (
-    is_hermitian,
-    is_unitary,
-    normalize,
-    rand_orthogonal_matrix,
-    is_power_of_two,
-=======
+from mpqp.execution.runner import generate_job
+from mpqp.execution.providers.aws import estimate_cost_single_job
 from mpqp.noise.noise_model import _plural_marker  # pyright: ignore[reportPrivateUsage]
-from mpqp.qasm.mpqp_to_qasm import mpqp_to_qasm2
-from mpqp.qasm.open_qasm_2_and_3 import (
-    parse_user_gates,
-    open_qasm_2_to_3,
-    remove_user_gates,
->>>>>>> 4c64841b
-)
 from mpqp.tools.display import *
 from mpqp.tools.circuit import random_circuit, random_instruction
 from mpqp.tools.errors import (
@@ -53,8 +36,13 @@
 )
 from mpqp.tools.generics import find, find_index, flatten
 from mpqp.tools.maths import *
-from mpqp.execution.runner import generate_job
-from mpqp.execution.providers.aws import estimate_cost_single_job
+from mpqp.qasm import open_qasm_2_to_3, remove_user_gates, qasm2_parse
+from mpqp.qasm.mpqp_to_qasm import mpqp_to_qasm2
+from mpqp.qasm.open_qasm_2_and_3 import (
+    parse_user_gates,
+    open_qasm_2_to_3,
+    remove_user_gates,
+)
 
 
 class SafeRunner:
