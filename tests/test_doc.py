# pyright: reportUnusedImport=false
import importlib
import os
import sys
import warnings
from doctest import SKIP, DocTest, DocTestFinder, DocTestRunner
from functools import partial
from types import TracebackType
from typing import Any, Optional, Type

import pytest
from dotenv import dotenv_values, set_key, unset_key
from numpy.random import default_rng

sys.path.insert(0, os.path.abspath("."))

from mpqp.all import *
from mpqp.core.instruction.measurement import pauli_string
from mpqp.core.instruction.measurement.pauli_string import PauliString
from mpqp.execution import BatchResult
from mpqp.execution.connection.env_manager import (
    MPQP_CONFIG_PATH,
    get_env_variable,
    get_existing_config_str,
    load_env_variables,
    save_env_variable,
)
from mpqp.noise.noise_model import _plural_marker  # pyright: ignore[reportPrivateUsage]
from mpqp.qasm import open_qasm_2_to_3, remove_user_gates
from mpqp.qasm.open_qasm_2_and_3 import parse_user_gates
from mpqp.tools.circuit import random_circuit
from mpqp.tools.display import clean_1D_array, clean_matrix, pprint
<<<<<<< HEAD
from mpqp.tools.generics import find, find_index, flatten
from mpqp.tools.maths import (
    is_hermitian,
    is_power_of_two,
    is_unitary,
    normalize,
    rand_orthogonal_matrix,
=======
from mpqp.tools.errors import (
    OpenQASMTranslationWarning,
    UnsupportedBraketFeaturesWarning,
>>>>>>> 6a93e2d3
)
from mpqp.tools.generics import find, find_index, flatten
from mpqp.tools.maths import *


class SafeRunner:
    def __enter__(self):
        # Ensure the config file exists
        if not os.path.exists(MPQP_CONFIG_PATH):
            open(MPQP_CONFIG_PATH, "a").close()
        env = get_existing_config_str()

        # Unset keys from the .env file
        val = dotenv_values(MPQP_CONFIG_PATH)
        for key in val.keys():
            set_key(MPQP_CONFIG_PATH, key, "")
            load_env_variables()
            if os.getenv(key) is not None:
                del os.environ[key]

        # Write the content to the backup file
        open(MPQP_CONFIG_PATH + "_tmp", "w").write(env)
        open(MPQP_CONFIG_PATH, "w").close()

    def __exit__(
        self,
        exc_type: Optional[Type[BaseException]],
        exc_value: Optional[BaseException],
        exc_tb: Optional[TracebackType],
    ):
        backup_env = open(MPQP_CONFIG_PATH + "_tmp", "r").read()

        # Unset keys from the .env file
        val = dotenv_values(MPQP_CONFIG_PATH)
        for key in val.keys():
            set_key(MPQP_CONFIG_PATH, key, "")
            load_env_variables()
            if os.getenv(key) is not None:
                del os.environ[key]

        # Reload configuration from backup file
        open(MPQP_CONFIG_PATH, "w").write(backup_env)
        load_env_variables()


test_globals = globals().copy()
test_globals.update(locals())

to_pass = ["connection", "noise_methods", "remote_handle"]
unsafe_files = ["env"]

finder = DocTestFinder()
runner = DocTestRunner()


def stable_random(*args: Any, **kwargs: Any):
    user_seed = args[0] if len(args) != 0 else None
    return default_rng(user_seed or 351)


def run_doctest(root: str, filename: str, monkeypatch: pytest.MonkeyPatch):
    monkeypatch.setattr('numpy.random.default_rng', stable_random)
    warnings.filterwarnings("ignore", category=UnsupportedBraketFeaturesWarning)
    warnings.filterwarnings("ignore", category=OpenQASMTranslationWarning)
    assert True
    my_module = importlib.import_module(
        os.path.join(root, filename)
        .replace(".py", "")
        .replace("\\", ".")
        .replace("/", ".")
    )
    safe_needed = any(str in filename for str in unsafe_files)
    for test in finder.find(my_module, "mpqp", globs=test_globals):
        if (
            test.docstring
            and "3M-TODO" not in test.docstring
            and "6M-TODO" not in test.docstring
        ):
            if safe_needed:
                with SafeRunner():
                    if "PYTEST_CURRENT_TEST" not in os.environ:
                        assert runner.run(test).failed == 0
            else:
                assert runner.run(test).failed == 0


folder_path = "mpqp"
for root, _, files in os.walk(folder_path):
    for filename in files:
        if all(str not in filename for str in to_pass) and filename.endswith(".py"):
            t_function_name = "test_doc_" + "mpqp".join(
                (root + "_" + filename).split("mpqp")
            ).replace("\\", "_").replace("/", "_").replace(".py", "")
            print(root + "\\" + filename)
            locals()[t_function_name] = partial(
                run_doctest, root=root, filename=filename
            )<|MERGE_RESOLUTION|>--- conflicted
+++ resolved
@@ -30,7 +30,10 @@
 from mpqp.qasm.open_qasm_2_and_3 import parse_user_gates
 from mpqp.tools.circuit import random_circuit
 from mpqp.tools.display import clean_1D_array, clean_matrix, pprint
-<<<<<<< HEAD
+from mpqp.tools.errors import (
+    OpenQASMTranslationWarning,
+    UnsupportedBraketFeaturesWarning,
+)
 from mpqp.tools.generics import find, find_index, flatten
 from mpqp.tools.maths import (
     is_hermitian,
@@ -38,14 +41,7 @@
     is_unitary,
     normalize,
     rand_orthogonal_matrix,
-=======
-from mpqp.tools.errors import (
-    OpenQASMTranslationWarning,
-    UnsupportedBraketFeaturesWarning,
->>>>>>> 6a93e2d3
 )
-from mpqp.tools.generics import find, find_index, flatten
-from mpqp.tools.maths import *
 
 
 class SafeRunner:
