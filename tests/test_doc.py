# pyright: reportUnusedImport=false
import importlib
import os
import sys
import warnings
from doctest import SKIP, DocTest, DocTestFinder, DocTestRunner
from functools import partial
from types import TracebackType
from typing import Any, Optional, Type

import pytest
from dotenv import dotenv_values, set_key, unset_key
from numpy.random import default_rng

sys.path.insert(0, os.path.abspath("."))

from mpqp.all import *
from mpqp.core.instruction.measurement import pauli_string
from mpqp.core.instruction.measurement.pauli_string import PauliString
from mpqp.execution import BatchResult
from mpqp.execution.connection.env_manager import (
    MPQP_CONFIG_PATH,
    get_env_variable,
    get_existing_config_str,
    load_env_variables,
    save_env_variable,
)
from mpqp.qasm import open_qasm_2_to_3, remove_user_gates
from mpqp.qasm.open_qasm_2_and_3 import parse_user_gates
from mpqp.tools.circuit import random_circuit
from mpqp.tools.display import clean_1D_array, clean_matrix, pprint
from mpqp.tools.errors import (
    OpenQASMTranslationWarning,
    UnsupportedBraketFeaturesWarning,
)
<<<<<<< HEAD
from mpqp.execution.runner import generate_job
from mpqp.execution.providers.aws import estimate_cost_single_job
=======
from mpqp.tools.generics import find, find_index, flatten
from mpqp.tools.maths import *
>>>>>>> 6a93e2d3


class SafeRunner:
    def __enter__(self):
        # Ensure the config file exists
        if not os.path.exists(MPQP_CONFIG_PATH):
            open(MPQP_CONFIG_PATH, "a").close()
        env = get_existing_config_str()

        # Unset keys from the .env file
        val = dotenv_values(MPQP_CONFIG_PATH)
        for key in val.keys():
            set_key(MPQP_CONFIG_PATH, key, "")
            load_env_variables()
            if os.getenv(key) is not None:
                del os.environ[key]

        # Write the content to the backup file
        open(MPQP_CONFIG_PATH + "_tmp", "w").write(env)
        open(MPQP_CONFIG_PATH, "w").close()

    def __exit__(
        self,
        exc_type: Optional[Type[BaseException]],
        exc_value: Optional[BaseException],
        exc_tb: Optional[TracebackType],
    ):
        backup_env = open(MPQP_CONFIG_PATH + "_tmp", "r").read()

        # Unset keys from the .env file
        val = dotenv_values(MPQP_CONFIG_PATH)
        for key in val.keys():
            set_key(MPQP_CONFIG_PATH, key, "")
            load_env_variables()
            if os.getenv(key) is not None:
                del os.environ[key]

        # Reload configuration from backup file
        open(MPQP_CONFIG_PATH, "w").write(backup_env)
        load_env_variables()


test_globals = globals().copy()
test_globals.update(locals())

to_pass = ["connection", "noise_methods", "remote_handle"]
unsafe_files = ["env"]

finder = DocTestFinder()
runner = DocTestRunner()


def stable_random(*args: Any, **kwargs: Any):
    user_seed = args[0] if len(args) != 0 else None
    return default_rng(user_seed or 351)


def run_doctest(root: str, filename: str, monkeypatch: pytest.MonkeyPatch):
    monkeypatch.setattr('numpy.random.default_rng', stable_random)
    warnings.filterwarnings("ignore", category=UnsupportedBraketFeaturesWarning)
    warnings.filterwarnings("ignore", category=OpenQASMTranslationWarning)
    assert True
    my_module = importlib.import_module(
        os.path.join(root, filename)
        .replace(".py", "")
        .replace("\\", ".")
        .replace("/", ".")
    )
    safe_needed = any(str in filename for str in unsafe_files)
    for test in finder.find(my_module, "mpqp", globs=test_globals):
        if (
            test.docstring
            and "3M-TODO" not in test.docstring
            and "6M-TODO" not in test.docstring
        ):
            if safe_needed:
                with SafeRunner():
                    if "PYTEST_CURRENT_TEST" not in os.environ:
                        assert runner.run(test).failed == 0
            else:
                assert runner.run(test).failed == 0


folder_path = "mpqp"
for root, _, files in os.walk(folder_path):
    for filename in files:
        if all(str not in filename for str in to_pass) and filename.endswith(".py"):
            t_function_name = "test_doc_" + "mpqp".join(
                (root + "_" + filename).split("mpqp")
            ).replace("\\", "_").replace("/", "_").replace(".py", "")
            print(root + "\\" + filename)
            locals()[t_function_name] = partial(
                run_doctest, root=root, filename=filename
            )<|MERGE_RESOLUTION|>--- conflicted
+++ resolved
@@ -33,13 +33,10 @@
     OpenQASMTranslationWarning,
     UnsupportedBraketFeaturesWarning,
 )
-<<<<<<< HEAD
+from mpqp.tools.generics import find, find_index, flatten
+from mpqp.tools.maths import *
 from mpqp.execution.runner import generate_job
 from mpqp.execution.providers.aws import estimate_cost_single_job
-=======
-from mpqp.tools.generics import find, find_index, flatten
-from mpqp.tools.maths import *
->>>>>>> 6a93e2d3
 
 
 class SafeRunner:
