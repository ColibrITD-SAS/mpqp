# pyright: reportUnusedImport=false
import importlib
import os
import sys
from doctest import DocTestFinder, DocTestRunner, Example
from types import TracebackType
from typing import Optional, Type

import numpy as np
import pytest
from dotenv import dotenv_values, set_key, unset_key

from mpqp.tools.errors import UnsupportedBraketFeaturesWarning

sys.path.insert(0, os.path.abspath("."))

from mpqp.all import *
from mpqp.core.instruction.measurement import pauli_string
from mpqp.core.instruction.measurement.pauli_string import PauliString
from mpqp.execution import BatchResult
from mpqp.execution.connection.env_manager import (
    MPQP_CONFIG_PATH,
    get_env_variable,
    get_existing_config_str,
    load_env_variables,
    save_env_variable,
)
from mpqp.qasm import open_qasm_2_to_3, remove_user_gates
from mpqp.qasm.open_qasm_2_and_3 import parse_user_gates
<<<<<<< HEAD
from mpqp.tools.display import clean_1D_array, clean_matrix, pretty_print_matrix
from mpqp.tools.generics import find, flatten, find_index
from mpqp.tools.maths import (
    is_hermitian,
    is_unitary,
    normalize,
    rand_orthogonal_matrix,
    is_power_of_two,
)
=======
from mpqp.tools.display import clean_1D_array, clean_matrix, pprint
from mpqp.tools.generics import find, find_index, flatten
from mpqp.tools.maths import is_hermitian, is_unitary, normalize, rand_orthogonal_matrix
>>>>>>> 151bd176


class SafeRunner:
    def __enter__(self):
        if not os.path.exists(MPQP_CONFIG_PATH):  # Ensure the config file exists
            open(MPQP_CONFIG_PATH, "a").close()
        env = get_existing_config_str()

        # Unset keys from the .env file
        val = dotenv_values(MPQP_CONFIG_PATH)
        for key in val.keys():
            set_key(MPQP_CONFIG_PATH, key, "")
            load_env_variables()
            if os.getenv(key) != None:
                del os.environ[key]

        # Write the content to the backup file
        open(MPQP_CONFIG_PATH + "_tmp", "w").write(env)
        open(MPQP_CONFIG_PATH, "w").close()

    def __exit__(
        self,
        exc_type: Optional[Type[BaseException]],
        exc_value: Optional[BaseException],
        exc_tb: Optional[TracebackType],
    ):
        backup_env = open(MPQP_CONFIG_PATH + "_tmp", "r").read()

        # Unset keys from the .env file
        val = dotenv_values(MPQP_CONFIG_PATH)
        for key in val.keys():
            set_key(MPQP_CONFIG_PATH, key, "")
            load_env_variables()
            if os.getenv(key) != None:
                del os.environ[key]

        # Reload configuration from backup file
        open(MPQP_CONFIG_PATH, "w").write(backup_env)
        load_env_variables()


def test_documentation():
    print(os.getcwd())

    test_globals = globals().copy()
    test_globals.update(locals())

    pass_file = ["connection", "noise_methods", "remote_handle"]
    saf_file = ["env"]

    finder = DocTestFinder()
    runner = DocTestRunner()

    with pytest.warns(UnsupportedBraketFeaturesWarning):
        folder_path = "mpqp"
        for root, _, files in os.walk(folder_path):
            for filename in files:
                if any(str in filename for str in pass_file):
                    continue
                elif filename.endswith(".py"):
                    print(
                        f"Running doctests in {os.path.join(os.getcwd(),root,filename)}"
                    )
                    my_module = importlib.import_module(
                        os.path.join(root, filename)
                        .replace(".py", "")
                        .replace("\\", ".")
                        .replace("/", ".")
                    )
                    saf = any(str in filename for str in saf_file)
                    for test in finder.find(my_module, "mpqp", globs=test_globals):
                        if (
                            test.docstring
                            and "3M-TODO" not in test.docstring
                            and "6M-TODO" not in test.docstring
                        ):
                            if saf:
                                with SafeRunner():
                                    if "PYTEST_CURRENT_TEST" not in os.environ:
                                        assert runner.run(test).failed == 0
                            else:
                                assert runner.run(test).failed == 0<|MERGE_RESOLUTION|>--- conflicted
+++ resolved
@@ -27,9 +27,8 @@
 )
 from mpqp.qasm import open_qasm_2_to_3, remove_user_gates
 from mpqp.qasm.open_qasm_2_and_3 import parse_user_gates
-<<<<<<< HEAD
-from mpqp.tools.display import clean_1D_array, clean_matrix, pretty_print_matrix
-from mpqp.tools.generics import find, flatten, find_index
+from mpqp.tools.display import clean_1D_array, clean_matrix, pprint
+from mpqp.tools.generics import find, find_index, flatten
 from mpqp.tools.maths import (
     is_hermitian,
     is_unitary,
@@ -37,11 +36,6 @@
     rand_orthogonal_matrix,
     is_power_of_two,
 )
-=======
-from mpqp.tools.display import clean_1D_array, clean_matrix, pprint
-from mpqp.tools.generics import find, find_index, flatten
-from mpqp.tools.maths import is_hermitian, is_unitary, normalize, rand_orthogonal_matrix
->>>>>>> 151bd176
 
 
 class SafeRunner:
