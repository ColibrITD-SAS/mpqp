# pyright: reportUnusedImport=false
import importlib
import os
import sys
import warnings
from doctest import SKIP, DocTest, DocTestFinder, DocTestRunner
from functools import partial
from types import TracebackType
from typing import Any, Optional, Type

import pytest
from dotenv import dotenv_values, set_key, unset_key
from numpy.random import default_rng

sys.path.insert(0, os.path.abspath("."))

from mpqp.all import *
from mpqp.core.instruction.measurement import pauli_string
from mpqp.core.instruction.measurement.pauli_string import PauliString
from mpqp.execution import BatchResult
from mpqp.execution.connection.env_manager import (
    MPQP_CONFIG_PATH,
    get_env_variable,
    get_existing_config_str,
    load_env_variables,
    save_env_variable,
)
<<<<<<< HEAD
from mpqp.noise.noise_model import _plural_marker  # pyright: ignore[reportPrivateUsage]
from mpqp.qasm.open_qasm_2_and_3 import (
    parse_user_gates,
    open_qasm_2_to_3,
    remove_user_gates,
    open_qasm_3_to_2,
    open_qasm_file_conversion_3_to_2,
=======
from mpqp.qasm import open_qasm_2_to_3, remove_user_gates, qasm2_parse
from mpqp.qasm.open_qasm_2_and_3 import parse_user_gates
from mpqp.tools.display import clean_1D_array, clean_matrix, pprint
from mpqp.tools.generics import find, find_index, flatten
from mpqp.tools.maths import (
    is_hermitian,
    is_unitary,
    normalize,
    rand_orthogonal_matrix,
    is_power_of_two,
>>>>>>> 011bee1c
)
from mpqp.tools.display import clean_1D_array, clean_matrix, pprint, format_element
from mpqp.tools.circuit import random_circuit, random_instruction
from mpqp.tools.errors import (
    OpenQASMTranslationWarning,
    UnsupportedBraketFeaturesWarning,
)
from mpqp.tools.generics import find, find_index, flatten
from mpqp.tools.maths import *
from mpqp.execution.runner import generate_job
from mpqp.execution.providers.aws import estimate_cost_single_job


class SafeRunner:
    def __enter__(self):
        # Ensure the config file exists
        if not os.path.exists(MPQP_CONFIG_PATH):
            open(MPQP_CONFIG_PATH, "a").close()
        env = get_existing_config_str()

        # Unset keys from the .env file
        val = dotenv_values(MPQP_CONFIG_PATH)
        for key in val.keys():
            set_key(MPQP_CONFIG_PATH, key, "")
            load_env_variables()
            if os.getenv(key) is not None:
                del os.environ[key]

        # Write the content to the backup file
        open(MPQP_CONFIG_PATH + "_tmp", "w").write(env)
        open(MPQP_CONFIG_PATH, "w").close()

    def __exit__(
        self,
        exc_type: Optional[Type[BaseException]],
        exc_value: Optional[BaseException],
        exc_tb: Optional[TracebackType],
    ):
        backup_env = open(MPQP_CONFIG_PATH + "_tmp", "r").read()

        # Unset keys from the .env file
        val = dotenv_values(MPQP_CONFIG_PATH)
        for key in val.keys():
            set_key(MPQP_CONFIG_PATH, key, "")
            load_env_variables()
            if os.getenv(key) is not None:
                del os.environ[key]

        # Reload configuration from backup file
        open(MPQP_CONFIG_PATH, "w").write(backup_env)
        load_env_variables()


test_globals = globals().copy()
test_globals.update(locals())

to_pass = ["connection", "noise_methods", "remote_handle"]
unsafe_files = ["env"]

finder = DocTestFinder()
runner = DocTestRunner()


def stable_random(*args: Any, **kwargs: Any):
    user_seed = args[0] if len(args) != 0 else None
    return default_rng(user_seed or 351)


def run_doctest(root: str, filename: str, monkeypatch: pytest.MonkeyPatch):
    monkeypatch.setattr('numpy.random.default_rng', stable_random)
    warnings.filterwarnings("ignore", category=UnsupportedBraketFeaturesWarning)
    warnings.filterwarnings("ignore", category=OpenQASMTranslationWarning)
    assert True
    my_module = importlib.import_module(
        os.path.join(root, filename)
        .replace(".py", "")
        .replace("\\", ".")
        .replace("/", ".")
    )
    safe_needed = any(str in filename for str in unsafe_files)
    for test in finder.find(my_module, "mpqp", globs=test_globals):
        if (
            test.docstring
            and "3M-TODO" not in test.docstring
            and "6M-TODO" not in test.docstring
        ):
            if safe_needed:
                with SafeRunner():
                    if "PYTEST_CURRENT_TEST" not in os.environ:
                        assert runner.run(test).failed == 0
            else:
                assert runner.run(test).failed == 0


folder_path = "mpqp"
for root, _, files in os.walk(folder_path):
    for filename in files:
        if all(str not in filename for str in to_pass) and filename.endswith(".py"):
            t_function_name = "test_doc_" + "mpqp".join(
                (root + "_" + filename).split("mpqp")
            ).replace("\\", "_").replace("/", "_").replace(".py", "")
            print(root + "\\" + filename)
            locals()[t_function_name] = partial(
                run_doctest, root=root, filename=filename
            )<|MERGE_RESOLUTION|>--- conflicted
+++ resolved
@@ -25,7 +25,6 @@
     load_env_variables,
     save_env_variable,
 )
-<<<<<<< HEAD
 from mpqp.noise.noise_model import _plural_marker  # pyright: ignore[reportPrivateUsage]
 from mpqp.qasm.open_qasm_2_and_3 import (
     parse_user_gates,
@@ -33,18 +32,14 @@
     remove_user_gates,
     open_qasm_3_to_2,
     open_qasm_file_conversion_3_to_2,
-=======
-from mpqp.qasm import open_qasm_2_to_3, remove_user_gates, qasm2_parse
-from mpqp.qasm.open_qasm_2_and_3 import parse_user_gates
-from mpqp.tools.display import clean_1D_array, clean_matrix, pprint
-from mpqp.tools.generics import find, find_index, flatten
+)
+from mpqp.qasm.qasm2_to_mpqp import qasm2_parse
 from mpqp.tools.maths import (
     is_hermitian,
     is_unitary,
     normalize,
     rand_orthogonal_matrix,
     is_power_of_two,
->>>>>>> 011bee1c
 )
 from mpqp.tools.display import clean_1D_array, clean_matrix, pprint, format_element
 from mpqp.tools.circuit import random_circuit, random_instruction
