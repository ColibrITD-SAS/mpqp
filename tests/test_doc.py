--- conflicted
+++ resolved
@@ -26,12 +26,8 @@
     save_env_variable,
 )
 from mpqp.noise.noise_model import _plural_marker  # pyright: ignore[reportPrivateUsage]
-<<<<<<< HEAD
-from mpqp.qasm import open_qasm_2_to_3, remove_user_gates
-from mpqp.qasm.open_qasm_2_and_3 import parse_user_gates
 from mpqp.tools.display import clean_1D_array, clean_matrix, pprint, format_element
 from mpqp.tools.circuit import random_circuit, random_gate, random_noise
-=======
 from mpqp.qasm.mpqp_to_qasm import mpqp_to_qasm2
 from mpqp.qasm.open_qasm_2_and_3 import (
     parse_user_gates,
@@ -39,8 +35,6 @@
     remove_user_gates,
 )
 from mpqp.tools.display import *
-from mpqp.tools.circuit import random_circuit, random_instruction
->>>>>>> 4c64841b
 from mpqp.tools.errors import (
     OpenQASMTranslationWarning,
     UnsupportedBraketFeaturesWarning,
