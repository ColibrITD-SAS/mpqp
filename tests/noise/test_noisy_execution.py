--- conflicted
+++ resolved
@@ -93,13 +93,6 @@
     circuit: QCircuit, devices: list[AvailableDevice]
 ):
     circuit.add(
-<<<<<<< HEAD
-        ExpectationMeasure(
-            Observable(np.diag([4, 1, 2, 3, 6, 3, 4, 5])),
-            [0, 1, 2],
-            shots=1023,
-        )
-=======
         [
             ExpectationMeasure(
                 Observable(np.diag([4, 1, 2, 3, 6, 3, 4, 5])), shots=1023
@@ -110,7 +103,6 @@
             AmplitudeDamping(0.2, 0.3),
             PhaseDamping(0.6),
         ]
->>>>>>> 8d17a290
     )
     with pytest.warns(UnsupportedBraketFeaturesWarning):
         run(circuit, devices)
