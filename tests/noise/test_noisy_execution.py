--- conflicted
+++ resolved
@@ -14,7 +14,6 @@
     ExpectationMeasure,
     Observable,
 )
-<<<<<<< HEAD
 from mpqp.execution import (
     ATOSDevice,
     AvailableDevice,
@@ -24,12 +23,7 @@
     run,
 )
 from mpqp.gates import *
-from mpqp.noise import AmplitudeDamping, BitFlip, Depolarizing
-=======
-from mpqp.execution import ATOSDevice, AvailableDevice, AWSDevice, IBMDevice, run
-from mpqp.gates import *
 from mpqp.noise import AmplitudeDamping, BitFlip, Depolarizing, PhaseDamping
->>>>>>> af245cf0
 from mpqp.tools.errors import UnsupportedBraketFeaturesWarning
 from mpqp.tools.theoretical_simulation import validate_noisy_circuit
 
@@ -93,16 +87,9 @@
             BitFlip(0.1),
             AmplitudeDamping(0.4),
             AmplitudeDamping(0.2, 0.3),
+            PhaseDamping(0.6),
         ]
     )
-<<<<<<< HEAD
-=======
-    circuit.add(Depolarizing(0.23, [0, 1]))
-    circuit.add(BitFlip(0.1))
-    circuit.add(AmplitudeDamping(0.4))
-    circuit.add(AmplitudeDamping(0.2, 0.3))
-    circuit.add(PhaseDamping(0.6))
->>>>>>> af245cf0
     with pytest.warns(UnsupportedBraketFeaturesWarning):
         run(circuit, devices)
     assert True
@@ -111,7 +98,6 @@
 def test_all_native_gates_global_noise_execution_without_error(
     circuit: QCircuit, devices: list[AvailableDevice]
 ):
-<<<<<<< HEAD
     circuit.add(
         [
             BasisMeasure([0, 1, 2], shots=1023),
@@ -121,19 +107,10 @@
             BitFlip(0.1, gates=[CNOT, H]),
             AmplitudeDamping(0.4, gates=[CNOT, H]),
             AmplitudeDamping(0.2, 0.3, [0, 1, 2]),
+            PhaseDamping(0.4, [0, 2]),
+            PhaseDamping(0.4, gates=[CNOT, H]),
         ]
     )
-=======
-    circuit.add(BasisMeasure([0, 1, 2], shots=1023))
-    circuit.add(Depolarizing(0.23))
-    circuit.add(Depolarizing(0.23, [0, 1, 2], dimension=2, gates=[SWAP, CNOT, CZ]))
-    circuit.add(BitFlip(0.2, [0, 1, 2]))
-    circuit.add(BitFlip(0.1, gates=[CNOT, H]))
-    circuit.add(AmplitudeDamping(0.4, gates=[CNOT, H]))
-    circuit.add(AmplitudeDamping(0.2, 0.3, [0, 1, 2]))
-    circuit.add(PhaseDamping(0.4, [0, 2]))
-    circuit.add(PhaseDamping(0.4, gates=[CNOT, H]))
->>>>>>> af245cf0
     with pytest.warns(UnsupportedBraketFeaturesWarning):
         run(circuit, devices)
     assert True
@@ -151,17 +128,9 @@
             BitFlip(0.1, [0, 1], gates=[CNOT, H]),
             AmplitudeDamping(0.4, targets=[0, 1], gates=[CNOT, H]),
             AmplitudeDamping(0.2, 0.3, [0, 1, 2]),
+            PhaseDamping(0.4, [0, 1, 2], gates=[CNOT, H]),
         ]
     )
-<<<<<<< HEAD
-=======
-    circuit.add(Depolarizing(0.23, [0, 1], dimension=2, gates=[SWAP, CNOT, CZ]))
-    circuit.add(BitFlip(0.2, [0, 2]))
-    circuit.add(BitFlip(0.1, [0, 1], gates=[CNOT, H]))
-    circuit.add(AmplitudeDamping(0.4, targets=[0, 1], gates=[CNOT, H]))
-    circuit.add(AmplitudeDamping(0.2, 0.3, [0, 1, 2]))
-    circuit.add(PhaseDamping(0.4, [0, 1, 2], gates=[CNOT, H]))
->>>>>>> af245cf0
     with pytest.warns(UnsupportedBraketFeaturesWarning):
         run(circuit, devices)
     assert True
