"""Examples of OpenQASM conversion from 2.0 to 3.0"""

from mpqp.qasm import open_qasm_2_to_3
from mpqp.qasm import replace_custom_gates

print("-------------------------")
print("-------------------------")

qasm2_1 = """OPENQASM 2.0;
include "qelib1.inc";
qreg q[2];
creg c[2];
h q[0];
cx q[0],q[1];
measure q[0] -> c[0];
measure q[1] -> c[1];"""

print(open_qasm_2_to_3(qasm2_1))

print("-------------------------")
print("-------------------------")

qasm2_2 = """OPENQASM 2.0;
include "qelib1.inc";
qreg q[3];
creg c0[1];
creg c1[1];
creg c2[1];

u3(0.3,0.2,0.1) q[0];
h q[1];
cx q[1],q[2];
barrier q;
cx q[0],q[1];
h q[0];
measure q[0] -> c0[0];
measure q[1] -> c1[0];
rxx(0.4) q[0], q[1];
rzz(0.2) q[1], q[2];
measure q[2] -> c2[0];"""

print(open_qasm_2_to_3(qasm2_2))

print("-------------------------")
print("-------------------------")

qasm2_3 = """OPENQASM 2.0;
include "qasm_files/test_qasm.inc";
u3(0.3,0.2,0.1) q[0];
h q[1];
cx q[1],q[0];

barrier q;"""

<<<<<<< HEAD
# this exemple should be executed from mpqp root 
=======
>>>>>>> e098450c
print(open_qasm_2_to_3(qasm2_3, path_to_file="examples/scripts"))

print("-------------------------")
print("-------------------------")

qasm2_4 = """OPENQASM 2.0;
include "qelib1.inc";
gate hello(theta) a, b {
    h b;
    cu1(theta) a, b;
    u(-theta) b;
    cx a, b;
    h b;
    u2(-pi, pi-theta) a;
}
u3(0.3,0.2,0.1) q[0];
h q[1];
cx q[1],q[0];

barrier q;"""

print(open_qasm_2_to_3(qasm2_4))



print("-------------------------")
print("-------------------------")

qasm2_4 = """OPENQASM 2.0;
include "qelib1.inc";
gate rxx(theta) a, b {
    u3(pi/2, theta, 0) a;
    h b;
    cx a,
    b;
    u1(-theta) b;
    cx a, b;
    h b;
    u2(-pi, pi-theta) a;
}
gate rzz(theta) a,b {
    cx a,b;
    u1(theta) b;
    cx a,b;
}

qubit[3] q;
bit[1] c0;
bit[1] c1;
bit[1] c2;
rxx(0.4) q[0], q[1];
rzz(0.2) q[1], q[2];
c2[0] = measure q[2];"""

print(replace_custom_gates(qasm2_4))<|MERGE_RESOLUTION|>--- conflicted
+++ resolved
@@ -52,10 +52,7 @@
 
 barrier q;"""
 
-<<<<<<< HEAD
-# this exemple should be executed from mpqp root 
-=======
->>>>>>> e098450c
+# this exemple should be executed from mpqp root
 print(open_qasm_2_to_3(qasm2_3, path_to_file="examples/scripts"))
 
 print("-------------------------")
@@ -78,7 +75,6 @@
 barrier q;"""
 
 print(open_qasm_2_to_3(qasm2_4))
-
 
 
 print("-------------------------")
