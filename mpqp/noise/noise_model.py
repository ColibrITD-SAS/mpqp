--- conflicted
+++ resolved
@@ -177,14 +177,12 @@
         :noindex:
         """
         if language == Language.BRAKET:
-<<<<<<< HEAD
             if (
                 self.dimension == 2
             ):  # and all(gate.nb_qubits == 2 for gate in self.gates):
                 return TwoQubitDepolarizing(probability=self.proba)
             else:
                 return BraketDepolarizing(probability=self.proba)
-=======
             return BraketDepolarizing(probability=self.proba)
         elif language == Language.MY_QLM:
             from qat.quops import make_depolarizing_channel
@@ -192,7 +190,6 @@
                                                 nqbits=self.dimension,
                                                 method_2q='equal_probs',
                                                 depol_type='pauli')
->>>>>>> 83073e2f
         else:
             raise NotImplementedError(f"Conversion of Depolarizing noise for language {language.name} is not supported")
 
