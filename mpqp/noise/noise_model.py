from __future__ import annotations

from abc import ABC, abstractmethod
from typing import TYPE_CHECKING, Optional

if TYPE_CHECKING:
    from braket.circuits.noises import Noise as BraketNoise
    from braket.circuits.noises import TwoQubitDepolarizing
    from qat.quops.class_concepts import QuantumChannel as QLMNoise

from typeguard import typechecked

from mpqp.core.instruction.gates import Gate
from mpqp.core.languages import Language
from mpqp.noise.custom_noise import KrausRepresentation


@typechecked
class NoiseModel(ABC):
    """Abstract class used to represent a generic noise model, specifying
    criteria for applying different noise type to a quantum circuit, or some of
    its qubits.

    It allows to specify which qubits (targets) and which gates of the circuit
    will be affected with this noise model. If you don't specify a target, the
    operation will apply to all qubits.

    Args:
        targets: List of qubit indices affected by this noise.
        gates: List of :class:`Gates<mpqp.core.instructions.gates.gate.Gate>`
            affected by this noise.

    Raises:
        ValueError: When target list is empty, or target indices are duplicated
        or negative. When the size of the gate is higher than the number of target qubits.
    """

    def __init__(
        self,
<<<<<<< HEAD
        targets: Optional[list[int]] = None,
        gates: Optional[list[type[Gate]]] = None,
    ):
        if targets is None:
            targets = []
=======
        targets: list[int],
        gates: Optional[list[type[Gate]]] = None,
    ):
>>>>>>> c3fc6066
        if len(set(targets)) != len(targets):
            raise ValueError(f"Duplicate indices in targets: {targets}")

        if any(index < 0 for index in targets):
            raise ValueError(f"Target indices must be non-negative, but got: {targets}")

        if gates is not None:
            for gate in gates:
                nb_qubits = gate.nb_qubits
                if isinstance(nb_qubits, property):
                    raise ValueError(
                        "If you want to pass a custom gate class to specify"
                        " the noise target, please add `nb_qubits` to this "
                        "class as a class attribute."
                    )
                if len(targets) != 0 and nb_qubits > len(
                    targets
                ):  # pyright: ignore[reportOperatorIssue]
                    raise ValueError(
                        "Size mismatch between gate and noise: gate size is "
                        f"{nb_qubits} but noise size is {len(targets)}"
                    )

        self.targets = targets
        """List of target qubits that will be affected by this noise model."""
        self.gates = gates if gates is not None else []
        """List of specific gates after which this noise model will be applied."""

    def connections(self) -> set[int]:
        """Returns the indices of the qubits connected to the noise model (affected by the noise).

        Returns:
            Set of qubit indices on which this NoiseModel is connected (applied on).
        """
        return set(self.targets)

    @abstractmethod
    def to_kraus_representation(self) -> KrausRepresentation:
        """3M-TODO: to be implemented"""
        pass

    @abstractmethod
    def to_other_language(self, language: Language) -> BraketNoise | QLMNoise:
        """Transforms this noise model into the corresponding object in the
        language specified in the ``language`` arg.

        In the current version, only Braket and my_QLM are available for conversion.

        Args:
            language: Enum representing the target language.

        Returns:
            The corresponding noise model (or channel) in the target language.
        """
        pass

    # 3M-TODO: implement the possibility of having a parameterized noise
    # @abstractmethod
    # def subs(self):
    #     pass


@typechecked
class Depolarizing(NoiseModel):
    """Class representing the depolarizing noise channel, which maps a state
    onto a linear combination of itself and the maximally mixed state. It can
    applied to a single or multiple qubits, and depends on a single parameter
    (probability or error rate).

    When the number of qubits in the target is higher than the dimension, the
    noise will be applied to all possible combinations of indices of size
    ``dimension``.

    Args:
        prob: Depolarizing error probability or error rate.
        targets: List of qubit indices affected by this noise.
        dimension: Dimension of the depolarizing channel.
        gates: List of :class:`Gates<mpqp.core.instruction.gates.gate.Gate>`
            affected by this noise.

    Raises:
        ValueError: When a wrong dimension (negative) or probability (outside of
            the expected interval) is input.
        ValueError: When the size of the specified gates is not coherent with
            the number of targets or the dimension.

    Examples:
        >>> circuit = QCircuit([H(i) for i in range(3)])
        >>> d1 = Depolarizing(0.32, list(range(circuit.nb_qubits)))
        >>> d2 = Depolarizing(0.05, [0, 1], dimension=2)
        >>> d3 = Depolarizing(0.12, [2], gates=[H, Rx, Ry, Rz])
        >>> d4 = Depolarizing(0.05, [0, 1, 2], dimension=2, gates=[CNOT, CZ])
        >>> circuit.add([d1, d2, d3, d4])
        >>> print(circuit)  # doctest: +NORMALIZE_WHITESPACE
             ┌───┐
        q_0: ┤ H ├
             ├───┤
        q_1: ┤ H ├
             ├───┤
        q_2: ┤ H ├
             └───┘
        NoiseModel:
            Depolarizing(0.32, [0, 1, 2], 1)
<<<<<<< HEAD
            Depolarizing(0.01, [all], 1)
=======
>>>>>>> c3fc6066
            Depolarizing(0.05, [0, 1], 2)
            Depolarizing(0.12, [2], 1, [H, Rx, Ry, Rz])
            Depolarizing(0.05, [0, 1, 2], 2, [CNOT, CZ])

    """

    def __init__(
        self,
        prob: float,
<<<<<<< HEAD
        targets: Optional[list[int]] = None,
=======
        targets: list[int],
>>>>>>> c3fc6066
        dimension: int = 1,
        gates: Optional[list[type[Gate]]] = None,
    ):
        if dimension <= 0:
            raise ValueError(
                "Dimension of the depolarizing channel must be strictly greater"
                f" than 1, but got {dimension} instead."
            )

        # 3M-TODO: implement the possibility of having a parameterized noise,
        # param: Union[float, Expr]
        prob_upper_bound = 1 if dimension == 1 else 1 + 1 / (dimension**2 - 1)
        if not (0 <= prob <= prob_upper_bound):  # pyright: ignore[reportOperatorIssue]
            print(dimension, prob, prob_upper_bound)
            raise ValueError(
                f"Invalid probability: {prob} but should have been between 0 "
                f"and {prob_upper_bound}."
            )

        if gates is not None:
            if any(
                gate.nb_qubits
                != dimension  # pyright: ignore[reportUnnecessaryComparison]
                for gate in gates
            ):
                raise ValueError(
                    f"Dimension of Depolarizing is {dimension}, but got specified gate(s) of different size."
                )

<<<<<<< HEAD
        if targets and len(targets) < dimension:
=======
        if len(targets) < dimension:
>>>>>>> c3fc6066
            raise ValueError(
                f"Number of target qubits {len(targets)} should be higher than the dimension {dimension}."
            )

        super().__init__(targets, gates)
        self.proba = prob
        """Probability, or error rate, of the depolarizing noise model."""
        self.dimension = dimension
        """Dimension of the depolarizing noise model."""

    def to_kraus_representation(self):
        """3M-TODO"""
        # generate Kraus operators for depolarizing noise
        kraus_operators = [...]  # list of Kraus operators
        return KrausRepresentation(kraus_operators)

    def __repr__(self):
        return (
            f"{type(self).__name__}({self.proba}, {self.targets}, {self.dimension}"
            + (", " + str(self.gates) if self.gates else "")
            + ")"
        )

    def __str__(self):
        return (
            f"{type(self).__name__}({self.proba}, {self.targets if len(self.targets) != 0 else '[all]'}, {self.dimension}"
            + (", " + str(self.gates) if self.gates else "")
            + ")"
        )

    def to_other_language(
        self, language: Language = Language.QISKIT
    ) -> BraketNoise | TwoQubitDepolarizing | QLMNoise:
        """See documentation of this method in abstract mother class :class:`NoiseModel`.

        Args:
            language: Enum representing the target language.

        Examples:
            >>> braket_depo = Depolarizing(0.3, [0,1], dimension=1).to_other_language(Language.BRAKET)
            >>> braket_depo
            Depolarizing('probability': 0.3, 'qubit_count': 1)
            >>> type(braket_depo)
            <class 'braket.circuits.noises.Depolarizing'>
            >>> qlm_depo = Depolarizing(0.3, [0,1], dimension=1).to_other_language(Language.MY_QLM)
            >>> print(qlm_depo)  # doctest: +NORMALIZE_WHITESPACE
            Depolarizing channel, p = 0.3:
            [[0.83666003 0.        ]
             [0.         0.83666003]]
            [[0.        +0.j 0.31622777+0.j]
             [0.31622777+0.j 0.        +0.j]]
            [[0.+0.j         0.-0.31622777j]
             [0.+0.31622777j 0.+0.j        ]]
            [[ 0.31622777+0.j  0.        +0.j]
             [ 0.        +0.j -0.31622777+0.j]]
            >>> type(qlm_depo)
            <class 'qat.quops.quantum_channels.QuantumChannelKraus'>

        """
        if language == Language.BRAKET:
            if self.dimension > 2:
                raise NotImplementedError(
                    f"Depolarizing channel is not implemented in Braket for more than 2 qubits."
                )
            elif self.dimension == 2:
                from braket.circuits.noises import TwoQubitDepolarizing

                return TwoQubitDepolarizing(probability=self.proba)
            else:
                from braket.circuits.noises import Depolarizing as BraketDepolarizing

                return BraketDepolarizing(probability=self.proba)

        elif language == Language.MY_QLM:
            if self.dimension > 2:
                raise NotImplementedError(
                    f"Depolarizing channel is not implemented in the QLM for more than 2 qubits."
                )
            elif self.dimension == 2 and len(self.gates) == 0:
                raise ValueError(
                    "Depolarizing channel of dimension 2 for idle qubits is not supported by the QLM."
                )

            from qat.quops import (
                make_depolarizing_channel,  # pyright: ignore[reportAttributeAccessIssue]
            )

            return make_depolarizing_channel(
                prob=self.proba,
                nqbits=self.dimension,
                method_2q="equal_probs",
                depol_type="pauli",
            )
        else:
            raise NotImplementedError(
                f"Conversion of Depolarizing noise for language {language.name} is not supported"
            )


class BitFlip(NoiseModel):
    """3M-TODO"""

    # def __init__(
    #     self,
    #     proba: Union[float, Expr],
    #     targets: List[int],
    #     dimension: int = 1,
    #     gates: List[Gate] = None):

    #     super().__init__(proba, targets, dimension, gates)

    def to_kraus_representation(self) -> KrausRepresentation:
        # generate Kraus operators for bit flip noise
        # kraus_operators = [
        #     np.sqrt(1 - self.proba) * np.array([[1, 0], [0, 1]]),  # Identity
        #     np.sqrt(self.proba) * np.array([[0, 1], [1, 0]])      # Bit flip
        # ]
        # return KrausRepresentation(kraus_operators)
        ...


class Pauli(NoiseModel):
    """3M-TODO"""

    def to_kraus_representation(self) -> KrausRepresentation: ...


class Dephasing(NoiseModel):
    """3M-TODO"""

    def to_kraus_representation(self) -> KrausRepresentation: ...


class PhaseFlip(NoiseModel):
    """3M-TODO"""

    def to_kraus_representation(self) -> KrausRepresentation: ...


class AmplitudeDamping(NoiseModel):
    """3M-TODO"""

    def to_kraus_representation(self) -> KrausRepresentation: ...


class PhaseDamping(NoiseModel):
    """3M-TODO"""

    def to_kraus_representation(self) -> KrausRepresentation: ...<|MERGE_RESOLUTION|>--- conflicted
+++ resolved
@@ -37,17 +37,11 @@
 
     def __init__(
         self,
-<<<<<<< HEAD
         targets: Optional[list[int]] = None,
         gates: Optional[list[type[Gate]]] = None,
     ):
         if targets is None:
             targets = []
-=======
-        targets: list[int],
-        gates: Optional[list[type[Gate]]] = None,
-    ):
->>>>>>> c3fc6066
         if len(set(targets)) != len(targets):
             raise ValueError(f"Duplicate indices in targets: {targets}")
 
@@ -151,10 +145,7 @@
              └───┘
         NoiseModel:
             Depolarizing(0.32, [0, 1, 2], 1)
-<<<<<<< HEAD
             Depolarizing(0.01, [all], 1)
-=======
->>>>>>> c3fc6066
             Depolarizing(0.05, [0, 1], 2)
             Depolarizing(0.12, [2], 1, [H, Rx, Ry, Rz])
             Depolarizing(0.05, [0, 1, 2], 2, [CNOT, CZ])
@@ -164,11 +155,7 @@
     def __init__(
         self,
         prob: float,
-<<<<<<< HEAD
         targets: Optional[list[int]] = None,
-=======
-        targets: list[int],
->>>>>>> c3fc6066
         dimension: int = 1,
         gates: Optional[list[type[Gate]]] = None,
     ):
@@ -198,11 +185,7 @@
                     f"Dimension of Depolarizing is {dimension}, but got specified gate(s) of different size."
                 )
 
-<<<<<<< HEAD
         if targets and len(targets) < dimension:
-=======
-        if len(targets) < dimension:
->>>>>>> c3fc6066
             raise ValueError(
                 f"Number of target qubits {len(targets)} should be higher than the dimension {dimension}."
             )
