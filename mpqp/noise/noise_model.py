from __future__ import annotations

from abc import ABC, abstractmethod
from functools import reduce
from itertools import product
from typing import TYPE_CHECKING, Optional, Sequence

<<<<<<< HEAD
import numpy as np
import numpy.typing as npt

from mpqp.tools.generics import T
from mpqp.tools.maths import Id, pauli_X, pauli_Y, pauli_Z

=======
>>>>>>> dc93e136
if TYPE_CHECKING:
    from braket.circuits.noises import Noise as BraketNoise
    from braket.circuits.noises import TwoQubitDepolarizing
    from qat.quops.class_concepts import QuantumChannel as QLMNoise
    from qiskit_aer.noise.errors.quantum_error import QuantumError

from typeguard import typechecked

from mpqp.core.instruction.gates.native_gates import NativeGate
from mpqp.core.languages import Language
<<<<<<< HEAD
=======
from mpqp.noise.custom_noise import KrausRepresentation
from mpqp.tools.generics import T
>>>>>>> dc93e136


def plural_marker(items: Sequence[T]):
    if len(items) > 1:
        return f"s {items}"
    return f" {items[0]}"


@typechecked
class NoiseModel(ABC):
    """Abstract class used to represent a generic noise model, specifying
    criteria for applying different noise type to a quantum circuit, or some of
    its qubits.

    It allows to specify which qubits (targets) and which gates of the circuit
    will be affected with this noise model. If you don't specify a target, the
    operation will apply to all qubits.

    Args:
        targets: List of qubit indices affected by this noise.
        gates: List of :class:`~mpqp.core.instructions.gates.native_gates.NativeGate`
            affected by this noise.

    Raises:
        ValueError: When target list is empty, or target indices are duplicated
        or negative. When the size of the gate is higher than the number of target qubits.
    """

    def __init__(
        self,
        targets: Optional[list[int]] = None,
        gates: Optional[list[type[NativeGate]]] = None,
    ):
        if targets is None:
            targets = []
            self._dynamic = True
        else:
            self._dynamic = False
        if len(set(targets)) != len(targets):
            raise ValueError(f"Duplicate indices in targets: {targets}")

        if any(index < 0 for index in targets):
            raise ValueError(f"Target indices must be non-negative, but got: {targets}")

        if gates is not None:
            for gate in gates:
                nb_qubits = gate.nb_qubits
                if isinstance(nb_qubits, property):
                    raise ValueError(
                        "If you want to pass a custom gate class to specify"
                        " the noise target, please add `nb_qubits` to this "
                        "class as a class attribute."
                    )
                if len(targets) != 0 and nb_qubits > len(
                    targets
                ):  # pyright: ignore[reportOperatorIssue]
                    raise ValueError(
                        "Size mismatch between gate and noise: gate size is "
                        f"{nb_qubits} but noise size is {len(targets)}"
                    )

        self.targets = targets
        """List of target qubits that will be affected by this noise model."""
        self.gates = gates if gates is not None else []
        """List of specific gates after which this noise model will be applied."""

    def connections(self) -> set[int]:
        """Returns the indices of the qubits connected to the noise model (affected by the noise).

        Returns:
            Set of qubit indices on which this NoiseModel is connected (applied on).
        """
        return set(self.targets)

    @abstractmethod
    def to_kraus_operators(self) -> list[npt.NDArray[np.complex64]]:
        r"""Noise can be represented by Kraus operators. They represent how the
        state is affected by the noise following the formula

        `\rho \leftarrow \sum_{K \in \mathcal{K}} K \rho K^\dagger`

        Where `\mathcal{K}` is the set of Kraus operators corresponding to the
        noise model and `\rho` is the state (as a density matrix).

        Returns:
            The Kraus operators of the noise. Note that it is not a unique
            representation.
        """
        pass

    def to_adjusted_kraus_operators(
        self, targets: set[int], size: int
    ) -> list[npt.NDArray[np.complex64]]:
        r"""In some cases, you may prefer the Kraus operators to match the size
        of your circuit, and the targets involved. In particular, the targets of
        the noise application may not match the noise targets, because the noise
        targets signifies all the qubits that the noise is applicable on, but if
        the noise happens at a gate execution, it would only actually impact the
        targets qubits of the gate.

        Note:
            This generic method considers that the default Kraus operators of
            the noise are for one qubit noises. If this is not the case, this
            method should be overloaded in the corresponding class.

        Args:
            targets: Qubits actually affected by the noise.
            size: Size of the desired Kraus operators.

        Returns:
            The Kraus operators adjusted to the targets of the gate on which the
            noise acts and the size of the circuit.
        """
        K = self.to_kraus_operators()
        return [
            reduce(np.kron, ops)
            for ops in product(
                *[K if t in targets else [Id.astype(np.complex64)] for t in range(size)]
            )
        ]

    @abstractmethod
    def to_other_language(
        self, language: Language
    ) -> "BraketNoise" | "QLMNoise" | "QuantumError":
        """Transforms this noise model into the corresponding object in the
        language specified in the ``language`` arg.

        In the current version, only Braket and my_QLM are available for conversion.

        Args:
            language: Enum representing the target language.

        Returns:
            The corresponding noise model (or channel) in the target language.
        """
        pass

    def pprint(self) -> str:
        """For usage of pretty prints, this method displays in a string all
        information relevant to the noise at matter.

        Returns:
            The string displaying the noise information in a human readable
            manner.
        """
        noise_info = f"{type(self).__name__} noise:"
        if not self._dynamic:
            noise_info += f" on qubit{plural_marker(self.targets)}"
        if len(self.gates) != 0:
            noise_info += f" for gate{plural_marker(self.gates)}"

        return noise_info

    # 3M-TODO: implement the possibility of having a parameterized noise
    # param: Union[float, Expr]
    # @abstractmethod
    # def subs(self):
    #     pass


@typechecked
class DimensionalNoiseModel(NoiseModel, ABC):
    """Abstract class representing a multi-dimensional NoiseModel.

    Args:
        targets: List of qubit indices affected by this noise.
        dimension: Dimension of the noise model.
        gates: List of :class:`~mpqp.core.instructions.gates.native_gates.NativeGate`
            affected by this noise.

    Raises:
        ValueError: When a negative or zero dimension is input.
        ValueError: When the size of the specified gates is not coherent with
            the number of targets or the dimension.
    """

    def __init__(
        self,
        targets: Optional[list[int]] = None,
        dimension: int = 1,
        gates: Optional[list[type[NativeGate]]] = None,
    ):
        if dimension <= 0:
            raise ValueError(
                "Dimension of a multi-dimensional NoiseModel must be strictly greater"
                f" than 1, but got {dimension} instead."
            )

        if gates is not None:
            if any(
                gate.nb_qubits
                != dimension  # pyright: ignore[reportUnnecessaryComparison]
                for gate in gates
            ):
                raise ValueError(
                    f"Dimension of the noise model is {dimension}, but got specified gate(s) of different size."
                )

        super().__init__(targets, gates)
        self.dimension = dimension
        """Dimension of the depolarizing noise model."""
        self.check_dimension()

    def check_dimension(self):
        if 0 < len(self.targets) < self.dimension:
            raise ValueError(
                f"Number of target qubits {len(self.targets)} should be higher than the dimension {self.dimension}."
            )


@typechecked
class Depolarizing(DimensionalNoiseModel):
    """Class representing the depolarizing noise channel, which maps a state
    onto a linear combination of itself and the maximally mixed state. It can
    applied to a single or multiple qubits, and depends on a single parameter
    (probability or error rate).

    When the number of qubits in the target is higher than the dimension, the
    noise will be applied to all possible combinations of indices of size
    ``dimension``.

    Args:
        prob: Depolarizing error probability or error rate.
        targets: List of qubit indices affected by this noise.
        dimension: Dimension of the depolarizing channel.
        gates: List of :class:`~mpqp.core.instruction.gates.native_gates.NativeGate>`
            affected by this noise.

    Raises:
        ValueError: When a wrong dimension (negative) or probability (outside of
            the expected interval) is input.
        ValueError: When the size of the specified gates is not coherent with
            the number of targets or the dimension.

    Examples:
        >>> circuit = QCircuit([H(i) for i in range(3)])
        >>> d1 = Depolarizing(0.32, list(range(circuit.nb_qubits)))
        >>> d2 = Depolarizing(0.01)
        >>> d3 = Depolarizing(0.05, [0, 1], dimension=2)
        >>> d4 = Depolarizing(0.12, [2], gates=[H, Rx, Ry, Rz])
        >>> d5 = Depolarizing(0.05, [0, 1, 2], dimension=2, gates=[CNOT, CZ])
        >>> circuit.add([d1, d2, d3, d4, d5])
        >>> print(circuit)  # doctest: +NORMALIZE_WHITESPACE
             ┌───┐
        q_0: ┤ H ├
             ├───┤
        q_1: ┤ H ├
             ├───┤
        q_2: ┤ H ├
             └───┘
        NoiseModel:
            Depolarizing(0.32, [0, 1, 2])
            Depolarizing(0.01)
            Depolarizing(0.05, [0, 1], dimension=2)
            Depolarizing(0.12, [2], gates=[H, Rx, Ry, Rz])
            Depolarizing(0.05, [0, 1, 2], dimension=2, gates=[CNOT, CZ])
    """

    def __init__(
        self,
        prob: float,
        targets: Optional[list[int]] = None,
        dimension: int = 1,
        gates: Optional[list[type[NativeGate]]] = None,
    ):
        super().__init__(targets, dimension, gates)
        self.prob = prob
        """Probability, or error rate, of the depolarizing noise model."""

        prob_upper_bound = 1 if dimension == 1 else 1 + 1 / (dimension**2 - 1)
        if not (0 <= prob <= prob_upper_bound):
            print(dimension, prob, prob_upper_bound)
            raise ValueError(
                f"Invalid probability: {prob} but should have been between 0 "
                f"and {prob_upper_bound}."
            )

<<<<<<< HEAD
        if gates is not None:
            if any(
                gate.nb_qubits
                != dimension  # pyright: ignore[reportUnnecessaryComparison]
                for gate in gates
            ):
                raise ValueError(
                    f"Dimension of Depolarizing is {dimension}, but got specified gate(s) of different size."
                )
        super().__init__(targets, gates)
        self.prob = prob
        """Probability, or error rate, of the depolarizing noise model."""
        self.dimension = dimension
        """Dimension of the depolarizing noise model."""
        self._check_dimension()

    def _check_dimension(self):
        if self.targets != [] and len(self.targets) < self.dimension:
            raise ValueError(
                f"Number of target qubits {len(self.targets)} should be higher than the dimension {self.dimension}."
            )

    def to_kraus_operators(self):
        return [
            np.sqrt(1 - 3 * self.prob / 4) * Id,
            np.sqrt(self.prob / 4) * pauli_X,
            np.sqrt(self.prob / 4) * pauli_Y,
            np.sqrt(self.prob / 4) * pauli_Z,
        ]
=======
    def to_kraus_representation(self):
        """3M-TODO"""
        raise NotImplementedError()
>>>>>>> dc93e136

    def __repr__(self):
        target = (
            f", {self.targets}"
            if (not self._dynamic and len(self.targets) != 0)
            else ""
        )
        dimension = f", dimension={self.dimension}" if self.dimension != 1 else ""
        gates = f", gates={self.gates}" if len(self.gates) != 0 else ""
        return f"Depolarizing({self.prob}{target}{dimension}{gates})"

    def to_other_language(
        self, language: Language = Language.QISKIT
    ) -> BraketNoise | TwoQubitDepolarizing | QLMNoise | QuantumError:
        """See documentation of this method in abstract mother class :class:`NoiseModel`.

        Args:
            language: Enum representing the target language.

        Examples:
            >>> braket_depolarizing = Depolarizing(0.3, [0,1], dimension=1).to_other_language(Language.BRAKET)
            >>> braket_depolarizing
            Depolarizing('probability': 0.3, 'qubit_count': 1)
            >>> type(braket_depolarizing)
            <class 'braket.circuits.noises.Depolarizing'>
            >>> qiskit_depolarizing = Depolarizing(0.3, [0,1], dimension=1).to_other_language(Language.QISKIT)
            >>> qiskit_depolarizing.to_quantumchannel()
            SuperOp([[0.85+0.j, 0.  +0.j, 0.  +0.j, 0.15+0.j],
                     [0.  +0.j, 0.7 +0.j, 0.  +0.j, 0.  +0.j],
                     [0.  +0.j, 0.  +0.j, 0.7 +0.j, 0.  +0.j],
                     [0.15+0.j, 0.  +0.j, 0.  +0.j, 0.85+0.j]],
                    input_dims=(2,), output_dims=(2,))

            >>> type(qiskit_depolarizing)
            <class 'qiskit_aer.noise.errors.quantum_error.QuantumError'>
            >>> qlm_depolarizing = Depolarizing(0.3, [0,1], dimension=1).to_other_language(Language.MY_QLM)
            >>> print(qlm_depolarizing)  # doctest: +NORMALIZE_WHITESPACE
            Depolarizing channel, p = 0.3:
            [[0.83666003 0.        ]
             [0.         0.83666003]]
            [[0.        +0.j 0.31622777+0.j]
             [0.31622777+0.j 0.        +0.j]]
            [[0.+0.j         0.-0.31622777j]
             [0.+0.31622777j 0.+0.j        ]]
            [[ 0.31622777+0.j  0.        +0.j]
             [ 0.        +0.j -0.31622777+0.j]]
            >>> type(qlm_depolarizing)
            <class 'qat.quops.quantum_channels.QuantumChannelKraus'>

        """
        if language == Language.BRAKET:
            if self.dimension > 2:
                raise NotImplementedError(
                    f"Depolarizing channel is not implemented in Braket for more than 2 qubits."
                )
            elif self.dimension == 2:
                from braket.circuits.noises import TwoQubitDepolarizing

                return TwoQubitDepolarizing(probability=self.prob)
            else:
                from braket.circuits.noises import Depolarizing as BraketDepolarizing

                return BraketDepolarizing(probability=self.prob)

        elif language == Language.QISKIT:
            from qiskit_aer.noise.errors.standard_errors import depolarizing_error

            return depolarizing_error(self.prob, self.dimension)

        elif language == Language.MY_QLM:
            if self.dimension > 2:
                raise NotImplementedError(
                    f"Depolarizing channel is not implemented in the QLM for more than 2 qubits."
                )
            elif self.dimension == 2 and len(self.gates) == 0:
                raise ValueError(
                    "Depolarizing channel of dimension 2 for idle qubits is not supported by the QLM."
                )

            from qat.quops import (
                make_depolarizing_channel,  # pyright: ignore[reportAttributeAccessIssue]
            )

            return make_depolarizing_channel(
                prob=self.prob,
                nqbits=self.dimension,
                method_2q="equal_probs",
                depol_type="pauli",
            )

    def pprint(self) -> str:
        dimension = f" and dimension {self.dimension}" if self.dimension != 1 else ""
        return f"{super().pprint()} with probability {self.prob}{dimension}"


@typechecked
class BitFlip(NoiseModel):
    """Class representing the bit flip noise channel, which flips the state of
    a qubit with a certain probability. It can be applied to single and
    multi-qubit gates and depends on a single parameter (probability or error
    rate).

    Args:
        prob: Bit flip error probability or error rate (must be within [0, 0.5]).
        targets: List of qubit indices affected by this noise.
<<<<<<< HEAD
        gates: List of :class:`~mpqp.core.instruction.gates.gate.Gate` affected
            by this noise. If multi-qubit gates is passed, single-qubit bitflip
            will be added for each qubit connected (target, control) with the
            gates.
=======
        gates: List of :class:`~mpqp.core.instruction.gates.native_gates.NativeGate>`
            affected by this noise. If multi-qubit gates is passed, single-qubit
            bitflip will be added for each qubit connected (target, control) with the gates.
>>>>>>> dc93e136

    Raises:
        ValueError: When the probability is outside of the expected interval
            ``[0, 0.5]``.

    Examples:
        >>> circuit = QCircuit([H(i) for i in range(3)])
        >>> bf1 = BitFlip(0.1, [0])
        >>> bf2 = BitFlip(0.3, [1, 2])
        >>> bf3 = BitFlip(0.05, [0], gates=[H])
        >>> bf4 = BitFlip(0.3)
        >>> circuit.add([bf1, bf2, bf3, bf4])
        >>> print(circuit)
             ┌───┐
        q_0: ┤ H ├
             ├───┤
        q_1: ┤ H ├
             ├───┤
        q_2: ┤ H ├
             └───┘
        NoiseModel:
            BitFlip(0.1, [0])
            BitFlip(0.3, [1, 2])
            BitFlip(0.05, [0], gates=[H])
            BitFlip(0.3)

    """

    def __init__(
        self,
        prob: float,
        targets: Optional[list[int]] = None,
        gates: Optional[list[type[NativeGate]]] = None,
    ):

        if not (0 <= prob <= 0.5):
            raise ValueError(
                f"Invalid probability: {prob} but should be between 0 and 0.5"
            )

        super().__init__(targets, gates)
        self.prob = prob
        """Probability, or error rate, of the bit-flip noise model."""

    def to_kraus_operators(self):
        return [np.sqrt(1 - self.prob) * Id, np.sqrt(self.prob) * pauli_X]

    def __repr__(self):
        targets = (
            f", {self.targets}"
            if (not self._dynamic and len(self.targets)) != 0
            else ""
        )
        gates = f", gates={self.gates}" if self.gates else ""
        return f"BitFlip({self.prob}{targets}{gates})"

    def to_other_language(
        self, language: Language = Language.QISKIT
    ) -> BraketNoise | QLMNoise | QuantumError:
        """See documentation of this method in abstract mother class :class:`NoiseModel`.

        Args:
            language: Enum representing the target language.

        Examples:
            >>> braket_bitflip = BitFlip(0.3, [0,1]).to_other_language(Language.BRAKET)
            >>> braket_bitflip
            BitFlip('probability': 0.3, 'qubit_count': 1)
            >>> type(braket_bitflip)
            <class 'braket.circuits.noises.BitFlip'>
            >>> qiskit_bitflip = BitFlip(0.3, [0,1]).to_other_language(Language.QISKIT)
            >>> qiskit_bitflip.to_quantumchannel()
            SuperOp([[0.7+0.j, 0. +0.j, 0. +0.j, 0.3+0.j],
                     [0. +0.j, 0.7+0.j, 0.3+0.j, 0. +0.j],
                     [0. +0.j, 0.3+0.j, 0.7+0.j, 0. +0.j],
                     [0.3+0.j, 0. +0.j, 0. +0.j, 0.7+0.j]],
                    input_dims=(2,), output_dims=(2,))

            >>> type(qiskit_bitflip)
            <class 'qiskit_aer.noise.errors.quantum_error.QuantumError'>

        """

        if language == Language.BRAKET:
            from braket.circuits.noises import BitFlip as BraketBitFlip

            return BraketBitFlip(probability=self.prob)

        elif language == Language.QISKIT:
            from qiskit_aer.noise.errors.standard_errors import pauli_error

            return pauli_error([("X", self.prob), ("I", 1 - self.prob)])

        # TODO: MY_QLM implementation

        else:
            raise NotImplementedError(f"{language.name} not yet supported.")

    def pprint(self) -> str:
        return f"{super().pprint()} with probability {self.prob}"


@typechecked
class AmplitudeDamping(NoiseModel):
    r"""Class representing the amplitude damping noise channel, which can model both
    the standard and generalized amplitude damping processes. It can be applied
    to a single qubit and depends on two parameters: the decay rate ``gamma`` and the
    probability of excitation ``prob``.

    We recall below the associated representation, in terms of Kraus operators, where we denote
    by `\gamma` the decay rate ``gamma``, and by `p` the excitation probability ``prob``:

    .. math:: E_0=\\sqrt{p}\\begin{pmatrix}1&0\\\\0&\\sqrt{1-\\gamma}\\end{pmatrix},
    .. math:: E_1=\\sqrt{p}\\begin{pmatrix}0&\\sqrt{\\gamma}\\\\0&0\\end{pmatrix},
    .. math:: E_2=\\sqrt{1-p}\\begin{pmatrix}\\sqrt{1-\\gamma}&0\\\\0&1\\end{pmatrix},
    .. math:: E_3=\\sqrt{1-p}\\begin{pmatrix}0&0\\\\\\sqrt{\\gamma}&0\\end{pmatrix}.

    Args:
        gamma: Decaying rate of the amplitude damping noise channel.
        prob: Probability of excitation in the generalized amplitude damping noise channel
            When set to 1, indicating standard amplitude damping.
        targets: List of qubit indices affected by this noise.
        gates: List of :class:`~mpqp.core.instruction.gates.native_gates.NativeGate>`
            affected by this noise.

    Raises:
        ValueError: When the gamma or prob parameters are outside of the expected interval [0, 1].

    Examples:
        >>> circuit = QCircuit([H(i) for i in range(3)])
        >>> ad1 = AmplitudeDamping(0.2, 0, [0])
        >>> ad2 = AmplitudeDamping(0.4, 0.1, [1, 2])
        >>> ad3 = AmplitudeDamping(0.1, 1, [0, 1, 2])
        >>> ad4 = AmplitudeDamping(0.1, 1)
        >>> ad5 = AmplitudeDamping(0.7, targets=[0, 1])
        >>> circuit.add([ad1, ad2, ad3, ad4, ad5])
        >>> print(circuit)
             ┌───┐
        q_0: ┤ H ├
             ├───┤
        q_1: ┤ H ├
             ├───┤
        q_2: ┤ H ├
             └───┘
        NoiseModel:
            AmplitudeDamping(0.2, 0, targets=[0])
            AmplitudeDamping(0.4, 0.1, targets=[1, 2])
            AmplitudeDamping(0.1, targets=[0, 1, 2])
            AmplitudeDamping(0.1)
            AmplitudeDamping(0.7, targets=[0, 1])

    """

    def __init__(
        self,
        gamma: float,
        prob: float = 1,
        targets: Optional[list[int]] = None,
        gates: Optional[list[type[NativeGate]]] = None,
    ):
        if not (0 <= gamma <= 1):
            raise ValueError(
                f"Invalid decaying rate: {gamma}. It should be between 0 and 1."
            )

        if not (0 <= prob <= 1):
            raise ValueError(
                f"Invalid excitation probability: {prob}. It should be between 0 and 1."
            )

        super().__init__(targets, gates)
        self.gamma = gamma
        """Decaying rate, of the amplitude damping noise channel."""
        self.prob = prob
        """Excitation probability, of the generalized amplitude damping noise channel."""

    def to_kraus_operators(self):
        return [
            np.diag(1, np.sqrt(1 - self.prob)),
            np.array([[0, np.sqrt(self.prob)], [0, 0]]),
        ]

    def __repr__(self):
        prob = f", {self.prob}" if self.prob != 1 else ""
        targets = (
            f", targets={self.targets}"
            if (not self._dynamic and len(self.targets)) != 0
            else ""
        )
        gates = f", gates={self.gates}" if len(self.gates) != 0 else ""
        return f"AmplitudeDamping({self.gamma}{prob}{targets}{gates})"

    def to_other_language(
        self, language: Language = Language.QISKIT
    ) -> BraketNoise | QLMNoise | QuantumError:
        """See documentation of this method in abstract mother class :class:`NoiseModel`.

        Args:
            language: Enum representing the target language.

        Examples:
            >>> braket_ad = AmplitudeDamping(0.4, 1, [0, 1]).to_other_language(Language.BRAKET)
            >>> braket_ad
            AmplitudeDamping('gamma': 0.4, 'qubit_count': 1)
            >>> type(braket_ad)
            <class 'braket.circuits.noises.AmplitudeDamping'>
            >>> braket_gad1 = AmplitudeDamping(0.4, 0.2, [1]).to_other_language(Language.BRAKET)
            >>> braket_gad1
            GeneralizedAmplitudeDamping('gamma': 0.4, 'probability': 0.2, 'qubit_count': 1)
            >>> type(braket_gad1)
            <class 'braket.circuits.noises.GeneralizedAmplitudeDamping'>
            >>> qiskit_ad = AmplitudeDamping(0.2, 0.4, [0, 1]).to_other_language(Language.QISKIT)
            >>> qiskit_ad.to_quantumchannel()
            SuperOp([[0.88      +0.j, 0.        +0.j, 0.        +0.j, 0.08      +0.j],
                     [0.        +0.j, 0.89442719+0.j, 0.        +0.j, 0.        +0.j],
                     [0.        +0.j, 0.        +0.j, 0.89442719+0.j, 0.        +0.j],
                     [0.12      +0.j, 0.        +0.j, 0.        +0.j, 0.92      +0.j]],
                    input_dims=(2,), output_dims=(2,))

            >>> type(qiskit_ad)
            <class 'qiskit_aer.noise.errors.quantum_error.QuantumError'>

        """
        if language == Language.BRAKET:
            if self.prob == 1:
                from braket.circuits.noises import (
                    AmplitudeDamping as BraketAmplitudeDamping,
                )

                return BraketAmplitudeDamping(self.gamma)
            else:
                from braket.circuits.noises import GeneralizedAmplitudeDamping

                return GeneralizedAmplitudeDamping(self.gamma, float(self.prob))

        # TODO: MY_QLM implementation

        elif language == Language.QISKIT:
            from qiskit_aer.noise.errors.standard_errors import amplitude_damping_error

            return amplitude_damping_error(
                self.gamma, 1 - self.prob  # pyright: ignore[reportArgumentType]
            )

        else:
            raise NotImplementedError(
                f"Conversion of Amplitude Damping noise for language {language} is not supported."
            )

    def pprint(self) -> str:
        prob = f" and probability {self.prob}" if self.prob != 1 else ""
        return f"{super().pprint()} with gamma {self.gamma}{prob}"


class PhaseDamping(NoiseModel):
    """3M-TODO"""

    def __init__(self, prob: float):
        self.prob = prob
        raise NotImplementedError(
            f"{type(self).__name__} noise model is not yet implemented."
        )

    def to_kraus_operators(self):
        return [
            np.sqrt(1 - self.prob) * Id,
            np.diag([np.sqrt(self.prob), 0]),
            np.diag([0, np.sqrt(self.prob)]),
        ]


class Pauli(NoiseModel):
    """3M-TODO"""

    def __init__(self):
        raise NotImplementedError(
            f"{type(self).__name__} noise model is not yet implemented."
        )


class Dephasing(NoiseModel):
    """3M-TODO"""

    def __init__(self):
        raise NotImplementedError(
            f"{type(self).__name__} noise model is not yet implemented."
        )


class PhaseFlip(NoiseModel):
    """3M-TODO"""

    def __init__(self):
        raise NotImplementedError(
            f"{type(self).__name__} noise model is not yet implemented."
        )<|MERGE_RESOLUTION|>--- conflicted
+++ resolved
@@ -5,15 +5,12 @@
 from itertools import product
 from typing import TYPE_CHECKING, Optional, Sequence
 
-<<<<<<< HEAD
 import numpy as np
 import numpy.typing as npt
 
 from mpqp.tools.generics import T
 from mpqp.tools.maths import Id, pauli_X, pauli_Y, pauli_Z
 
-=======
->>>>>>> dc93e136
 if TYPE_CHECKING:
     from braket.circuits.noises import Noise as BraketNoise
     from braket.circuits.noises import TwoQubitDepolarizing
@@ -24,11 +21,8 @@
 
 from mpqp.core.instruction.gates.native_gates import NativeGate
 from mpqp.core.languages import Language
-<<<<<<< HEAD
-=======
 from mpqp.noise.custom_noise import KrausRepresentation
 from mpqp.tools.generics import T
->>>>>>> dc93e136
 
 
 def plural_marker(items: Sequence[T]):
@@ -307,7 +301,6 @@
                 f"and {prob_upper_bound}."
             )
 
-<<<<<<< HEAD
         if gates is not None:
             if any(
                 gate.nb_qubits
@@ -337,11 +330,6 @@
             np.sqrt(self.prob / 4) * pauli_Y,
             np.sqrt(self.prob / 4) * pauli_Z,
         ]
-=======
-    def to_kraus_representation(self):
-        """3M-TODO"""
-        raise NotImplementedError()
->>>>>>> dc93e136
 
     def __repr__(self):
         target = (
@@ -447,16 +435,9 @@
     Args:
         prob: Bit flip error probability or error rate (must be within [0, 0.5]).
         targets: List of qubit indices affected by this noise.
-<<<<<<< HEAD
-        gates: List of :class:`~mpqp.core.instruction.gates.gate.Gate` affected
-            by this noise. If multi-qubit gates is passed, single-qubit bitflip
-            will be added for each qubit connected (target, control) with the
-            gates.
-=======
         gates: List of :class:`~mpqp.core.instruction.gates.native_gates.NativeGate>`
             affected by this noise. If multi-qubit gates is passed, single-qubit
             bitflip will be added for each qubit connected (target, control) with the gates.
->>>>>>> dc93e136
 
     Raises:
         ValueError: When the probability is outside of the expected interval
