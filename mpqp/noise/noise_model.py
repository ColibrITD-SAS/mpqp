from __future__ import annotations

import inspect
import sys
from abc import ABC, abstractmethod
from functools import reduce
from itertools import product
from typing import TYPE_CHECKING, Optional, Sequence

import numpy as np
import numpy.typing as npt

from mpqp.measures import I, X, Y, Z
from mpqp.tools.generics import T

if TYPE_CHECKING:
    from braket.circuits.noises import Noise as BraketNoise
    from braket.circuits.noises import TwoQubitDepolarizing
    from qat.quops.class_concepts import QuantumChannel as QLMNoise
    from qiskit_aer.noise.errors.quantum_error import QuantumError

from typeguard import typechecked

from mpqp.core.instruction.gates.native_gates import NativeGate
from mpqp.core.languages import Language
from mpqp.tools.generics import T


def _plural_marker(items: Sequence[T]):
    """Returns the stringified version of a group of items, with a plural
    marker for the previous word if needed.

    Args:
        items: The group of items to be stringified.

    Returns:
        The stringified version of the group.

    Examples:
        >>> print(f"In the 3rd question, you picked the number{_plural_marker([1])}.")
        In the 3rd question, you picked the number 1.
        >>> print(f"In the 3rd question, you picked the number{_plural_marker([1, 3])}.")
        In the 3rd question, you picked the numbers [1, 3].

    """
    if len(items) > 1:
        return f"s {items}"
    return f" {items[0]}"


@typechecked
class NoiseModel(ABC):
    """Abstract class used to represent a generic noise model, specifying
    criteria for applying different noise types to a quantum circuit or some of
    its qubits.

    This class allows one to specify which qubits (targets) and which gates of the circuit
    will be affected by this noise model. If you do not specify a target, the
    operation will apply to all qubits.

    Args:
        targets: Qubits affected by this noise. Defaults to all qubits.
        gates: Gates affected by this noise. Defaults to all gates.

    Raises:
        ValueError: When the target list is empty, or the target indices are duplicated
            or negative. When the size of the gate is higher than the number of target qubits.
    """

    def __init__(
        self,
        targets: Optional[list[int]] = None,
        gates: Optional[list[type[NativeGate]]] = None,
    ):
        if targets is None:
            targets = []
            self._dynamic = True
        else:
            self._dynamic = False
        if len(set(targets)) != len(targets):
            raise ValueError(f"Duplicate indices in targets: {targets}")

        if any(index < 0 for index in targets):
            raise ValueError(f"Target indices must be non-negative, but got: {targets}")

        if gates is not None:
            for gate in gates:
                nb_qubits = gate.nb_qubits
                if isinstance(nb_qubits, property):
                    raise ValueError(
                        "If you want to pass a custom gate class to specify"
                        " the noise target, please add `nb_qubits` to this "
                        "class as a class attribute."
                    )
                if len(targets) != 0 and nb_qubits > len(
                    targets
                ):  # pyright: ignore[reportOperatorIssue]
                    raise ValueError(
                        "Size mismatch between gate and noise: gate size is "
                        f"{nb_qubits} but noise size is {len(targets)}"
                    )

        self.targets = targets
        """See parameter description."""
        self.gates = gates if gates is not None else []
        """See parameter description."""

    def connections(self) -> set[int]:
        """Qubits to which this is connected (applied to)."""
        return set(self.targets)

    @abstractmethod
    def to_kraus_operators(self) -> list[npt.NDArray[np.complex64]]:
        r"""Noise models can be represented by Kraus operators. They represent how the
        state is affected by the noise following the formula

        `\rho \leftarrow \sum_{K \in \mathcal{K}} K \rho K^\dagger`

        Where `\mathcal{K}` is the set of Kraus operators corresponding to the
        noise model and `\rho` is the state (as a density matrix).

        Returns:
            The Kraus operators of the noise. Note that it is not a unique
            representation.
        """
        pass

    def to_adjusted_kraus_operators(
        self, targets: set[int], size: int
    ) -> list[npt.NDArray[np.complex64]]:
        r"""In some cases, you may prefer the Kraus operators to match the size
        of your circuit, and the targets involved. In particular, the targets of
        the noise application may not match the noise targets, because the noise
        targets signifies all the qubits that the noise is applicable on, but if
        the noise happens at a gate execution, it would only actually impact the
        targets qubits of the gate.

        Note:
            This generic method considers that the default Kraus operators of
            the noise are for one qubit noises. If this is not the case, this
            method should be overloaded in the corresponding class.

        Args:
            targets: Qubits actually affected by the noise.
            size: Size of the desired Kraus operators.

        Returns:
            The Kraus operators adjusted to the targets of the gate on which the
            noise acts and the size of the circuit.
        """
        K = self.to_kraus_operators()
        return [
            reduce(np.kron, ops)
            for ops in product(
                *[K if t in targets else [I.matrix] for t in range(size)]
            )
        ]

    @abstractmethod
    def to_other_language(
        self, language: Language
    ) -> "BraketNoise | QLMNoise | QuantumError":
        """Transforms this noise model into the corresponding object in the
        language specified in the ``language`` arg.

        In the current version, only Braket and my_QLM are available for conversion.

        Args:
            language: Enum representing the target language.

        Returns:
            The corresponding noise model (or channel) in the target language.
        """
        pass

    def info(self) -> str:
        """For usage of pretty prints, this method displays in a string all
        information relevant to the noise at matter.

        Returns:
            The string displaying the noise information in a human readable
            manner.
        """
        noise_info = f"{type(self).__name__} noise:"
        if not self._dynamic:
            noise_info += f" on qubit{_plural_marker(self.targets)}"
        if len(self.gates) != 0:
            noise_info += f" for gate{_plural_marker(self.gates)}"

        return noise_info

    # 3M-TODO: implement the possibility of having a parameterized noise
    # param: Union[float, Expr]
    # @abstractmethod
    # def subs(self):
    #     pass


@typechecked
class DimensionalNoiseModel(NoiseModel, ABC):
    """Abstract class representing a multi-dimensional NoiseModel.

    Args:
        targets: List of qubit indices affected by this noise.
        dimension: Dimension of the noise model.
        gates: List of :class:`~mpqp.core.instructions.gates.native_gates.NativeGate`
            affected by this noise.

    Raises:
        ValueError: When a negative or zero dimension is input.
        ValueError: When the size of the specified gates is not coherent with
            the number of targets or the dimension.
    """

    def __init__(
        self,
        targets: Optional[list[int]] = None,
        dimension: int = 1,
        gates: Optional[list[type[NativeGate]]] = None,
    ):
        if dimension <= 0:
            raise ValueError(
                "Dimension of a multi-dimensional NoiseModel must be strictly greater"
                f" than 1, but got {dimension} instead."
            )

        if gates is not None:
            if any(
                gate.nb_qubits
                != dimension  # pyright: ignore[reportUnnecessaryComparison]
                for gate in gates
            ):
                raise ValueError(
                    f"Dimension of the noise model is {dimension}, but got specified gate(s) of different size."
                )

        super().__init__(targets, gates)
        self.dimension = dimension
        """Dimension of the depolarizing noise model."""
        self.check_dimension()

    def check_dimension(self):
        if 0 < len(self.targets) < self.dimension:
            raise ValueError(
                f"Number of target qubits {len(self.targets)} should be higher than the dimension {self.dimension}."
            )


@typechecked
class Depolarizing(DimensionalNoiseModel):
    """Class representing the depolarizing noise channel, which maps a state
    onto a linear combination of itself and the maximally mixed state. It can
    be applied to a single or multiple qubits, and depends on a single parameter
    (probability or error rate).

    When the number of qubits in the target is higher than the dimension, the
    noise will be applied to all possible combinations of indices of size
    ``dimension``.

    Args:
        prob: Depolarizing error probability (also called error rate).
        targets: Qubits affected by this noise. Defaults to all qubits.
        dimension: Dimension of the depolarizing channel.
        gates: Gates affected by this noise. Defaults to all gates.

    Raises:
        ValueError: When a wrong dimension (negative) or probability (outside of
            the expected interval) is input. When the size of the specified
            gates is not consistent with the number of targets or the dimension.

    Examples:
        >>> circuit = QCircuit([H(i) for i in range(3)])
        >>> d1 = Depolarizing(0.32, list(range(circuit.nb_qubits)))
        >>> d2 = Depolarizing(0.01)
        >>> d3 = Depolarizing(0.05, [0, 1], dimension=2)
        >>> d4 = Depolarizing(0.12, [2], gates=[H, Rx, Ry, Rz])
        >>> d5 = Depolarizing(0.05, [0, 1, 2], dimension=2, gates=[CNOT, CZ])
        >>> circuit.add([d1, d2, d3, d4, d5])
        >>> print(circuit)  # doctest: +NORMALIZE_WHITESPACE
             ┌───┐
        q_0: ┤ H ├
             ├───┤
        q_1: ┤ H ├
             ├───┤
        q_2: ┤ H ├
             └───┘
        NoiseModel:
            Depolarizing(0.32, [0, 1, 2])
            Depolarizing(0.01)
            Depolarizing(0.05, [0, 1], dimension=2)
            Depolarizing(0.12, [2], gates=[H, Rx, Ry, Rz])
            Depolarizing(0.05, [0, 1, 2], dimension=2, gates=[CNOT, CZ])
        >>> print(circuit.to_other_language(Language.BRAKET))  # doctest: +NORMALIZE_WHITESPACE
        T  : │                        0                         │
              ┌───┐ ┌────────────┐ ┌────────────┐
        q0 : ─┤ H ├─┤ DEPO(0.01) ├─┤ DEPO(0.32) ├────────────────
              └───┘ └────────────┘ └────────────┘
              ┌───┐ ┌────────────┐ ┌────────────┐
        q1 : ─┤ H ├─┤ DEPO(0.01) ├─┤ DEPO(0.32) ├────────────────
              └───┘ └────────────┘ └────────────┘
              ┌───┐ ┌────────────┐ ┌────────────┐ ┌────────────┐
        q2 : ─┤ H ├─┤ DEPO(0.12) ├─┤ DEPO(0.01) ├─┤ DEPO(0.32) ├─
              └───┘ └────────────┘ └────────────┘ └────────────┘
        T  : │                        0                         │

    """

    def __init__(
        self,
        prob: float,
        targets: Optional[list[int]] = None,
        dimension: int = 1,
        gates: Optional[list[type[NativeGate]]] = None,
    ):
        super().__init__(targets, dimension, gates)
        self.prob = prob
        """Probability or error rate of the depolarizing noise model."""

        prob_upper_bound = 1 if dimension == 1 else 1 + 1 / (dimension**2 - 1)
        if not (0 <= prob <= prob_upper_bound):
            raise ValueError(
                f"Invalid probability: {prob} but should have been between 0 "
                f"and {prob_upper_bound}."
            )

<<<<<<< HEAD
        if gates is not None:
            if any(
                gate.nb_qubits
                != dimension  # pyright: ignore[reportUnnecessaryComparison]
                for gate in gates
            ):
                raise ValueError(
                    f"Dimension of Depolarizing is {dimension}, but got specified gate(s) of different size."
                )
        super().__init__(targets, gates)
        self.prob = prob
        """Probability, or error rate, of the depolarizing noise model."""
        self.dimension = dimension
        """Dimension of the depolarizing noise model."""
        self._check_dimension()

    def _check_dimension(self):
        if self.targets != [] and len(self.targets) < self.dimension:
            raise ValueError(
                f"Number of target qubits {len(self.targets)} should be higher than the dimension {self.dimension}."
            )

    def to_kraus_representation(self):
        """3M-TODO"""
        # generate Kraus operators for depolarizing noise
        kraus_operators = []  # list of Kraus operators
        return KrausRepresentation(kraus_operators)

    def __repr__(self):
        target = (
            f", {self.targets}"
            if (not self._dynamic and len(self.targets) != 0)
            else ""
        )
=======
    def to_kraus_operators(self) -> list[npt.NDArray[np.complex64]]:
        return [
            np.sqrt(1 - 3 * self.prob / 4) * I.matrix,
            np.sqrt(self.prob / 4) * X.matrix,
            np.sqrt(self.prob / 4) * Y.matrix,
            np.sqrt(self.prob / 4) * Z.matrix,
        ]

    def __repr__(self):
        target = f", {self.targets}" if not self._dynamic else ""
>>>>>>> 8d17a290
        dimension = f", dimension={self.dimension}" if self.dimension != 1 else ""
        gates = f", gates={self.gates}" if len(self.gates) != 0 else ""
        return f"Depolarizing({self.prob}{target}{dimension}{gates})"

    def to_other_language(
        self, language: Language = Language.QISKIT
    ) -> "BraketNoise | TwoQubitDepolarizing | QLMNoise | QuantumError":
        """See the documentation for this method in the abstract mother class :class:`NoiseModel`.

        Args:
            language: Enum representing the target language.

        Examples:
            >>> Depolarizing(0.3, [0,1], dimension=1).to_other_language(Language.BRAKET)
            Depolarizing('probability': 0.3, 'qubit_count': 1)

            >>> Depolarizing(0.3, [0,1], dimension=1).to_other_language(Language.QISKIT).to_quantumchannel()
            SuperOp([[0.85+0.j, 0.  +0.j, 0.  +0.j, 0.15+0.j],
                     [0.  +0.j, 0.7 +0.j, 0.  +0.j, 0.  +0.j],
                     [0.  +0.j, 0.  +0.j, 0.7 +0.j, 0.  +0.j],
                     [0.15+0.j, 0.  +0.j, 0.  +0.j, 0.85+0.j]],
                    input_dims=(2,), output_dims=(2,))

            >>> print(Depolarizing(0.3, [0,1], dimension=1).to_other_language(Language.MY_QLM))  # doctest: +NORMALIZE_WHITESPACE
            Depolarizing channel, p = 0.3:
            [[0.83666003 0.        ]
             [0.         0.83666003]]
            [[0.        +0.j 0.31622777+0.j]
             [0.31622777+0.j 0.        +0.j]]
            [[0.+0.j         0.-0.31622777j]
             [0.+0.31622777j 0.+0.j        ]]
            [[ 0.31622777+0.j  0.        +0.j]
             [ 0.        +0.j -0.31622777+0.j]]

        """
        if language == Language.BRAKET:
            if self.dimension > 2:
                raise NotImplementedError(
                    f"Depolarizing channel is not implemented in Braket for more than 2 qubits."
                )
            elif self.dimension == 2:
                from braket.circuits.noises import TwoQubitDepolarizing

                return TwoQubitDepolarizing(probability=self.prob)
            else:
                from braket.circuits.noises import Depolarizing as BraketDepolarizing

                return BraketDepolarizing(probability=self.prob)

        elif language == Language.QISKIT:
            from qiskit_aer.noise.errors.standard_errors import depolarizing_error

            return depolarizing_error(self.prob, self.dimension)

        elif language == Language.MY_QLM:
            if self.dimension > 2:
                raise NotImplementedError(
                    f"Depolarizing channel is not implemented in the QLM for more than 2 qubits."
                )
            elif self.dimension == 2 and len(self.gates) == 0:
                raise ValueError(
                    "Depolarizing channel of dimension 2 for idle qubits is not supported by the QLM."
                )

            from qat.quops import (
                make_depolarizing_channel,  # pyright: ignore[reportAttributeAccessIssue]
            )

            return make_depolarizing_channel(
                prob=self.prob,
                nqbits=self.dimension,
                method_2q="equal_probs",
                depol_type="pauli",
            )
        else:
            raise NotImplementedError(f"Depolarizing is not implemented for {language}")

    def info(self) -> str:
        dimension = f" and dimension {self.dimension}" if self.dimension != 1 else ""
        return f"{super().info()} with probability {self.prob}{dimension}"


@typechecked
class BitFlip(NoiseModel):
    """Class representing the bit flip noise channel, which flips the state of
    a qubit with a certain probability. It can be applied to single and
    multi-qubit gates and depends on a single parameter (probability or error
    rate).

    Args:
        prob: Bit flip error probability or error rate (must be within
            ``[0, 0.5]``).
        targets: Qubits affected by this noise. Defaults to all qubits.
        gates: Gates affected by this noise. If multi-qubit gates is passed,
            single-qubit bitflip will be added for each qubit connected (target,
            control) with the gates. Defaults to all gates.

    Raises:
        ValueError: When the probability is outside of the expected interval
            ``[0, 0.5]``.

    Examples:
<<<<<<< HEAD
        >>> circuit = QCircuit([H(i) for i in range(3)])
        >>> bf1 = BitFlip(0.1, [0])
        >>> bf2 = BitFlip(0.3, [1, 2])
        >>> bf3 = BitFlip(0.05, [0], gates=[H])
        >>> bf4 = BitFlip(0.3)
        >>> circuit.add([bf1, bf2, bf3, bf4])
=======
        >>> circuit = QCircuit(
        ...     [H(i) for i in range(3)]
        ...     + [
        ...         BitFlip(0.1, [0]),
        ...         BitFlip(0.3, [1, 2]),
        ...         BitFlip(0.05, [0], gates=[H]),
        ...         BitFlip(0.3),
        ...     ]
        ... )
>>>>>>> 8d17a290
        >>> print(circuit)
             ┌───┐
        q_0: ┤ H ├
             ├───┤
        q_1: ┤ H ├
             ├───┤
        q_2: ┤ H ├
             └───┘
        NoiseModel:
            BitFlip(0.1, [0])
            BitFlip(0.3, [1, 2])
            BitFlip(0.05, [0], gates=[H])
            BitFlip(0.3)
<<<<<<< HEAD
=======
        >>> print(circuit.to_other_language(Language.BRAKET)) # doctest: +NORMALIZE_WHITESPACE
        T  : │                    0                     │
              ┌───┐ ┌─────────┐ ┌──────────┐ ┌─────────┐
        q0 : ─┤ H ├─┤ BF(0.3) ├─┤ BF(0.05) ├─┤ BF(0.1) ├─
              └───┘ └─────────┘ └──────────┘ └─────────┘
              ┌───┐ ┌─────────┐ ┌─────────┐
        q1 : ─┤ H ├─┤ BF(0.3) ├─┤ BF(0.3) ├──────────────
              └───┘ └─────────┘ └─────────┘
              ┌───┐ ┌─────────┐ ┌─────────┐
        q2 : ─┤ H ├─┤ BF(0.3) ├─┤ BF(0.3) ├──────────────
              └───┘ └─────────┘ └─────────┘
        T  : │                    0                     │
>>>>>>> 8d17a290

    """

    def __init__(
        self,
        prob: float,
        targets: Optional[list[int]] = None,
        gates: Optional[list[type[NativeGate]]] = None,
    ):

        if not (0 <= prob <= 0.5):
            raise ValueError(
                f"Invalid probability: {prob} but should be between 0 and 0.5"
            )

        super().__init__(targets, gates)
        self.prob = prob
        """See parameter description."""

    def to_kraus_operators(self) -> list[npt.NDArray[np.complex64]]:
        return [np.sqrt(1 - self.prob) * I.matrix, np.sqrt(self.prob) * X.matrix]

    def __repr__(self):
<<<<<<< HEAD
        targets = (
            f", {self.targets}"
            if (not self._dynamic and len(self.targets)) != 0
            else ""
        )
=======
        targets = f", {self.targets}" if not self._dynamic else ""
>>>>>>> 8d17a290
        gates = f", gates={self.gates}" if self.gates else ""
        return f"BitFlip({self.prob}{targets}{gates})"

    def to_other_language(
        self, language: Language = Language.QISKIT
    ) -> "BraketNoise | QLMNoise | QuantumError":
        """See documentation of this method in abstract mother class :class:`NoiseModel`.

        Args:
            language: Enum representing the target language.

        Examples:
            >>> BitFlip(0.3, [0,1]).to_other_language(Language.BRAKET)
            BitFlip('probability': 0.3, 'qubit_count': 1)

            >>> BitFlip(0.3, [0,1]).to_other_language(Language.QISKIT).to_quantumchannel()
            SuperOp([[0.7+0.j, 0. +0.j, 0. +0.j, 0.3+0.j],
                     [0. +0.j, 0.7+0.j, 0.3+0.j, 0. +0.j],
                     [0. +0.j, 0.3+0.j, 0.7+0.j, 0. +0.j],
                     [0.3+0.j, 0. +0.j, 0. +0.j, 0.7+0.j]],
                    input_dims=(2,), output_dims=(2,))

        """

        if language == Language.BRAKET:
            from braket.circuits.noises import BitFlip as BraketBitFlip

            return BraketBitFlip(probability=self.prob)

        elif language == Language.QISKIT:
            from qiskit_aer.noise.errors.standard_errors import pauli_error

            return pauli_error([("X", self.prob), ("I", 1 - self.prob)])

        # TODO: MY_QLM implementation

        else:
            raise NotImplementedError(f"{language.name} not yet supported.")

    def info(self) -> str:
        return f"{super().info()} with probability {self.prob}"


@typechecked
class AmplitudeDamping(NoiseModel):
    r"""Class representing the amplitude damping noise channel, which can model
    both the standard and generalized amplitude damping processes. It can be
    applied to a single qubit and depends on two parameters: the decay rate
    ``gamma`` and the probability of excitation ``prob``.

    We recall below the associated representation, in terms of Kraus operators,
    where we denote by `\gamma` the decay rate ``gamma``, and by `p` the
    excitation probability ``prob``:

    `E_0=\sqrt{p}\begin{pmatrix}1&0\\0&\sqrt{1-\gamma}\end{pmatrix}`,
    `~ ~ E_1=\sqrt{p}\begin{pmatrix}0&\sqrt{\gamma}\\0&0\end{pmatrix}`,
    `~ ~ E_2=\sqrt{1-p}\begin{pmatrix}\sqrt{1-\gamma}&0\\0&1\end{pmatrix}` and
    `~ E_3=\sqrt{1-p}\begin{pmatrix}0&0\\\sqrt{\gamma}&0\end{pmatrix}`.

    Args:
        gamma: Decaying rate of the amplitude damping noise channel.
        prob: Probability of excitation in the generalized amplitude damping
            noise channel. A value of 1, corresponds to the standard amplitude
            damping. It must be in the ``[0, 1]`` interval.
        targets: Qubits affected by this noise. Defaults to all qubits.
        gates: Gates affected by this noise. Defaults to all gates.

    Raises:
        ValueError: When the gamma or prob parameters are outside of the
            expected interval ``[0, 1]``.

    Examples:
<<<<<<< HEAD
        >>> circuit = QCircuit([H(i) for i in range(3)])
        >>> ad1 = AmplitudeDamping(0.2, 0, [0])
        >>> ad2 = AmplitudeDamping(0.4, 0.1, [1, 2])
        >>> ad3 = AmplitudeDamping(0.1, 1, [0, 1, 2])
        >>> ad4 = AmplitudeDamping(0.1, 1)
        >>> ad5 = AmplitudeDamping(0.7, targets=[0, 1])
        >>> circuit.add([ad1, ad2, ad3, ad4, ad5])
=======
        >>> circuit = QCircuit(
        ...     [H(i) for i in range(3)]
        ...     + [
        ...         AmplitudeDamping(0.2, 0, [0]),
        ...         AmplitudeDamping(0.4, 0.1, [1, 2]),
        ...         AmplitudeDamping(0.1, 1, [0, 1, 2]),
        ...         AmplitudeDamping(0.1, 1),
        ...         AmplitudeDamping(0.7, targets=[0, 1]),
        ...     ]
        ... )
>>>>>>> 8d17a290
        >>> print(circuit)
             ┌───┐
        q_0: ┤ H ├
             ├───┤
        q_1: ┤ H ├
             ├───┤
        q_2: ┤ H ├
             └───┘
        NoiseModel:
            AmplitudeDamping(0.2, 0, targets=[0])
            AmplitudeDamping(0.4, 0.1, targets=[1, 2])
            AmplitudeDamping(0.1, targets=[0, 1, 2])
            AmplitudeDamping(0.1)
            AmplitudeDamping(0.7, targets=[0, 1])
        >>> print(circuit.to_other_language(Language.BRAKET)) # doctest: +NORMALIZE_WHITESPACE
        T  : │                               0                               │
              ┌───┐ ┌─────────┐ ┌─────────┐   ┌─────────┐     ┌────────────┐
        q0 : ─┤ H ├─┤ AD(0.7) ├─┤ AD(0.1) ├───┤ AD(0.1) ├─────┤ GAD(0.2,0) ├──
              └───┘ └─────────┘ └─────────┘   └─────────┘     └────────────┘
              ┌───┐ ┌─────────┐ ┌─────────┐   ┌─────────┐    ┌──────────────┐
        q1 : ─┤ H ├─┤ AD(0.7) ├─┤ AD(0.1) ├───┤ AD(0.1) ├────┤ GAD(0.4,0.1) ├─
              └───┘ └─────────┘ └─────────┘   └─────────┘    └──────────────┘
              ┌───┐ ┌─────────┐ ┌─────────┐ ┌──────────────┐
        q2 : ─┤ H ├─┤ AD(0.1) ├─┤ AD(0.1) ├─┤ GAD(0.4,0.1) ├──────────────────
              └───┘ └─────────┘ └─────────┘ └──────────────┘
        T  : │                               0                               │

    """

    def __init__(
        self,
        gamma: float,
        prob: float = 1,
        targets: Optional[list[int]] = None,
        gates: Optional[list[type[NativeGate]]] = None,
    ):
        if not (0 <= gamma <= 1):
            raise ValueError(
                f"Invalid decaying rate: {gamma}. It should be between 0 and 1."
            )

        if not (0 <= prob <= 1):
            raise ValueError(
                f"Invalid excitation probability: {prob}. It should be between 0 and 1."
            )

        super().__init__(targets, gates)
        self.gamma = gamma
        """See parameter description."""
        self.prob = prob
        """See parameter description."""

    def to_kraus_operators(self) -> list[npt.NDArray[np.complex64]]:
        return [
            np.diag(1, np.sqrt(1 - self.prob)),
            np.array([[0, np.sqrt(self.prob)], [0, 0]]),
        ]

    def __repr__(self):
        prob = f", {self.prob}" if self.prob != 1 else ""
<<<<<<< HEAD
        targets = (
            f", targets={self.targets}"
            if (not self._dynamic and len(self.targets)) != 0
            else ""
        )
=======
        targets = f", targets={self.targets}" if not self._dynamic else ""
>>>>>>> 8d17a290
        gates = f", gates={self.gates}" if len(self.gates) != 0 else ""
        return f"AmplitudeDamping({self.gamma}{prob}{targets}{gates})"

    def to_other_language(
        self, language: Language = Language.QISKIT
    ) -> "BraketNoise | QLMNoise | QuantumError":
        """See documentation of this method in abstract mother class :class:`NoiseModel`.

        Args:
            language: Enum representing the target language.

        Examples:
            >>> AmplitudeDamping(0.4, targets=[0, 1]).to_other_language(Language.BRAKET)
            AmplitudeDamping('gamma': 0.4, 'qubit_count': 1)

            >>> AmplitudeDamping(0.4, 0.2, [1]).to_other_language(Language.BRAKET)
            GeneralizedAmplitudeDamping('gamma': 0.4, 'probability': 0.2, 'qubit_count': 1)

            >>> AmplitudeDamping(0.2, 0.4, [0, 1]).to_other_language(Language.QISKIT).to_quantumchannel()
            SuperOp([[0.88      +0.j, 0.        +0.j, 0.        +0.j, 0.08      +0.j],
                     [0.        +0.j, 0.89442719+0.j, 0.        +0.j, 0.        +0.j],
                     [0.        +0.j, 0.        +0.j, 0.89442719+0.j, 0.        +0.j],
                     [0.12      +0.j, 0.        +0.j, 0.        +0.j, 0.92      +0.j]],
                    input_dims=(2,), output_dims=(2,))

        """
        if language == Language.BRAKET:
            if self.prob == 1:
                from braket.circuits.noises import (
                    AmplitudeDamping as BraketAmplitudeDamping,
                )

                return BraketAmplitudeDamping(self.gamma)
            else:
                from braket.circuits.noises import GeneralizedAmplitudeDamping

                return GeneralizedAmplitudeDamping(self.gamma, float(self.prob))

        # TODO: MY_QLM implementation

        elif language == Language.QISKIT:
            from qiskit_aer.noise.errors.standard_errors import amplitude_damping_error

            return amplitude_damping_error(
                self.gamma, 1 - self.prob  # pyright: ignore[reportArgumentType]
            )

        else:
            raise NotImplementedError(
                f"Conversion of Amplitude Damping noise for language {language} is not supported."
            )

    def info(self) -> str:
        prob = f" and probability {self.prob}" if self.prob != 1 else ""
        return f"{super().info()} with gamma {self.gamma}{prob}"


@typechecked
class PhaseDamping(NoiseModel):
    """Class representing the phase damping noise channel. It can be applied to
    a single qubit and depends on the phase damping parameter ``gamma``. Phase
    damping happens when a quantum system loses its phase information due to
    interactions with the environment, leading to decoherence.

    Args:
        gamma: Probability of phase damping.
        targets: Qubits affected by this noise. Defaults to all qubits.
        gates: Gates affected by this noise. Defaults to all gates.

    Raises:
        ValueError: When the gamma parameter is outside of the expected interval
            ``[0, 1]``.

    Examples:
        >>> circuit = QCircuit(
        ...     [H(i) for i in range(3)]
        ...     + [
        ...         PhaseDamping(0.32, list(range(3))),
        ...         PhaseDamping(0.01),
        ...         PhaseDamping(0.45, [0, 1]),
        ...     ]
        ... )
        >>> print(circuit)
             ┌───┐
        q_0: ┤ H ├
             ├───┤
        q_1: ┤ H ├
             ├───┤
        q_2: ┤ H ├
             └───┘
        NoiseModel:
            PhaseDamping(0.32, [0, 1, 2])
            PhaseDamping(0.01)
            PhaseDamping(0.45, [0, 1])
        >>> print(circuit.to_other_language(Language.BRAKET)) # doctest: +NORMALIZE_WHITESPACE
        T  : │                     0                      │
              ┌───┐ ┌──────────┐ ┌──────────┐ ┌──────────┐
        q0 : ─┤ H ├─┤ PD(0.45) ├─┤ PD(0.01) ├─┤ PD(0.32) ├─
              └───┘ └──────────┘ └──────────┘ └──────────┘
              ┌───┐ ┌──────────┐ ┌──────────┐ ┌──────────┐
        q1 : ─┤ H ├─┤ PD(0.45) ├─┤ PD(0.01) ├─┤ PD(0.32) ├─
              └───┘ └──────────┘ └──────────┘ └──────────┘
              ┌───┐ ┌──────────┐ ┌──────────┐
        q2 : ─┤ H ├─┤ PD(0.01) ├─┤ PD(0.32) ├──────────────
              └───┘ └──────────┘ └──────────┘
        T  : │                     0                      │

    """

    def __init__(
        self,
        gamma: float,
        targets: Optional[list[int]] = None,
        gates: Optional[list[type[NativeGate]]] = None,
    ):
        if not (0 <= gamma <= 1):
            raise ValueError(
                f"Invalid phase damping probability: {gamma}. It should be between 0 and 1."
            )

        super().__init__(targets, gates)
        self.gamma = gamma
        """Probability of phase damping."""

    def to_kraus_operators(self) -> list[npt.NDArray[np.complex64]]:
        return [
            np.sqrt(1 - self.gamma) * I.matrix,
            np.diag([np.sqrt(self.gamma), 0]),
            np.diag([0, np.sqrt(self.gamma)]),
        ]

    def __repr__(self):
        targets = f", {self.targets}" if not self._dynamic else ""
        gates = f", gates={self.gates}" if self.gates else ""
        return f"PhaseDamping({self.gamma}{targets}{gates})"

    def to_other_language(
        self, language: Language = Language.QISKIT
    ) -> "BraketNoise | QLMNoise | QuantumError":
        """See documentation of this method in abstract mother class :class:`NoiseModel`.

        Args:
            language: Enum representing the target language.

        Examples:
            >>> PhaseDamping(0.4, [0, 1]).to_other_language(Language.BRAKET)
            PhaseDamping('gamma': 0.4, 'qubit_count': 1)

            >>> PhaseDamping(0.4, [0, 1]).to_other_language(Language.QISKIT).to_quantumchannel()
            SuperOp([[1.        +0.j, 0.        +0.j, 0.        +0.j, 0.        +0.j],
                     [0.        +0.j, 0.77459667+0.j, 0.        +0.j, 0.        +0.j],
                     [0.        +0.j, 0.        +0.j, 0.77459667+0.j, 0.        +0.j],
                     [0.        +0.j, 0.        +0.j, 0.        +0.j, 1.        +0.j]],
                    input_dims=(2,), output_dims=(2,))

            >>> print(PhaseDamping(0.4, [0, 1]).to_other_language(Language.MY_QLM))  # doctest: +NORMALIZE_WHITESPACE
            Phase Damping channel, gamma = 0.4:
            [[1.         0.        ]
             [0.         0.77459667]]
            [[0.         0.        ]
             [0.         0.77459667]]

        """
        if language == Language.BRAKET:
            from braket.circuits.noises import PhaseDamping as BraketPhaseDamping

            return BraketPhaseDamping(self.gamma)

        elif language == Language.QISKIT:
            from qiskit_aer.noise.errors.standard_errors import phase_damping_error

            return phase_damping_error(self.gamma)

        elif language == Language.MY_QLM:
            from qat.quops.quantum_channels import QuantumChannelKraus

            return QuantumChannelKraus(
                [
                    np.diag([1, np.sqrt(1 - self.gamma)]),
                    np.diag([0, np.sqrt(1 - self.gamma)]),
                ],
                "Phase Damping channel, gamma = " + str(self.gamma),
            )

        else:
            raise NotImplementedError(
                f"Conversion of Phase Damping noise for language {language} is not supported."
            )

    def info(self) -> str:
        return f"{super().info()} with gamma {self.gamma}"


class Pauli(NoiseModel):
    """3M-TODO"""

    def __init__(self):
        raise NotImplementedError(
            f"{type(self).__name__} noise model is not yet implemented."
        )


class Dephasing(NoiseModel):
    """3M-TODO"""

    def __init__(self):
        raise NotImplementedError(
            f"{type(self).__name__} noise model is not yet implemented."
        )


class PhaseFlip(NoiseModel):
    """3M-TODO"""

    def __init__(self):
        raise NotImplementedError(
            f"{type(self).__name__} noise model is not yet implemented."
        )


NOISE_MODELS = [
    cls
    for _, cls in inspect.getmembers(sys.modules[__name__], inspect.isclass)
    if issubclass(cls, NoiseModel)
    and not (
        any("ABC" in base.__name__ for base in cls.__bases__)
        or "M-TODO" in (cls.__doc__ or "")
    )
]
"""All concrete noise models."""<|MERGE_RESOLUTION|>--- conflicted
+++ resolved
@@ -323,42 +323,6 @@
                 f"and {prob_upper_bound}."
             )
 
-<<<<<<< HEAD
-        if gates is not None:
-            if any(
-                gate.nb_qubits
-                != dimension  # pyright: ignore[reportUnnecessaryComparison]
-                for gate in gates
-            ):
-                raise ValueError(
-                    f"Dimension of Depolarizing is {dimension}, but got specified gate(s) of different size."
-                )
-        super().__init__(targets, gates)
-        self.prob = prob
-        """Probability, or error rate, of the depolarizing noise model."""
-        self.dimension = dimension
-        """Dimension of the depolarizing noise model."""
-        self._check_dimension()
-
-    def _check_dimension(self):
-        if self.targets != [] and len(self.targets) < self.dimension:
-            raise ValueError(
-                f"Number of target qubits {len(self.targets)} should be higher than the dimension {self.dimension}."
-            )
-
-    def to_kraus_representation(self):
-        """3M-TODO"""
-        # generate Kraus operators for depolarizing noise
-        kraus_operators = []  # list of Kraus operators
-        return KrausRepresentation(kraus_operators)
-
-    def __repr__(self):
-        target = (
-            f", {self.targets}"
-            if (not self._dynamic and len(self.targets) != 0)
-            else ""
-        )
-=======
     def to_kraus_operators(self) -> list[npt.NDArray[np.complex64]]:
         return [
             np.sqrt(1 - 3 * self.prob / 4) * I.matrix,
@@ -369,7 +333,6 @@
 
     def __repr__(self):
         target = f", {self.targets}" if not self._dynamic else ""
->>>>>>> 8d17a290
         dimension = f", dimension={self.dimension}" if self.dimension != 1 else ""
         gates = f", gates={self.gates}" if len(self.gates) != 0 else ""
         return f"Depolarizing({self.prob}{target}{dimension}{gates})"
@@ -472,14 +435,6 @@
             ``[0, 0.5]``.
 
     Examples:
-<<<<<<< HEAD
-        >>> circuit = QCircuit([H(i) for i in range(3)])
-        >>> bf1 = BitFlip(0.1, [0])
-        >>> bf2 = BitFlip(0.3, [1, 2])
-        >>> bf3 = BitFlip(0.05, [0], gates=[H])
-        >>> bf4 = BitFlip(0.3)
-        >>> circuit.add([bf1, bf2, bf3, bf4])
-=======
         >>> circuit = QCircuit(
         ...     [H(i) for i in range(3)]
         ...     + [
@@ -489,7 +444,6 @@
         ...         BitFlip(0.3),
         ...     ]
         ... )
->>>>>>> 8d17a290
         >>> print(circuit)
              ┌───┐
         q_0: ┤ H ├
@@ -503,8 +457,6 @@
             BitFlip(0.3, [1, 2])
             BitFlip(0.05, [0], gates=[H])
             BitFlip(0.3)
-<<<<<<< HEAD
-=======
         >>> print(circuit.to_other_language(Language.BRAKET)) # doctest: +NORMALIZE_WHITESPACE
         T  : │                    0                     │
               ┌───┐ ┌─────────┐ ┌──────────┐ ┌─────────┐
@@ -517,7 +469,6 @@
         q2 : ─┤ H ├─┤ BF(0.3) ├─┤ BF(0.3) ├──────────────
               └───┘ └─────────┘ └─────────┘
         T  : │                    0                     │
->>>>>>> 8d17a290
 
     """
 
@@ -541,15 +492,7 @@
         return [np.sqrt(1 - self.prob) * I.matrix, np.sqrt(self.prob) * X.matrix]
 
     def __repr__(self):
-<<<<<<< HEAD
-        targets = (
-            f", {self.targets}"
-            if (not self._dynamic and len(self.targets)) != 0
-            else ""
-        )
-=======
         targets = f", {self.targets}" if not self._dynamic else ""
->>>>>>> 8d17a290
         gates = f", gates={self.gates}" if self.gates else ""
         return f"BitFlip({self.prob}{targets}{gates})"
 
@@ -622,15 +565,6 @@
             expected interval ``[0, 1]``.
 
     Examples:
-<<<<<<< HEAD
-        >>> circuit = QCircuit([H(i) for i in range(3)])
-        >>> ad1 = AmplitudeDamping(0.2, 0, [0])
-        >>> ad2 = AmplitudeDamping(0.4, 0.1, [1, 2])
-        >>> ad3 = AmplitudeDamping(0.1, 1, [0, 1, 2])
-        >>> ad4 = AmplitudeDamping(0.1, 1)
-        >>> ad5 = AmplitudeDamping(0.7, targets=[0, 1])
-        >>> circuit.add([ad1, ad2, ad3, ad4, ad5])
-=======
         >>> circuit = QCircuit(
         ...     [H(i) for i in range(3)]
         ...     + [
@@ -641,7 +575,6 @@
         ...         AmplitudeDamping(0.7, targets=[0, 1]),
         ...     ]
         ... )
->>>>>>> 8d17a290
         >>> print(circuit)
              ┌───┐
         q_0: ┤ H ├
@@ -702,15 +635,7 @@
 
     def __repr__(self):
         prob = f", {self.prob}" if self.prob != 1 else ""
-<<<<<<< HEAD
-        targets = (
-            f", targets={self.targets}"
-            if (not self._dynamic and len(self.targets)) != 0
-            else ""
-        )
-=======
         targets = f", targets={self.targets}" if not self._dynamic else ""
->>>>>>> 8d17a290
         gates = f", gates={self.gates}" if len(self.gates) != 0 else ""
         return f"AmplitudeDamping({self.gamma}{prob}{targets}{gates})"
 
