from __future__ import annotations

from abc import ABC, abstractmethod
from typing import TYPE_CHECKING, Optional

if TYPE_CHECKING:
    from braket.circuits.noises import Noise as BraketNoise
    from braket.circuits.noises import TwoQubitDepolarizing
    from qat.quops.class_concepts import QuantumChannel as QLMNoise

from typeguard import typechecked

from mpqp.core.instruction.gates import Gate
from mpqp.core.languages import Language
from mpqp.noise.custom_noise import KrausRepresentation


@typechecked
class NoiseModel(ABC):
    """Abstract class used to represent a generic noise model, specifying
    criteria for applying different noise type to a quantum circuit, or some of
    its qubits.

    It allows to specify which qubits (targets) and which gates of the circuit
    will be affected with this noise model. If you don't specify a target, the
    operation will apply to all qubits.

    Args:
        targets: List of qubit indices affected by this noise.
        gates: List of :class:`Gates<mpqp.core.instructions.gates.gate.Gate>`
            affected by this noise.

    Raises:
        ValueError: When target list is empty, or target indices are duplicated
        or negative. When the size of the gate is higher than the number of target qubits.
    """

    def __init__(
        self,
        targets: Optional[list[int]] = None,
        gates: Optional[list[type[Gate]]] = None,
    ):
        if targets is None:
            targets = []
        if len(set(targets)) != len(targets):
            raise ValueError(f"Duplicate indices in targets: {targets}")

        if any(index < 0 for index in targets):
            raise ValueError(f"Target indices must be non-negative, but got: {targets}")

        if gates is not None:
            for gate in gates:
                nb_qubits = gate.nb_qubits
                if isinstance(nb_qubits, property):
                    raise ValueError(
                        "If you want to pass a custom gate class to specify"
                        " the noise target, please add `nb_qubits` to this "
                        "class as a class attribute."
                    )
                if len(targets) != 0 and nb_qubits > len(
                    targets
                ):  # pyright: ignore[reportOperatorIssue]
                    raise ValueError(
                        "Size mismatch between gate and noise: gate size is "
                        f"{nb_qubits} but noise size is {len(targets)}"
                    )

        self.targets = targets
        """List of target qubits that will be affected by this noise model."""
        self.gates = gates if gates is not None else []
        """List of specific gates after which this noise model will be applied."""

    def connections(self) -> set[int]:
        """Returns the indices of the qubits connected to the noise model (affected by the noise).

        Returns:
            Set of qubit indices on which this NoiseModel is connected (applied on).
        """
        return set(self.targets)

    @abstractmethod
    def to_kraus_representation(self) -> KrausRepresentation:
        """3M-TODO: to be implemented"""
        pass

    @abstractmethod
    def to_other_language(self, language: Language) -> BraketNoise | QLMNoise:
        """Transforms this noise model into the corresponding object in the
        language specified in the ``language`` arg.

        In the current version, only Braket and my_QLM are available for conversion.

        Args:
            language: Enum representing the target language.

        Returns:
            The corresponding noise model (or channel) in the target language.
        """
        pass

    @abstractmethod
    def info(self) -> str:
        """Returns a string containing information about the noise model."""
        pass

    # 3M-TODO: implement the possibility of having a parameterized noise
    # @abstractmethod
    # def subs(self):
    #     pass


@typechecked
class Depolarizing(NoiseModel):
    """Class representing the depolarizing noise channel, which maps a state
    onto a linear combination of itself and the maximally mixed state. It can
    applied to a single or multiple qubits, and depends on a single parameter
    (probability or error rate).

    When the number of qubits in the target is higher than the dimension, the
    noise will be applied to all possible combinations of indices of size
    ``dimension``.

    Args:
        prob: Depolarizing error probability or error rate.
        targets: List of qubit indices affected by this noise.
        dimension: Dimension of the depolarizing channel.
        gates: List of :class:`Gates<mpqp.core.instruction.gates.gate.Gate>`
            affected by this noise.

    Raises:
        ValueError: When a wrong dimension (negative) or probability (outside of
            the expected interval) is input.
        ValueError: When the size of the specified gates is not coherent with
            the number of targets or the dimension.

    Examples:
        >>> circuit = QCircuit([H(i) for i in range(3)])
        >>> d1 = Depolarizing(0.32, list(range(circuit.nb_qubits)))
        >>> d2 = Depolarizing(0.01)
        >>> d3 = Depolarizing(0.05, [0, 1], dimension=2)
        >>> d4 = Depolarizing(0.12, [2], gates=[H, Rx, Ry, Rz])
        >>> d5 = Depolarizing(0.05, [0, 1, 2], dimension=2, gates=[CNOT, CZ])
        >>> circuit.add([d1, d2, d3, d4, d5])
        >>> print(circuit)  # doctest: +NORMALIZE_WHITESPACE
             ┌───┐
        q_0: ┤ H ├
             ├───┤
        q_1: ┤ H ├
             ├───┤
        q_2: ┤ H ├
             └───┘
        NoiseModel:
            Depolarizing(0.32, [0, 1, 2])
            Depolarizing(0.01)
            Depolarizing(0.05, [0, 1], dimension=2)
            Depolarizing(0.12, [2], gates=[H, Rx, Ry, Rz])
            Depolarizing(0.05, [0, 1, 2], dimension=2, gates=[CNOT, CZ])
    """

    def __init__(
        self,
        prob: float,
        targets: Optional[list[int]] = None,
        dimension: int = 1,
        gates: Optional[list[type[Gate]]] = None,
    ):
        if dimension <= 0:
            raise ValueError(
                "Dimension of the depolarizing channel must be strictly greater"
                f" than 1, but got {dimension} instead."
            )

        # 3M-TODO: implement the possibility of having a parameterized noise,
        # param: Union[float, Expr]
        prob_upper_bound = 1 if dimension == 1 else 1 + 1 / (dimension**2 - 1)
        if not (0 <= prob <= prob_upper_bound):  # pyright: ignore[reportOperatorIssue]
            print(dimension, prob, prob_upper_bound)
            raise ValueError(
                f"Invalid probability: {prob} but should have been between 0 "
                f"and {prob_upper_bound}."
            )

        if gates is not None:
            if any(
                gate.nb_qubits
                != dimension  # pyright: ignore[reportUnnecessaryComparison]
                for gate in gates
            ):
                raise ValueError(
                    f"Dimension of Depolarizing is {dimension}, but got specified gate(s) of different size."
                )

        if targets and len(targets) < dimension:
            raise ValueError(
                f"Number of target qubits {len(targets)} should be higher than the dimension {dimension}."
            )

        super().__init__(targets, gates)
        self.prob = prob
        """Probability, or error rate, of the depolarizing noise model."""
        self.dimension = dimension
        """Dimension of the depolarizing noise model."""

    def to_kraus_representation(self):
        """3M-TODO"""
        # generate Kraus operators for depolarizing noise
        kraus_operators = [...]  # list of Kraus operators
        return KrausRepresentation(kraus_operators)

    def __repr__(self):
        target = f", {self.targets}" if len(self.targets) != 0 else ""
        dimension = f", dimension={self.dimension}" if self.dimension != 1 else ""
        gates = f", gates={self.gates}" if len(self.gates) != 0 else ""
        return f"{type(self).__name__}({self.prob}{target}{dimension}{gates})"

    def to_other_language(
        self, language: Language = Language.QISKIT
    ) -> BraketNoise | TwoQubitDepolarizing | QLMNoise:
        """See documentation of this method in abstract mother class :class:`NoiseModel`.

        Args:
            language: Enum representing the target language.

        Examples:
            >>> braket_depolarizing = Depolarizing(0.3, [0,1], dimension=1).to_other_language(Language.BRAKET)
            >>> braket_depolarizing
            Depolarizing('probability': 0.3, 'qubit_count': 1)
            >>> type(braket_depolarizing)
            <class 'braket.circuits.noises.Depolarizing'>
            >>> qlm_depolarizing = Depolarizing(0.3, [0,1], dimension=1).to_other_language(Language.MY_QLM)
            >>> print(qlm_depolarizing)  # doctest: +NORMALIZE_WHITESPACE
            Depolarizing channel, p = 0.3:
            [[0.83666003 0.        ]
             [0.         0.83666003]]
            [[0.        +0.j 0.31622777+0.j]
             [0.31622777+0.j 0.        +0.j]]
            [[0.+0.j         0.-0.31622777j]
             [0.+0.31622777j 0.+0.j        ]]
            [[ 0.31622777+0.j  0.        +0.j]
             [ 0.        +0.j -0.31622777+0.j]]
            >>> type(qlm_depolarizing)
            <class 'qat.quops.quantum_channels.QuantumChannelKraus'>

        """
        if language == Language.BRAKET:
            if self.dimension > 2:
                raise NotImplementedError(
                    f"Depolarizing channel is not implemented in Braket for more than 2 qubits."
                )
            elif self.dimension == 2:
                from braket.circuits.noises import TwoQubitDepolarizing

                return TwoQubitDepolarizing(probability=self.prob)
            else:
                from braket.circuits.noises import Depolarizing as BraketDepolarizing

                return BraketDepolarizing(probability=self.prob)

        elif language == Language.MY_QLM:
            if self.dimension > 2:
                raise NotImplementedError(
                    f"Depolarizing channel is not implemented in the QLM for more than 2 qubits."
                )
            elif self.dimension == 2 and len(self.gates) == 0:
                raise ValueError(
                    "Depolarizing channel of dimension 2 for idle qubits is not supported by the QLM."
                )

            from qat.quops import (
                make_depolarizing_channel,  # pyright: ignore[reportAttributeAccessIssue]
            )

            return make_depolarizing_channel(
                prob=self.prob,
                nqbits=self.dimension,
                method_2q="equal_probs",
                depol_type="pauli",
            )
        else:
            raise NotImplementedError(f"{language.name} not yet supported.")

    def info(self) -> str:
        noise_info = f"{type(self).__name__} noise: probability {self.proba}"
        if self.dimension != 1:
            noise_info += f", dimension {self.dimension}"
        return noise_info


@typechecked
class BitFlip(NoiseModel):
    """Class representing the bit flip noise channel, which flips the state of
    a qubit with a certain probability. It can be applied to single and multi-qubit gates
    and depends on a single parameter (probability or error rate).

    Args:
        prob: Bit flip error probability or error rate (must be within [0, 0.5]).
        targets: List of qubit indices affected by this noise.
        gates: List of :class:`Gates<mpqp.core.instruction.gates.gate.Gate>`
            affected by this noise. If multi-qubit gates is passed, single-qubit
            bitflip will be added for each qubit connected (target, control) with the gates.

    Raises:
        ValueError: When the probability is outside of the expected interval [0, 0.5].

    Examples:
        >>> circuit = QCircuit([H(i) for i in range(3)])
        >>> bf1 = BitFlip(0.1, [0])
        >>> bf2 = BitFlip(0.3, [1, 2])
        >>> bf3 = BitFlip(0.05, [0], gates=[H])
        >>> circuit.add([bf1, bf2, bf3])
        >>> print(circuit)
             ┌───┐
        q_0: ┤ H ├
             ├───┤
        q_1: ┤ H ├
             ├───┤
        q_2: ┤ H ├
             └───┘
        NoiseModel:
            BitFlip(0.1, [0])
            BitFlip(0.3, [1, 2])
            BitFlip(0.05, [0], gates=[H])

    """

    def __init__(
        self,
        prob: float,
        targets: Optional[list[int]] = None,
        gates: Optional[list[type[Gate]]] = None,
    ):

        if not (0 <= prob <= 0.5):
            raise ValueError(
                f"Invalid probability: {prob} but should be between 0 and 0.5"
            )

        super().__init__(targets, gates)
        self.prob = prob
        """Probability, or error rate, of the bit-flip noise model."""

    def to_kraus_representation(self) -> KrausRepresentation: ...

    def __repr__(self):
        target = f", {self.targets}" if self.targets else ""
        gates = f", gates={self.gates}" if self.gates else ""
        return f"{type(self).__name__}({self.prob}{target}{gates})"

    def to_other_language(
        self, language: Language = Language.QISKIT
    ) -> BraketNoise | QLMNoise:
        """See documentation of this method in abstract mother class :class:`NoiseModel`.

        Args:
            language: Enum representing the target language.

        Examples:
            >>> braket_bitflip = BitFlip(0.3, [0,1]).to_other_language(Language.BRAKET)
            >>> braket_bitflip
            BitFlip('probability': 0.3, 'qubit_count': 1)
            >>> type(braket_bitflip)
            <class 'braket.circuits.noises.BitFlip'>

        """

        if language == Language.BRAKET:
            from braket.circuits.noises import BitFlip as BraketBitFlip

            return BraketBitFlip(probability=self.prob)

        # TODO: MY_QLM implementation

        else:
            raise NotImplementedError(f"{language.name} not yet supported.")

    def info(self) -> str:
        return f"{type(self).__name__} noise: probability {self.proba}"


@typechecked
class AmplitudeDamping(NoiseModel):
    """Class representing the amplitude damping noise channel, which can model both
    the standard and generalized amplitude damping processes. It can be applied
    to a single qubit and depends on two parameters: the decay rate `gamma` and the
    probability of excitation `prob`.

    Args:
        gamma: Decaying rate of the amplitude damping noise channel.
        prob: Probability of excitation in the generalized amplitude damping noise channel
            When set to 1, indicating standard amplitude damping.
        targets: List of qubit indices affected by this noise.
        gates: List of :class:`Gates<mpqp.core.instruction.gates.gate.Gate>`
            affected by this noise.

    Raises:
        ValueError: When the gamma or prob parameters are outside of the expected interval [0, 1].

    Examples:
        >>> circuit = QCircuit([H(i) for i in range(3)])
        >>> ad1 = AmplitudeDamping(0.2, 0, [0])
        >>> ad2 = AmplitudeDamping(0.4, 0.1, [1, 2])
        >>> ad3 = AmplitudeDamping(0.1, 1, [0, 1, 2])
        >>> ad4 = AmplitudeDamping(0.7, targets=[0, 1])
        >>> circuit.add([ad1, ad2, ad3, ad4])
        >>> print(circuit)
             ┌───┐
        q_0: ┤ H ├
             ├───┤
        q_1: ┤ H ├
             ├───┤
        q_2: ┤ H ├
             └───┘
        NoiseModel:
            AmplitudeDamping(0.2, 0, [0])
            AmplitudeDamping(0.4, 0.1, [1, 2])
            AmplitudeDamping(0.1, 1, [0, 1, 2])
            AmplitudeDamping(0.7, 1, [0, 1])

    """

    def __init__(
        self,
        gamma: float,
        prob: Optional[float] = 1,
        targets: Optional[list[int]] = None,
        gates: Optional[list[type[Gate]]] = None,
    ):
        if not (0 <= gamma <= 1):
            raise ValueError(
                f"Invalid decaying rate: {gamma}. It should be between 0 and 1."
            )

        if not (0 <= prob <= 1):
            raise ValueError(
                f"Invalid excitation probability: {prob}. It should be between 0 and 1."
            )

        super().__init__(targets, gates)
        self.gamma = gamma
        """Decaying rate, of the amplitude damping noise channel."""
        self.proba = prob
        """Excitation probability, of the generalized amplitude damping noise channel."""

    def to_kraus_representation(self) -> KrausRepresentation: ...

    def __repr__(self):
        target = ", targets=" + str(self.targets) if len(self.targets) != 0 else ""
        return (
            f"{type(self).__name__}(gamma={self.gamma}, prob={self.proba}"
            + target
            + (", gates=" + str(self.gates) if self.gates else "")
            + ")"
        )

    def __str__(self):
        targets_str = (
            str(self.targets) if self.targets and len(self.targets) != 0 else "[all]"
        )
        return (
            f"{type(self).__name__}({self.gamma}, {self.proba}, {targets_str}"
            + (", " + str(self.gates) if self.gates else "")
            + ")"
        )

    def to_other_language(
        self, language: Language = Language.QISKIT
    ) -> BraketNoise | QLMNoise:
        """See documentation of this method in abstract mother class :class:`NoiseModel`.

        Args:
            language: Enum representing the target language.

        Examples:
            >>> braket_ad = AmplitudeDamping(0.4, 1, [0, 1]).to_other_language(Language.BRAKET)
            >>> braket_ad
            AmplitudeDamping('gamma': 0.4, 'qubit_count': 1)
            >>> type(braket_ad)
            <class 'braket.circuits.noises.AmplitudeDamping'>
            >>> braket_gad1 = AmplitudeDamping(0.2, 0, [1]).to_other_language(Language.BRAKET)
            >>> braket_gad1
            GeneralizedAmplitudeDamping('gamma': 0.2, 'probability': 0.0, 'qubit_count': 1)
            >>> type(braket_gad1)
            <class 'braket.circuits.noises.GeneralizedAmplitudeDamping'>
            >>> braket_gad2 = AmplitudeDamping(0.15, 0.2, [0]).to_other_language(Language.BRAKET)
            >>> braket_gad2
            GeneralizedAmplitudeDamping('gamma': 0.15, 'probability': 0.2, 'qubit_count': 1)
            >>> type(braket_gad2)
            <class 'braket.circuits.noises.GeneralizedAmplitudeDamping'>

        """
        if language == Language.BRAKET:
            if self.proba == 1:
                from braket.circuits.noises import (
                    AmplitudeDamping as BraketAmplitudeDamping,
                )

                return BraketAmplitudeDamping(self.gamma)
            else:
                from braket.circuits.noises import GeneralizedAmplitudeDamping

                return GeneralizedAmplitudeDamping(self.gamma, float(self.proba))

        # TODO: MY_QLM implmentation

        else:
            raise NotImplementedError(
                f"Conversion of Amplitude Damping noise for language {language} is not supported."
            )

    def info(self) -> str:
        noise_info = f"{type(self).__name__} noise: gamma {self.gamma}"
        if self.proba != 1:
            noise_info += f", probability {self.proba}"
        return noise_info


class PhaseDamping(NoiseModel):
    """3M-TODO"""

    def __init__(self):
        raise NotImplementedError(
            f"{type(self).__name__} noise model is not yet implemented."
        )


class Pauli(NoiseModel):
    """3M-TODO"""

    def __init__(self):
        raise NotImplementedError(
            f"{type(self).__name__} noise model is not yet implemented."
        )


<<<<<<< HEAD
class GeneralizedAmplitudeDamping(NoiseModel):
    """Class representing the generalized amplitude damping noise channel."""

    def __init__(
        self,
        gamma: float,
        prop: float,
        targets: Optional[list[int]] = None,
        gates: Optional[list[type[Gate]]] = None,
    ):
        if not (0 <= gamma <= 1):
            raise ValueError(
                f"Invalid decaying rate: {gamma} but should be between 0 and 1."
            )

        if not (0 <= prop <= 1):
            raise ValueError(
                f"Invalid excitation probability: {prop} but should be between 0 and 1."
            )

        nb_targets = len(targets) if targets else 0
        if nb_targets < 1:
            raise ValueError("Number of target qubits should be at least 1.")

        super().__init__(targets, gates)

        self.gamma = gamma
        """Decaying rate, of the amplitude damping noise channel."""
        self.prop = prop
        """Excitation probability, of the generalized amplitude damping noise channel."""

    def __repr__(self):
        return (
            f"{type(self).__name__}(gamma={self.gamma}, prop={self.prop}, targets={self.targets}"
            + (", gates=" + str(self.gates) if self.gates else "")
            + ")"
        )

    def to_other_language(
        self, language: Language = Language.QISKIT
    ) -> BraketNoise | QLMNoise:
        if language == Language.BRAKET:
            from braket.circuits.noises import (
                GeneralizedAmplitudeDamping as BraketGeneralizedAmplitudeDamping,
            )

            return BraketGeneralizedAmplitudeDamping(self.gamma, self.prop)

        # TODO: MY_QLM implmentation

        else:
            raise NotImplementedError(
                f"Conversion of Generalized Amplitude Damping noise for language {language.name} is not supported."
            )

    def to_kraus_representation(self) -> KrausRepresentation: ...


class AmplitudeDamping(GeneralizedAmplitudeDamping):
    """Class representing the amplitude damping noise channel."""

    def __init__(
        self,
        gamma: float,
        targets: Optional[list[int]] = None,
        gates: Optional[list[type[Gate]]] = None,
    ):

        super().__init__(gamma, 0, targets, gates)

    def __repr__(self):
        return (
            f"{type(self).__name__}(gamma={self.gamma}, targets={self.targets}"
            + (", gates=" + str(self.gates) if self.gates else "")
            + ")"
        )

    def to_other_language(
        self, language: Language = Language.QISKIT
    ) -> BraketNoise | QLMNoise:
        if language == Language.BRAKET:
            from braket.circuits.noises import (
                AmplitudeDamping as BraketAmplitudeDamping,
            )

            return BraketAmplitudeDamping(self.gamma)

        # TODO: MY_QLM implmentation

        else:
            raise NotImplementedError(
                f"Conversion of Amplitude Damping noise for language {language.name} is not supported."
            )
=======
class Dephasing(NoiseModel):
    """3M-TODO"""
>>>>>>> ac39c046

    def __init__(self):
        raise NotImplementedError(
            f"{type(self).__name__} noise model is not yet implemented."
        )


class PhaseFlip(NoiseModel):
    """3M-TODO"""

    def __init__(self):
        raise NotImplementedError(
            f"{type(self).__name__} noise model is not yet implemented."
        )<|MERGE_RESOLUTION|>--- conflicted
+++ resolved
@@ -532,104 +532,8 @@
         )
 
 
-<<<<<<< HEAD
-class GeneralizedAmplitudeDamping(NoiseModel):
-    """Class representing the generalized amplitude damping noise channel."""
-
-    def __init__(
-        self,
-        gamma: float,
-        prop: float,
-        targets: Optional[list[int]] = None,
-        gates: Optional[list[type[Gate]]] = None,
-    ):
-        if not (0 <= gamma <= 1):
-            raise ValueError(
-                f"Invalid decaying rate: {gamma} but should be between 0 and 1."
-            )
-
-        if not (0 <= prop <= 1):
-            raise ValueError(
-                f"Invalid excitation probability: {prop} but should be between 0 and 1."
-            )
-
-        nb_targets = len(targets) if targets else 0
-        if nb_targets < 1:
-            raise ValueError("Number of target qubits should be at least 1.")
-
-        super().__init__(targets, gates)
-
-        self.gamma = gamma
-        """Decaying rate, of the amplitude damping noise channel."""
-        self.prop = prop
-        """Excitation probability, of the generalized amplitude damping noise channel."""
-
-    def __repr__(self):
-        return (
-            f"{type(self).__name__}(gamma={self.gamma}, prop={self.prop}, targets={self.targets}"
-            + (", gates=" + str(self.gates) if self.gates else "")
-            + ")"
-        )
-
-    def to_other_language(
-        self, language: Language = Language.QISKIT
-    ) -> BraketNoise | QLMNoise:
-        if language == Language.BRAKET:
-            from braket.circuits.noises import (
-                GeneralizedAmplitudeDamping as BraketGeneralizedAmplitudeDamping,
-            )
-
-            return BraketGeneralizedAmplitudeDamping(self.gamma, self.prop)
-
-        # TODO: MY_QLM implmentation
-
-        else:
-            raise NotImplementedError(
-                f"Conversion of Generalized Amplitude Damping noise for language {language.name} is not supported."
-            )
-
-    def to_kraus_representation(self) -> KrausRepresentation: ...
-
-
-class AmplitudeDamping(GeneralizedAmplitudeDamping):
-    """Class representing the amplitude damping noise channel."""
-
-    def __init__(
-        self,
-        gamma: float,
-        targets: Optional[list[int]] = None,
-        gates: Optional[list[type[Gate]]] = None,
-    ):
-
-        super().__init__(gamma, 0, targets, gates)
-
-    def __repr__(self):
-        return (
-            f"{type(self).__name__}(gamma={self.gamma}, targets={self.targets}"
-            + (", gates=" + str(self.gates) if self.gates else "")
-            + ")"
-        )
-
-    def to_other_language(
-        self, language: Language = Language.QISKIT
-    ) -> BraketNoise | QLMNoise:
-        if language == Language.BRAKET:
-            from braket.circuits.noises import (
-                AmplitudeDamping as BraketAmplitudeDamping,
-            )
-
-            return BraketAmplitudeDamping(self.gamma)
-
-        # TODO: MY_QLM implmentation
-
-        else:
-            raise NotImplementedError(
-                f"Conversion of Amplitude Damping noise for language {language.name} is not supported."
-            )
-=======
 class Dephasing(NoiseModel):
     """3M-TODO"""
->>>>>>> ac39c046
 
     def __init__(self):
         raise NotImplementedError(
