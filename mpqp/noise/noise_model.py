from __future__ import annotations

from abc import ABC, abstractmethod
from typing import TYPE_CHECKING, Optional, Sequence
from typeguard import typechecked


if TYPE_CHECKING:
    from braket.circuits.noises import Noise as BraketNoise
    from braket.circuits.noises import TwoQubitDepolarizing
    from qat.quops.class_concepts import QuantumChannel as QLMNoise
    from qiskit_aer.noise.errors.quantum_error import QuantumError

<<<<<<< HEAD
import numpy as np

from mpqp.tools.generics import T
=======
from typeguard import typechecked

>>>>>>> 9f3efb14
from mpqp.core.instruction.gates import Gate
from mpqp.core.languages import Language
from mpqp.noise.custom_noise import KrausRepresentation


def plural_marker(items: Sequence[T]):
    if len(items) > 1:
        return f"s {items}"
    return f" {items[0]}"


@typechecked
class NoiseModel(ABC):
    """Abstract class used to represent a generic noise model, specifying
    criteria for applying different noise type to a quantum circuit, or some of
    its qubits.

    It allows to specify which qubits (targets) and which gates of the circuit
    will be affected with this noise model. If you don't specify a target, the
    operation will apply to all qubits.

    Args:
        targets: List of qubit indices affected by this noise.
        gates: List of :class:`Gates<mpqp.core.instructions.gates.gate.Gate>`
            affected by this noise.

    Raises:
        ValueError: When target list is empty, or target indices are duplicated
        or negative. When the size of the gate is higher than the number of target qubits.
    """

    def __init__(
        self,
        targets: Optional[list[int]] = None,
        gates: Optional[list[type[Gate]]] = None,
    ):
        if targets is None:
            targets = []
        if len(set(targets)) != len(targets):
            raise ValueError(f"Duplicate indices in targets: {targets}")

        if any(index < 0 for index in targets):
            raise ValueError(f"Target indices must be non-negative, but got: {targets}")

        if gates is not None:
            for gate in gates:
                nb_qubits = gate.nb_qubits
                if isinstance(nb_qubits, property):
                    raise ValueError(
                        "If you want to pass a custom gate class to specify"
                        " the noise target, please add `nb_qubits` to this "
                        "class as a class attribute."
                    )
                if len(targets) != 0 and nb_qubits > len(
                    targets
                ):  # pyright: ignore[reportOperatorIssue]
                    raise ValueError(
                        "Size mismatch between gate and noise: gate size is "
                        f"{nb_qubits} but noise size is {len(targets)}"
                    )

        self.targets = targets
        """List of target qubits that will be affected by this noise model."""
        self.gates = gates if gates is not None else []
        """List of specific gates after which this noise model will be applied."""

    def connections(self) -> set[int]:
        """Returns the indices of the qubits connected to the noise model (affected by the noise).

        Returns:
            Set of qubit indices on which this NoiseModel is connected (applied on).
        """
        return set(self.targets)

    @abstractmethod
    def to_kraus_representation(self) -> KrausRepresentation:
        """3M-TODO: to be implemented"""
        pass

    @abstractmethod
    def to_other_language(self, language: Language) -> BraketNoise | QLMNoise:
        """Transforms this noise model into the corresponding object in the
        language specified in the ``language`` arg.

        In the current version, only Braket and my_QLM are available for conversion.

        Args:
            language: Enum representing the target language.

        Returns:
            The corresponding noise model (or channel) in the target language.
        """
        pass

    def info(self, qubits: set[int]) -> str:
        noise_info = f"{type(self).__name__} noise:"
        if set(self.targets) not in [qubits, set()]:
            noise_info += f" on qubit{plural_marker(self.targets)}"
        if len(self.gates) != 0:
            noise_info += f" for gate{plural_marker(self.gates)}"

        return noise_info

    # 3M-TODO: implement the possibility of having a parameterized noise
    # param: Union[float, Expr]
    # @abstractmethod
    # def subs(self):
    #     pass


@typechecked
class Depolarizing(NoiseModel):
    """Class representing the depolarizing noise channel, which maps a state
    onto a linear combination of itself and the maximally mixed state. It can
    applied to a single or multiple qubits, and depends on a single parameter
    (probability or error rate).

    When the number of qubits in the target is higher than the dimension, the
    noise will be applied to all possible combinations of indices of size
    ``dimension``.

    Args:
        prob: Depolarizing error probability or error rate.
        targets: List of qubit indices affected by this noise.
        dimension: Dimension of the depolarizing channel.
        gates: List of :class:`Gates<mpqp.core.instruction.gates.gate.Gate>`
            affected by this noise.

    Raises:
        ValueError: When a wrong dimension (negative) or probability (outside of
            the expected interval) is input.
        ValueError: When the size of the specified gates is not coherent with
            the number of targets or the dimension.

    Examples:
        >>> circuit = QCircuit([H(i) for i in range(3)])
        >>> d1 = Depolarizing(0.32, list(range(circuit.nb_qubits)))
        >>> d2 = Depolarizing(0.01)
        >>> d3 = Depolarizing(0.05, [0, 1], dimension=2)
        >>> d4 = Depolarizing(0.12, [2], gates=[H, Rx, Ry, Rz])
        >>> d5 = Depolarizing(0.05, [0, 1, 2], dimension=2, gates=[CNOT, CZ])
        >>> circuit.add([d1, d2, d3, d4, d5])
        >>> print(circuit)  # doctest: +NORMALIZE_WHITESPACE
             ┌───┐
        q_0: ┤ H ├
             ├───┤
        q_1: ┤ H ├
             ├───┤
        q_2: ┤ H ├
             └───┘
        NoiseModel:
            Depolarizing(0.32, [0, 1, 2])
            Depolarizing(0.01)
            Depolarizing(0.05, [0, 1], dimension=2)
            Depolarizing(0.12, [2], gates=[H, Rx, Ry, Rz])
            Depolarizing(0.05, [0, 1, 2], dimension=2, gates=[CNOT, CZ])
    """

    def __init__(
        self,
        prob: float,
        targets: Optional[list[int]] = None,
        dimension: int = 1,
        gates: Optional[list[type[Gate]]] = None,
    ):
        if dimension <= 0:
            raise ValueError(
                "Dimension of the depolarizing channel must be strictly greater"
                f" than 1, but got {dimension} instead."
            )

        prob_upper_bound = 1 if dimension == 1 else 1 + 1 / (dimension**2 - 1)
        if not (0 <= prob <= prob_upper_bound):
            print(dimension, prob, prob_upper_bound)
            raise ValueError(
                f"Invalid probability: {prob} but should have been between 0 "
                f"and {prob_upper_bound}."
            )

        if gates is not None:
            if any(
                gate.nb_qubits
                != dimension  # pyright: ignore[reportUnnecessaryComparison]
                for gate in gates
            ):
                raise ValueError(
                    f"Dimension of Depolarizing is {dimension}, but got specified gate(s) of different size."
                )

        if targets and len(targets) < dimension:
            raise ValueError(
                f"Number of target qubits {len(targets)} should be higher than the dimension {dimension}."
            )

        super().__init__(targets, gates)
        self.prob = prob
        """Probability, or error rate, of the depolarizing noise model."""
        self.dimension = dimension
        """Dimension of the depolarizing noise model."""

    def to_kraus_representation(self):
        """3M-TODO"""
        # generate Kraus operators for depolarizing noise
        kraus_operators = []  # list of Kraus operators
        return KrausRepresentation(kraus_operators)

    def __repr__(self):
        target = f", {self.targets}" if len(self.targets) != 0 else ""
        dimension = f", dimension={self.dimension}" if self.dimension != 1 else ""
        gates = f", gates={self.gates}" if len(self.gates) != 0 else ""
        return f"{type(self).__name__}({self.prob}{target}{dimension}{gates})"

    def to_other_language(
        self, language: Language = Language.QISKIT
    ) -> BraketNoise | TwoQubitDepolarizing | QLMNoise | QuantumError:
        """See documentation of this method in abstract mother class :class:`NoiseModel`.

        Args:
            language: Enum representing the target language.

        Examples:
            >>> braket_depolarizing = Depolarizing(0.3, [0,1], dimension=1).to_other_language(Language.BRAKET)
            >>> braket_depolarizing
            Depolarizing('probability': 0.3, 'qubit_count': 1)
            >>> type(braket_depolarizing)
            <class 'braket.circuits.noises.Depolarizing'>
            >>> qlm_depolarizing = Depolarizing(0.3, [0,1], dimension=1).to_other_language(Language.MY_QLM)
            >>> print(qlm_depolarizing)  # doctest: +NORMALIZE_WHITESPACE
            Depolarizing channel, p = 0.3:
            [[0.83666003 0.        ]
             [0.         0.83666003]]
            [[0.        +0.j 0.31622777+0.j]
             [0.31622777+0.j 0.        +0.j]]
            [[0.+0.j         0.-0.31622777j]
             [0.+0.31622777j 0.+0.j        ]]
            [[ 0.31622777+0.j  0.        +0.j]
             [ 0.        +0.j -0.31622777+0.j]]
            >>> type(qlm_depolarizing)
            <class 'qat.quops.quantum_channels.QuantumChannelKraus'>

        """
        if language == Language.BRAKET:
            if self.dimension > 2:
                raise NotImplementedError(
                    f"Depolarizing channel is not implemented in Braket for more than 2 qubits."
                )
            elif self.dimension == 2:
                from braket.circuits.noises import TwoQubitDepolarizing

                return TwoQubitDepolarizing(probability=self.prob)
            else:
                from braket.circuits.noises import Depolarizing as BraketDepolarizing

                return BraketDepolarizing(probability=self.prob)

        elif language == Language.QISKIT:
            from qiskit_aer.noise.errors.standard_errors import depolarizing_error

            return depolarizing_error(self.prob, self.dimension)

        elif language == Language.MY_QLM:
            if self.dimension > 2:
                raise NotImplementedError(
                    f"Depolarizing channel is not implemented in the QLM for more than 2 qubits."
                )
            elif self.dimension == 2 and len(self.gates) == 0:
                raise ValueError(
                    "Depolarizing channel of dimension 2 for idle qubits is not supported by the QLM."
                )

            from qat.quops import (
                make_depolarizing_channel,  # pyright: ignore[reportAttributeAccessIssue]
            )

            return make_depolarizing_channel(
                prob=self.prob,
                nqbits=self.dimension,
                method_2q="equal_probs",
                depol_type="pauli",
            )

    def info(self, qubits: set[int]) -> str:
        dimension = f" and dimension {self.dimension}" if self.dimension != 1 else ""
        return f"{super().info(qubits)} with probability {self.prob}{dimension}"


@typechecked
class BitFlip(NoiseModel):
    """Class representing the bit flip noise channel, which flips the state of
    a qubit with a certain probability. It can be applied to single and multi-qubit gates
    and depends on a single parameter (probability or error rate).

    Args:
        prob: Bit flip error probability or error rate (must be within [0, 0.5]).
        targets: List of qubit indices affected by this noise.
        gates: List of :class:`Gates<mpqp.core.instruction.gates.gate.Gate>`
            affected by this noise. If multi-qubit gates is passed, single-qubit
            bitflip will be added for each qubit connected (target, control) with the gates.

    Raises:
        ValueError: When the probability is outside of the expected interval [0, 0.5].

    Examples:
        >>> circuit = QCircuit([H(i) for i in range(3)])
        >>> bf1 = BitFlip(0.1, [0])
        >>> bf2 = BitFlip(0.3, [1, 2])
        >>> bf3 = BitFlip(0.05, [0], gates=[H])
        >>> circuit.add([bf1, bf2, bf3])
        >>> print(circuit)
             ┌───┐
        q_0: ┤ H ├
             ├───┤
        q_1: ┤ H ├
             ├───┤
        q_2: ┤ H ├
             └───┘
        NoiseModel:
            BitFlip(0.1, [0])
            BitFlip(0.3, [1, 2])
            BitFlip(0.05, [0], gates=[H])

    """

    def __init__(
        self,
        prob: float,
        targets: Optional[list[int]] = None,
        gates: Optional[list[type[Gate]]] = None,
    ):

        if not (0 <= prob <= 0.5):
            raise ValueError(
                f"Invalid probability: {prob} but should be between 0 and 0.5"
            )

        super().__init__(targets, gates)
        self.prob = prob
        """Probability, or error rate, of the bit-flip noise model."""

    def to_kraus_representation(self) -> KrausRepresentation: ...

    def __repr__(self):
        target = f", {self.targets}" if self.targets else ""
        gates = f", gates={self.gates}" if self.gates else ""
        return f"{type(self).__name__}({self.prob}{target}{gates})"

    def to_other_language(
        self, language: Language = Language.QISKIT
    ) -> BraketNoise | QLMNoise | QuantumError:
        """See documentation of this method in abstract mother class :class:`NoiseModel`.

        Args:
            language: Enum representing the target language.

        Examples:
            >>> braket_bitflip = BitFlip(0.3, [0,1]).to_other_language(Language.BRAKET)
            >>> braket_bitflip
            BitFlip('probability': 0.3, 'qubit_count': 1)
            >>> type(braket_bitflip)
            <class 'braket.circuits.noises.BitFlip'>

        """

        if language == Language.BRAKET:
            from braket.circuits.noises import BitFlip as BraketBitFlip

            return BraketBitFlip(probability=self.prob)

        elif language == Language.QISKIT:
            from qiskit_aer.noise.errors.standard_errors import pauli_error

            return pauli_error([("X", self.prob), ("I", 1 - self.prob)])

        elif language == Language.MY_QLM:
            from qat.quops import QuantumChannelKraus

            return QuantumChannelKraus([np.sqrt(1 - self.prob) * np.eye(2),
                                        np.sqrt(self.prob)*np.array([[0, 1], [1, 0]])])

        else:
            raise NotImplementedError(f"{language.name} not yet supported.")

    def info(self, qubits: set[int]) -> str:
        return f"{super().info(qubits)} with probability {self.prob}"


@typechecked
class AmplitudeDamping(NoiseModel):
    """Class representing the amplitude damping noise channel, which can model both
    the standard and generalized amplitude damping processes. It can be applied
    to a single qubit and depends on two parameters: the decay rate ``gamma`` and the
    probability of excitation ``prob``.

    We recall below the associated representation, in terms of Kraus operators, where we denote
    by `\gamma` the decay rate ``gamma``, and by `p` the excitation probability ``prob``:

    .. math:: E_0=\\sqrt{p}\\begin{pmatrix}1&0\\\\0&\\sqrt{1-\\gamma}\\end{pmatrix},
    .. math:: E_1=\\sqrt{p}\\begin{pmatrix}0&\\sqrt{\\gamma}\\\\0&0\\end{pmatrix},
    .. math:: E_2=\\sqrt{1-p}\\begin{pmatrix}\\sqrt{1-\\gamma}&0\\\\0&1\\end{pmatrix},
    .. math:: E_3=\\sqrt{1-p}\\begin{pmatrix}0&0\\\\\\sqrt{\\gamma}&0\\end{pmatrix}.

    Args:
        gamma: Decaying rate of the amplitude damping noise channel.
        prob: Probability of excitation in the generalized amplitude damping noise channel
            When set to 1, indicating standard amplitude damping.
        targets: List of qubit indices affected by this noise.
        gates: List of :class:`Gates<mpqp.core.instruction.gates.gate.Gate>`
            affected by this noise.

    Raises:
        ValueError: When the gamma or prob parameters are outside of the expected interval [0, 1].

    Examples:
        >>> circuit = QCircuit([H(i) for i in range(3)])
        >>> ad1 = AmplitudeDamping(0.2, 0, [0])
        >>> ad2 = AmplitudeDamping(0.4, 0.1, [1, 2])
        >>> ad3 = AmplitudeDamping(0.1, 1, [0, 1, 2])
        >>> ad4 = AmplitudeDamping(0.7, targets=[0, 1])
        >>> circuit.add([ad1, ad2, ad3, ad4])
        >>> print(circuit)
             ┌───┐
        q_0: ┤ H ├
             ├───┤
        q_1: ┤ H ├
             ├───┤
        q_2: ┤ H ├
             └───┘
        NoiseModel:
            AmplitudeDamping(0.2, prob=0, targets=[0])
            AmplitudeDamping(0.4, prob=0.1, targets=[1, 2])
            AmplitudeDamping(0.1, targets=[0, 1, 2])
            AmplitudeDamping(0.7, targets=[0, 1])

    """

    def __init__(
        self,
        gamma: float,
        prob: float = 1,
        targets: Optional[list[int]] = None,
        gates: Optional[list[type[Gate]]] = None,
    ):
        if not (0 <= gamma <= 1):
            raise ValueError(
                f"Invalid decaying rate: {gamma}. It should be between 0 and 1."
            )

        if not (0 <= prob <= 1):
            raise ValueError(
                f"Invalid excitation probability: {prob}. It should be between 0 and 1."
            )

        super().__init__(targets, gates)
        self.gamma = gamma
        """Decaying rate, of the amplitude damping noise channel."""
        self.prob = prob
        """Excitation probability, of the generalized amplitude damping noise channel."""

    def to_kraus_representation(self) -> KrausRepresentation: ...

    def __repr__(self):
        targets = f", targets={self.targets}" if len(self.targets) != 0 else ""
        gates = f", gates={self.gates}" if len(self.gates) != 0 else ""
        prob = f", prob={self.prob}" if self.prob != 1 else ""
        return f"{type(self).__name__}({self.gamma}{prob}{targets}{gates})"

    def to_other_language(
        self, language: Language = Language.QISKIT
    ) -> BraketNoise | QLMNoise | QuantumError:
        """See documentation of this method in abstract mother class :class:`NoiseModel`.

        Args:
            language: Enum representing the target language.

        Examples:
            >>> braket_ad = AmplitudeDamping(0.4, 1, [0, 1]).to_other_language(Language.BRAKET)
            >>> braket_ad
            AmplitudeDamping('gamma': 0.4, 'qubit_count': 1)
            >>> type(braket_ad)
            <class 'braket.circuits.noises.AmplitudeDamping'>
            >>> braket_gad1 = AmplitudeDamping(0.2, 0, [1]).to_other_language(Language.BRAKET)
            >>> braket_gad1
            GeneralizedAmplitudeDamping('gamma': 0.2, 'probability': 0.0, 'qubit_count': 1)
            >>> type(braket_gad1)
            <class 'braket.circuits.noises.GeneralizedAmplitudeDamping'>
            >>> braket_gad2 = AmplitudeDamping(0.15, 0.2, [0]).to_other_language(Language.BRAKET)
            >>> braket_gad2
            GeneralizedAmplitudeDamping('gamma': 0.15, 'probability': 0.2, 'qubit_count': 1)
            >>> type(braket_gad2)
            <class 'braket.circuits.noises.GeneralizedAmplitudeDamping'>

        """
        if language == Language.BRAKET:
            if self.prob == 1:
                from braket.circuits.noises import (
                    AmplitudeDamping as BraketAmplitudeDamping,
                )

                return BraketAmplitudeDamping(self.gamma)
            else:
                from braket.circuits.noises import GeneralizedAmplitudeDamping

                return GeneralizedAmplitudeDamping(self.gamma, float(self.prob))

        elif language == Language.MY_QLM:
            from qat.quops import (
                make_generalized_amplitude_damping,  # pyright: ignore[reportAttributeAccessIssue]
            )

            return make_generalized_amplitude_damping(self.prob, self.gamma)

        elif language == Language.QISKIT:
            from qiskit_aer.noise.errors.standard_errors import amplitude_damping_error

            return amplitude_damping_error(self.gamma, 1 - self.prob)

        else:
            raise NotImplementedError(
                f"Conversion of Amplitude Damping noise for language {language} is not supported."
            )

    def info(self, qubits: set[int]) -> str:
        prob = f" and probability {self.prob}" if self.prob != 1 else ""
        return f"{super().info(qubits)} with gamma {self.gamma}{prob}"


@typechecked
class PhaseDamping(NoiseModel):
    """3M-TODO"""

    def __init__(self):
        raise NotImplementedError(
            f"{type(self).__name__} noise model is not yet implemented."
        )


@typechecked
class Pauli(NoiseModel):
    """3M-TODO"""

    def __init__(self):
        raise NotImplementedError(
            f"{type(self).__name__} noise model is not yet implemented."
        )


@typechecked
class Dephasing(NoiseModel):
    """3M-TODO"""

    def __init__(self):
        raise NotImplementedError(
            f"{type(self).__name__} noise model is not yet implemented."
        )


@typechecked
class PhaseFlip(NoiseModel):
    """3M-TODO"""

    def __init__(self):
        raise NotImplementedError(
            f"{type(self).__name__} noise model is not yet implemented."
        )<|MERGE_RESOLUTION|>--- conflicted
+++ resolved
@@ -3,7 +3,7 @@
 from abc import ABC, abstractmethod
 from typing import TYPE_CHECKING, Optional, Sequence
 from typeguard import typechecked
-
+import numpy as np
 
 if TYPE_CHECKING:
     from braket.circuits.noises import Noise as BraketNoise
@@ -11,14 +11,7 @@
     from qat.quops.class_concepts import QuantumChannel as QLMNoise
     from qiskit_aer.noise.errors.quantum_error import QuantumError
 
-<<<<<<< HEAD
-import numpy as np
-
 from mpqp.tools.generics import T
-=======
-from typeguard import typechecked
-
->>>>>>> 9f3efb14
 from mpqp.core.instruction.gates import Gate
 from mpqp.core.languages import Language
 from mpqp.noise.custom_noise import KrausRepresentation
