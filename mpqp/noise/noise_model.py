--- conflicted
+++ resolved
@@ -2,11 +2,7 @@
 
 from abc import ABC, abstractmethod
 from typing import TYPE_CHECKING, Optional, Sequence
-<<<<<<< HEAD
-from typeguard import typechecked
 import numpy as np
-=======
->>>>>>> a9d7b6fa
 
 if TYPE_CHECKING:
     from braket.circuits.noises import Noise as BraketNoise
@@ -14,14 +10,9 @@
     from qat.quops.class_concepts import QuantumChannel as QLMNoise
     from qiskit_aer.noise.errors.quantum_error import QuantumError
 
-<<<<<<< HEAD
-from mpqp.tools.generics import T
-from mpqp.core.instruction.gates import Gate
-=======
 from typeguard import typechecked
 
 from mpqp.core.instruction.gates.native_gates import NativeGate
->>>>>>> a9d7b6fa
 from mpqp.core.languages import Language
 from mpqp.noise.custom_noise import KrausRepresentation
 from mpqp.tools.generics import T
