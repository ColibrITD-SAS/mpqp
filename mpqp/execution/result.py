from __future__ import annotations

import math
from numbers import Complex
from typing import Optional

import numpy as np
import numpy.typing as npt
from typeguard import typechecked

from mpqp.execution.devices import AvailableDevice
from mpqp.tools.errors import ResultAttributeError

from .job import Job, JobType


@typechecked
class StateVector:
    """Class representing the state vector of a multi-qubit quantum system.

    Args:
        vector: List of amplitudes defining the state vector.
        nb_qubits: Number of qubits of the state.
        probabilities: List of probabilities associated with the state vector.

    Example:
        >>> state_vector = StateVector(np.array([1, 1, 1, -1])/2, 2)
        >>> state_vector.probabilities
        array([0.25, 0.25, 0.25, 0.25])
        >>> print(state_vector)
         State vector: [ 0.5  0.5  0.5 -0.5]
         Probabilities: [0.25 0.25 0.25 0.25]
         Number of qubits: 2

    """

    def __init__(
        self,
        vector: list[Complex] | npt.NDArray[np.complex64],
        nb_qubits: Optional[int] = None,
        probabilities: Optional[list[float] | npt.NDArray[np.float32]] = None,
    ):
        if len(np.asarray(vector)) == 0:
            raise ValueError("vector should not be empty")

        self.vector: npt.NDArray[np.complex64] = np.array(vector, dtype=complex)

        self.nb_qubits = (
            int(math.log(len(vector), 2)) if nb_qubits is None else nb_qubits
        )
        """See parameter description."""
        self.probabilities = (
            abs(self.vector) ** 2 if probabilities is None else np.array(probabilities)
        )
        """See parameter description."""

    @property
    def amplitudes(self):
        """Return the amplitudes of the state vector"""
        return self.vector

    def __str__(self):
<<<<<<< HEAD
        return f"State vector: {self.vector}\nProbabilities: {self.probabilities}\nNumber of qubits: {self.nb_qubits}"
=======
        cleaned_vector = str(self.vector).replace("\n", " ")
        cleaned_probas = str(self.probabilities).replace("\n", " ")
        return f""" State vector: {cleaned_vector}
 Probabilities: {cleaned_probas}
 Number of qubits: {self.nb_qubits}
"""
>>>>>>> aa3890ee


@typechecked
class Sample:
    """Class representing a sample, which contains the result of the experiment
    concerning a specific basis state of the Hilbert space.

    Args:
        nb_qubits: Number of qubits of the quantum system of the experiment.
        probability: Probability of measuring the basis state associated to this
            sample.
        index: Index in decimal notation representing the basis state.
        count: Number of times this basis state was measured during the
            experiment.
        bin_str: String representing the basis state in binary notation.

    Examples:
        >>> print(Sample(3, index=3, count=250, bin_str="011"))
        State: 011, Index: 3, Count: 250, Probability: None

        >>> print(Sample(4, index=6, probability=0.5))
        State: 0110, Index: 6, Count: None, Probability: 0.5

        >>> print(Sample(5, bin_str="01011", count=1234))
        State: 01011, Index: 11, Count: 1234, Probability: None
    """

    def __init__(
        self,
        nb_qubits: int,
        probability: Optional[float] = None,
        index: Optional[int] = None,
        count: Optional[int] = None,
        bin_str: Optional[str] = None,
    ):
        self.nb_qubits = nb_qubits
        """See parameter description."""
        self.count = count
        """See parameter description."""
        self.probability = probability
        """See parameter description."""
        self.bin_str: str
        """See parameter description."""
        self.index: int
        """See parameter description."""

        if index is None:
            if bin_str is None:
                raise ValueError(
                    "At least one of `bin_str` and `index` arguments is necessary"
                )
            else:
                self.index = int(bin_str, 2)
                self.bin_str = bin_str
        else:
            computed_bin_str = bin(index)[2:].zfill(self.nb_qubits)
            if bin_str is None:
                self.index = index
                self.bin_str = computed_bin_str
            else:
                if computed_bin_str == bin_str:
                    self.index = index
                    self.bin_str = bin_str
                else:
                    raise ValueError(
                        f"The value of bin_str {bin_str} doesn't match with the"
                        f" index provided {index}"
                    )

    def __str__(self):
        str1 = "State: " + str(self.bin_str) + ", Index: " + str(self.index)
        str2 = ", Count: " + str(self.count) + ", Probability: " + str(self.probability)
        return str1 + str2

    def __repr__(self):
        str1 = "State: " + str(self.bin_str) + ", Index: " + str(self.index)
        str2 = ", Count: " + str(self.count) + ", Probability: " + str(self.probability)
        return str1 + str2


@typechecked
class Result:
    """Result associated to a submitted job.

    The data type in a result depends on the job type, according to the
    following chart:

    +-------------+--------------+
    | Job Type    | Data Type    |
    +=============+==============+
    | OBSERVABLE  | float        |
    +-------------+--------------+
    | SAMPLE      | list[Sample] |
    +-------------+--------------+
    | STATE_VECTOR| StateVector  |
    +-------------+--------------+

    Args:
        job: Type of the job related to this result.
        data: Data of the result, can be an expectation value (float), a
            StateVector, or a list of sample depending on the job_type.
        error: Information about the error or the variance in the measurement.
        shots: Number of shots of the experiment (equal to zero if the exact
            value was required).

    Examples:
        >>> print(Result(Job(), StateVector(np.array([1, 1, 1, -1])/2, 2), 0, 0))
         State vector: [ 0.5  0.5  0.5 -0.5]
         Probabilities: [0.25 0.25 0.25 0.25]
         Number of qubits: 2

        >>> print(Result(Job(), [
        ...     Sample(2, index=0, count=250)
        ...     Sample(2, index=3, count=250)
        ... ], 0.034, 500))
         Counts: [250, 250]
         Probabilities: [0.5 0.5]
          State: 00, Index: 0, Count: 250, Probability: None
          State: 11, Index: 3, Count: 250, Probability: None
         Error: 0.034

        >>> print(Result(Job(), -3.09834, 0.021, 2048))
         Expectation value: -3.09834
         Error: 0.021
    """

    # 3M-TODO: in this class, there is a lot of manual type checking, this is an
    #  anti-pattern in my opinion, it should probably be fixed using subclasses

    def __init__(
        self,
        job: Job,
        data: float | StateVector | list[Sample],
        error: Optional[float] = None,
        shots: int = 0,
    ):
        self.job = job
        """See parameter description."""
        self._expectation_value = None
        self._state_vector = None
        self._probabilities = None
        self._counts = None
        self._samples = None
        self.shots = shots
        """See parameter description."""
        self.error = error
        """See parameter description."""

        # depending on the type of job, fills the result info from the data in parameter
        if job.job_type == JobType.OBSERVABLE:
            if not isinstance(data, float):
                raise TypeError(
                    "Wrong type of data in the result. "
                    "Expecting float for expectation value of an observable"
                )
            else:
                self._expectation_value = data
        elif job.job_type == JobType.STATE_VECTOR:
            if not isinstance(data, StateVector):
                raise TypeError(
                    "Wrong type of data in the result. Expecting StateVector"
                )
            else:
                self._state_vector = data
                self._probabilities = data.probabilities
        elif job.job_type == JobType.SAMPLE:
            if not isinstance(data, list):
                raise TypeError(
                    "Wrong type of data in the result (not a list). Expecting list of Sample"
                )
            if self.job.measure is None:
                raise ValueError(
                    f"{self.job=} has no measure, making the counting impossible"
                )
            self._samples = data
            is_counts = all([sample.count is not None for sample in data])
            is_probas = all([sample.probability is not None for sample in data])
            if is_probas:
                probas = [0.0] * (2**self.job.measure.nb_qubits)
                for sample in data:
                    probas[sample.index] = sample.probability
                self._probabilities = np.array(probas, dtype=float)

                counts = [
                    int(count)
                    for count in np.round(self.job.measure.shots * self._probabilities)
                ]
                self._counts = counts
                for sample in self._samples:
                    sample.count = self._counts[sample.index]
            elif is_counts:
                counts: list[int] = [0] * (2**self.job.measure.nb_qubits)
                for sample in data:
                    assert sample.count is not None
                    counts[sample.index] = sample.count
                self._counts = counts
                assert shots != 0
                self._probabilities = np.array(counts, dtype=float) / self.shots
                for sample in self._samples:
                    sample.probability = self._probabilities[sample.index]
            else:
                raise ValueError(
                    f"For {JobType.SAMPLE.name} jobs, all samples must contain"
                    " either `count` or `probability` (and the non-None "
                    "attribute amongst the two must be the same in all samples)."
                )
            self.samples.sort(key=lambda sample: sample.bin_str)
        else:
            raise ValueError(f"{job.job_type} not handled")

    @property
    def device(self) -> AvailableDevice:
        """Device on which the job of this result was run"""
        return self.job.device

    @property
    def expectation_value(self) -> float:
        """Get the expectation value stored in this result"""
        if self.job.job_type != JobType.OBSERVABLE:
            raise ResultAttributeError(
                f"Job type: {self.job.job_type.name} but cannot get expectation"
                " value if the job type is not OBSERVABLE."
            )
        assert self._expectation_value is not None
        return self._expectation_value

    @property
    def amplitudes(self) -> npt.NDArray[np.complex64]:
        """Get the amplitudes of the state of this result"""
        if self.job.job_type != JobType.STATE_VECTOR:
            raise ResultAttributeError(
                "Cannot get amplitudes if the job was not of type STATE_VECTOR"
            )
        assert self._state_vector is not None
        return self._state_vector.amplitudes

    @property
    def state_vector(self) -> StateVector:
        """Get the state vector of the state associated with this result"""
        if self.job.job_type != JobType.STATE_VECTOR:
            raise ResultAttributeError(
                "Cannot get state vector if the job was not of type STATE_VECTOR"
            )
        assert self._state_vector is not None
        return self._state_vector

    @property
    def samples(self) -> list[Sample]:
        """Get the list of samples of the result"""
        if self.job.job_type != JobType.SAMPLE:
            raise ResultAttributeError(
                "Cannot get samples if the job was not of type SAMPLE"
            )
        assert self._samples is not None
        return self._samples

    @property
    def probabilities(self) -> npt.NDArray[np.float32]:
        """Get the list of probabilities associated with this result"""
        if self.job.job_type not in (JobType.SAMPLE, JobType.STATE_VECTOR):
            raise ResultAttributeError(
                "Cannot get probabilities if the job was not of"
                " type SAMPLE or STATE_VECTOR"
            )
        assert self._probabilities is not None
        return self._probabilities

    @property
    def counts(self) -> list[int]:
        """Get the list of counts for each sample of the experiment"""
        if self.job.job_type != JobType.SAMPLE:
            raise ResultAttributeError(
                "Cannot get counts if the job was not of type SAMPLE"
            )

        assert self._counts is not None
        return self._counts

    def __str__(self):
        header = f"Result: {type(self.device).__name__}, {self.device.name}"
<<<<<<< HEAD
        
        if self.job.job_type == JobType.SAMPLE:
            samples_str = "\n".join(map(lambda s: f"{' ' * 1}{s}", map(str, self.samples)))
            cleaned_probas = str(self._probabilities).replace("\n", " ")
            return (
                f"{header}\n"
                f"Counts: {self._counts}\n"
                f"Probabilities: {cleaned_probas}\n"
                f"{samples_str}\n"
                f"Error: {self.error}\n\n"
            )
            
        if self.job.job_type == JobType.STATE_VECTOR:
            return f"{header}\n{self._state_vector}\n"
        
        if self.job.job_type == JobType.OBSERVABLE:
            return (
                f"{header}\n"
                f"Expectation value: {self.expectation_value}\n"
                f"Error/Variance: {self.error}\n"
            )
=======

        if self.job.job_type == JobType.SAMPLE:
            samples_str = "\n".join(map(lambda s: f"  {s}", self.samples))
            cleaned_probas = str(self._probabilities).replace("\n", " ")
            return f"""{header}
 Counts: {self._counts}
 Probabilities: {cleaned_probas}
{samples_str}
 Error: {self.error}
"""

        if self.job.job_type == JobType.STATE_VECTOR:
            return header + "\n" + str(self.state_vector)

        if self.job.job_type == JobType.OBSERVABLE:
            return f"""{header}
 Expectation value: {self.expectation_value}
 Error/Variance: {self.error}
"""
>>>>>>> aa3890ee

        raise NotImplementedError(
            f"Job type {self.job.job_type} not implemented for __str__ method"
        )


@typechecked
class BatchResult:
    """Class used to handle several Result instances.

    Args:
        results: List of results.

    Example:
        >>> result1 = Result(
        ...     Job(JobType.STATE_VECTOR,QCircuit(0),ATOSDevice.MYQLM_PYLINALG),
        ...     StateVector(np.array([1, 1, 1, -1])/2, 2),
        ...     0,
        ...     0
        ... )
        >>> result2 = Result(
        ...     Job(
        ...         JobType.SAMPLE,
        ...         QCircuit(0),
        ...         ATOSDevice.MYQLM_PYLINALG,
        ...         BasisMeasure([0,1],shots=500)
        ...     ),
        ...     [Sample(2, index=0, count=250), Sample(2, index=3, count=250)],
        ...     0.034,
        ...     500)
        >>> result3 = Result(
        ...     Job(JobType.OBSERVABLE,QCircuit(0),ATOSDevice.MYQLM_PYLINALG),
        ...     -3.09834,
        ...     0.021,
        ...     2048
        ... )
        >>> batch_result = BatchResult([result1, result2, result3])
        >>> print(batch_result)
        BatchResult: 3 results
        Result: ATOSDevice, MYQLM_PYLINALG
         State vector: [ 0.5+0.j  0.5+0.j  0.5+0.j -0.5+0.j]
         Probabilities: [0.25 0.25 0.25 0.25]
         Number of qubits: 2
        Result: ATOSDevice, MYQLM_PYLINALG
         Counts: [250, 0, 0, 250]
         Probabilities: [0.5 0.  0.  0.5]
          State: 00, Index: 0, Count: 250, Probability: 0.5
          State: 11, Index: 3, Count: 250, Probability: 0.5
         Error: 0.034
        Result: ATOSDevice, MYQLM_PYLINALG
         Expectation value: -3.09834
         Error/Variance: 0.021
        >>> print(batch_result[0])
        Result: ATOSDevice, MYQLM_PYLINALG
         State vector: [ 0.5+0.j  0.5+0.j  0.5+0.j -0.5+0.j]
         Probabilities: [0.25 0.25 0.25 0.25]
        Number of qubits: 2
    """

    def __init__(self, results: list[Result]):
        self.results = results
        """See parameter description."""

    def __str__(self):
        header = f"BatchResult: {len(self.results)} results\n"
        body = "".join(map(str, self.results))
        return header + body

    def __repr__(self):
        return str(self)

    def __getitem__(self, index: int):
        return self.results[index]<|MERGE_RESOLUTION|>--- conflicted
+++ resolved
@@ -60,16 +60,12 @@
         return self.vector
 
     def __str__(self):
-<<<<<<< HEAD
-        return f"State vector: {self.vector}\nProbabilities: {self.probabilities}\nNumber of qubits: {self.nb_qubits}"
-=======
         cleaned_vector = str(self.vector).replace("\n", " ")
         cleaned_probas = str(self.probabilities).replace("\n", " ")
         return f""" State vector: {cleaned_vector}
  Probabilities: {cleaned_probas}
  Number of qubits: {self.nb_qubits}
 """
->>>>>>> aa3890ee
 
 
 @typechecked
@@ -350,29 +346,6 @@
 
     def __str__(self):
         header = f"Result: {type(self.device).__name__}, {self.device.name}"
-<<<<<<< HEAD
-        
-        if self.job.job_type == JobType.SAMPLE:
-            samples_str = "\n".join(map(lambda s: f"{' ' * 1}{s}", map(str, self.samples)))
-            cleaned_probas = str(self._probabilities).replace("\n", " ")
-            return (
-                f"{header}\n"
-                f"Counts: {self._counts}\n"
-                f"Probabilities: {cleaned_probas}\n"
-                f"{samples_str}\n"
-                f"Error: {self.error}\n\n"
-            )
-            
-        if self.job.job_type == JobType.STATE_VECTOR:
-            return f"{header}\n{self._state_vector}\n"
-        
-        if self.job.job_type == JobType.OBSERVABLE:
-            return (
-                f"{header}\n"
-                f"Expectation value: {self.expectation_value}\n"
-                f"Error/Variance: {self.error}\n"
-            )
-=======
 
         if self.job.job_type == JobType.SAMPLE:
             samples_str = "\n".join(map(lambda s: f"  {s}", self.samples))
@@ -392,7 +365,6 @@
  Expectation value: {self.expectation_value}
  Error/Variance: {self.error}
 """
->>>>>>> aa3890ee
 
         raise NotImplementedError(
             f"Job type {self.job.job_type} not implemented for __str__ method"
