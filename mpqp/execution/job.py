--- conflicted
+++ resolved
@@ -26,13 +26,6 @@
 if TYPE_CHECKING:
     from enum import Enum
 
-<<<<<<< HEAD
-from braket.aws import AwsQuantumTask
-from qat.comm.qlmaas.ttypes import JobStatus as QLM_JobStatus
-from qat.comm.qlmaas.ttypes import QLMServiceException
-
-=======
->>>>>>> 64b38cdd
 from mpqp.core.instruction.measurement import BasisMeasure, ExpectationMeasure, Measure
 
 from ..core.circuit import QCircuit
@@ -210,12 +203,6 @@
     Args:
         job_id: Id of the job for which we want to retrieve the status.
     """
-<<<<<<< HEAD
-=======
-    from qiskit.providers import JobStatus as IBM_JobStatus
-
-    # test with QiskitRuntimeService
->>>>>>> 64b38cdd
     if job_id in [e.job_id() for e in get_QiskitRuntimeService().jobs()]:
         ibm_job = get_QiskitRuntimeService().job(job_id)
     else:
