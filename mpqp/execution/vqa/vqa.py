from __future__ import annotations

from typing import Any, Callable, Collection, Optional, TypeVar, Union

import numpy as np
import numpy.typing as npt
from scipy.optimize import OptimizeResult
from scipy.optimize import minimize as scipy_minimize
from sympy import Expr
from typeguard import typechecked

from mpqp.core.circuit import QCircuit
from mpqp.execution.devices import AvailableDevice
from mpqp.execution.runner import _run_single  # pyright: ignore[reportPrivateUsage]
from mpqp.execution.vqa.optimizer import Optimizer

T1 = TypeVar("T1")
T2 = TypeVar("T2")
OptimizerInput = Union[list[float], npt.NDArray[np.float32]]
OptimizableFunc = Callable[[OptimizerInput], float]
OptimizerCallable = Callable[
    [OptimizableFunc, Optional[OptimizerInput]], tuple[float, OptimizerInput]
]

# 3M-TODO: all those functions with almost or exactly the same signature look like
#  a code smell to me.

# 3M-TODO: test the minimizer options


def _maps(l1: Collection[T1], l2: Collection[T2]) -> dict[T1, T2]:
    """Does like zip, but with a dictionary instead of a list of tuples"""
    assert len(l1) == len(l2)
    return {e1: e2 for e1, e2 in zip(l1, l2)}


@typechecked
def minimize(
    optimizable: QCircuit | OptimizableFunc,
    method: Optimizer | OptimizerCallable,
    device: Optional[AvailableDevice] = None,
    init_params: Optional[OptimizerInput] = None,
    nb_params: Optional[int] = None,
    optimizer_options: Optional[dict[str, Any]] = None,
) -> tuple[float, OptimizerInput]:
    """This function runs an optimization on the parameters of the circuit, in order to
    minimize the measured expectation value of observables associated with the given circuit.
    Note that this means that the latter should contain an ``ExpectationMeasure``.

    Args:
        optimizable: Either the circuit, containing symbols and an expectation
            measure, or the evaluation function.
        method: The method used to optimize most of those methods come from
            ``scipy``. If the choices offered in this package are not
            covering your needs, you can define your own optimizer. This should be
            a function taking as input a function representing the circuit, with
            as many inputs as the circuit has parameters, and any optional
            initialization parameters, and returning the optimal value reached
            and the parameters used to reach this value.
        device: The device on which the circuit should be run.
        init_params: The optional initialization parameters (the value
            attributed to the symbols in the first loop of the optimizer).
        nb_params: Number of variables to input in ``optimizable``. It is only
            useful if ``optimizable`` is a Callable and if ``init_params`` was
            not given. If not this argument is not taken into account.
        optimizer_options: Options used to configure the VQA optimizer (maximum
            iterations, convergence threshold, etc...). These options are passed
            as is to the minimizer.

    Returns:
        The optimal value reached and the parameters corresponding to this value.

    Examples:
        >>> alpha, beta = symbols("α β")
        >>> circuit = QCircuit([
        ...     H(0),
        ...     Rx(alpha, 1),
        ...     CNOT(1,0),
        ...     Rz(beta, 0),
        ...     ExpectationMeasure(
        ...         [0,1],
        ...         observable=Observable(np.diag([1,2,-3,4])),
        ...         shots=0,
        ...     ),
        ... ])
        >>> minimize(
        ...     circuit,
        ...     Optimizer.BFGS,
        ...     ATOSDevice.MYQLM_PYLINALG,
        ...     optimizer_options={"maxiter":50},
        ... )
        (-0.9999999999999996, array([0., 0.]))


        >>> def cost_func(params):
        ...     run_res = run(
        ...         circuit,
        ...         ATOSDevice.MYQLM_PYLINALG,
        ...         {alpha: params[0], beta: params[1]}
        ...     )
        ...     return 1 - run_res.expectation_value ** 2
        >>> minimize(
        ...     cost_func,
        ...     Optimizer.BFGS,
        ...     nb_params=2,
        ...     optimizer_options={"maxiter":50},
        ... )
        (8.881784197001252e-16, array([0., 0.]))
<<<<<<< HEAD

=======
>>>>>>> e098450c
    """
    if isinstance(optimizable, QCircuit):
        if device is None:
            raise ValueError("A device is needed to optimize a circuit")
        optimizer = _minimize_remote if device.is_remote() else _minimize_local
        return optimizer(optimizable, method, device, init_params, nb_params)
    else:
        # 3M-TODO: find a way to know if the job is remote or local from the function
        return _minimize_local(
            optimizable, method, device, init_params, nb_params, optimizer_options
        )


@typechecked
def _minimize_remote(
    optimizable: QCircuit | OptimizableFunc,
    method: Optimizer | OptimizerCallable,
    device: Optional[AvailableDevice] = None,
    init_params: Optional[OptimizerInput] = None,
    nb_params: Optional[int] = None,
    optimizer_options: Optional[dict[str, Any]] = None,
) -> tuple[float, OptimizerInput]:
    """This function runs an optimization on the parameters of the circuit, to
    minimize the expectation value of the measure of the circuit by it's
    observables. Note that this means that the circuit should contain an
    expectation measure.

    Args:
        optimizable: Either the circuit, containing symbols and an expectation
            measure, or the evaluation function.
        method: The method used to optimize most of those methods come from
            either scipy or cma. If the choice offered in this package are not
            covering your needs, you can define your own optimizer. It should be
            a function taking as input a function representing the circuit, with
            as many inputs as the circuit has parameters, as well as optional
            initialization parameters, and returning the optimal value reached
            and the parameters used to reach this value.
        device: The device on which the circuit should be run.
        init_params: The optional initialization parameters (the value
            attributed to the symbols in the first loop of the optimizer).
        nb_params: number of variables to input in ``optimizable``. It is only
            useful if ``optimizable`` is a Callable and if ``init_params`` was
            not given. If not this argument is not taken into account.
        optimizer_options: Options used to configure the VQA optimizer (maximum
            iterations, convergence threshold, etc...). These options are passed
            as is to the minimizer.

    Returns:
        The optimal value reached and the parameters used to reach this value.

    3M-TODO to implement on QLM first
    """
    raise NotImplementedError()


@typechecked
def _minimize_local(
    optimizable: QCircuit | OptimizableFunc,
    method: Optimizer | OptimizerCallable,
    device: Optional[AvailableDevice] = None,
    init_params: Optional[OptimizerInput] = None,
    nb_params: Optional[int] = None,
    optimizer_options: Optional[dict[str, Any]] = None,
) -> tuple[float, OptimizerInput]:
    """This function runs an optimization on the parameters of the circuit, to
    minimize the expectation value of the measure of the circuit by it's
    observables. Note that this means that the circuit should contain an
    expectation measure.

    Args:
        optimizable: Either the circuit, containing symbols and an expectation
            measure, or the evaluation function.
        method: The method used to optimize most of those methods come from
            either scipy or cma. If the choice offered in this package are not
            covering your needs, you can define your own optimizer. It should be
            a function taking as input a function representing the circuit, with
            as many inputs as the circuit has parameters, as well as optional
            initialization parameters, and returning the optimal value reached
            and the parameters used to reach this value.
        device: The device on which the circuit should be run.
        init_params: The optional initialization parameters (the value
            attributed to the symbols in the first loop of the optimizer).
        nb_params: number of variables to input in ``optimizable``. It is only
            useful if ``optimizable`` is a Callable and if ``init_params`` was
            not given. If not this argument is not taken into account.
        optimizer_options: Options used to configure the VQA optimizer (maximum
            iterations, convergence threshold, etc...). These options are passed
            as is to the minimizer.

    Returns:
        the optimal value reached and the parameters used to reach this value.
    """
    if isinstance(optimizable, QCircuit):
        if device is None:
            raise ValueError("A device is needed to optimize a circuit")
        return _minimize_local_circ(
            optimizable, device, method, init_params, optimizer_options
        )
    else:
        return _minimize_local_func(
            optimizable, method, init_params, nb_params, optimizer_options
        )


@typechecked
def _minimize_local_circ(
    circ: QCircuit,
    device: AvailableDevice,
    method: Optimizer | OptimizerCallable,
    init_params: Optional[OptimizerInput] = None,
    optimizer_options: Optional[dict[str, Any]] = None,
) -> tuple[float, OptimizerInput]:
    """This function runs an optimization on the parameters of the circuit, to
    minimize the expectation value of the measure of the circuit by it's
    observables. Note that this means that the circuit should contain an
    expectation measure!

    Args:
        circ: Either the circuit, containing symbols and an expectation measure.
        method: The method used to optimize most of those methods come from
            either scipy or cma. If the choice offered in this package are not
            covering your needs, you can define your own optimizer. It should be
            a function taking as input a function representing the circuit, with
            as many inputs as the circuit has parameters, as well as optional
            initialization parameters, and returning the optimal value reached
            and the parameters used to reach this value.
        device: The device on which the circuit should be run.
        init_params: The optional initialization parameters (the value
            attributed to the symbols in the first loop of the optimizer).
        optimizer_options: Options used to configure the VQA optimizer (maximum
            iterations, convergence threshold, etc...). These options are passed
            as is to the minimizer.

    Returns:
        The optimal value reached and the parameters used to reach this value.
    """
    # The sympy `free_symbols` method returns in fact sets of Basic, which
    # are theoretically different from Expr, but in our case the difference
    # is not relevant.
    variables: set[Expr] = circ.variables()  # type: ignore

    def eval_circ(params: OptimizerInput):
        # pyright is bad with abstract numeric types:
        # "float" is incompatible with "Complex"
        return _run_single(
            circ,
            device,
            _maps(variables, params),  # pyright: ignore[reportArgumentType]
        ).expectation_value

    return _minimize_local_func(
        eval_circ, method, init_params, len(variables), optimizer_options
    )


@typechecked
def _minimize_local_func(
    eval_func: OptimizableFunc,
    method: Optimizer | OptimizerCallable,
    init_params: Optional[OptimizerInput] = None,
    nb_params: Optional[int] = None,
    optimizer_options: Optional[dict[str, Any]] = None,
) -> tuple[float, OptimizerInput]:
    """This function runs an optimization on the parameters of the circuit, to
    minimize the expectation value of the measure of the circuit by it's
    observables. Note that this means that the circuit should contain an
    expectation measure!

    Args:
        eval_func: Evaluation function.
        method: The method used to optimize most of those methods come from
            either scipy or cma. If the choice offered in this package are not
            covering your needs, you can define your own optimizer. It should be
            a function taking as input a function representing the circuit, with
            as many inputs as the circuit has parameters, as well as optional
            initialization parameters, and returning the optimal value reached
            and the parameters used to reach this value.
        init_params: The optional initialization parameters (the value
            attributed to the symbols in the first loop of the optimizer).
        nb_params: number of variables to input in ``optimizable``. It is only
            useful if ``init_params`` was not given. If not this argument is not
            taken into account.
        optimizer_options: Options used to configure the VQA optimizer (maximum
            iterations, convergence threshold, etc...). These options are passed
            as is to the minimizer.

    Returns:
        The optimal value reached and the parameters used to reach this value.
    """
    if init_params is None:
        if nb_params is None:
            raise ValueError(
                "Please provide either a set of initialization parameters or "
                "the number of parameters expected by the function."
            )
        else:
            init_params = [0.0] * nb_params

    if isinstance(method, Optimizer):
        assert method is not None
        res: OptimizeResult = scipy_minimize(
            eval_func,
            x0=np.array(init_params),
            method=method.name.lower(),
            options=optimizer_options,
        )
        return res.fun, res.x
    else:
        return method(eval_func, init_params)<|MERGE_RESOLUTION|>--- conflicted
+++ resolved
@@ -106,10 +106,7 @@
         ...     optimizer_options={"maxiter":50},
         ... )
         (8.881784197001252e-16, array([0., 0.]))
-<<<<<<< HEAD
-
-=======
->>>>>>> e098450c
+
     """
     if isinstance(optimizable, QCircuit):
         if device is None:
