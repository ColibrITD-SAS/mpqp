from __future__ import annotations

from typing import TYPE_CHECKING, Optional

if TYPE_CHECKING:
    from qiskit.result import Result as QiskitResult
    from azure.quantum.target.microsoft.result import MicrosoftEstimatorResult

from typeguard import typechecked

from mpqp.core.circuit import QCircuit
from mpqp.core.instruction.measurement import BasisMeasure
from mpqp.core.languages import Language
from mpqp.execution.connection.azure_connection import (
    get_azure_provider,
    get_jobs_by_id,
)
from mpqp.execution.devices import AZUREDevice
from mpqp.execution.job import Job, JobStatus, JobType
from mpqp.execution.result import BatchResult, Result, Sample


@typechecked
<<<<<<< HEAD
def run_azure(job: Job) -> Result | BatchResult:
=======
def run_azure(job: Job) -> BatchResult | Result:
>>>>>>> 8381d38e
    """Executes the job on the right AZURE device precised in the job in
    parameter.

    Args:
        job:  The job to be executed, containing the circuit and device information.

    Returns:
        The result of the job.

    Note:
        This function is not meant to be used directly, please use
        :func:``run<mpqp.execution.runner.run>`` instead.
    """
    from qiskit import QuantumCircuit

    qiskit_circuit = (
        (
            # 3M-TODO: careful, if we ever support several measurements, the
            # line bellow will have to changer
            job.circuit.without_measurements()
            + job.circuit.pre_measure()
        ).to_other_language(Language.QISKIT)
        if (job.job_type == JobType.STATE_VECTOR)
        else job.circuit.to_other_language(Language.QISKIT)
    )
    if TYPE_CHECKING:
        assert isinstance(qiskit_circuit, QuantumCircuit)

    qiskit_circuit = qiskit_circuit.reverse_bits()

    backend_sim = get_azure_provider().get_backend(job.device.value)

    if TYPE_CHECKING:
        assert isinstance(job.device, AZUREDevice)

    if job.job_type == JobType.SAMPLE:
        if TYPE_CHECKING:
            assert job.measure is not None
        job.status = JobStatus.RUNNING
        job_sim = backend_sim.run(qiskit_circuit, shots=job.measure.shots)
        result_sim = job_sim.result()
        result = extract_result(result_sim, job, job.device)
    else:
        raise ValueError(f"Job type {job.job_type} not handled on Azure devices.")

    job.status = JobStatus.DONE
    return result


@typechecked
def extract_result(
    result: "MicrosoftEstimatorResult | QiskitResult",
    job: Optional[Job],
    device: AZUREDevice,
) -> Result | BatchResult:
    """Extract the result from Azure or Qiskit result objects and convert it into our format.

    Args:
        result: The result object to extract data from.
        job: The associated job object (optional for Microsoft results).
        device: The device where the job was executed.

    Returns:
        The formatted result object containing the job results.

    Raises:
        ValueError: If the result type is unsupported.
    """
    from azure.quantum.target.microsoft.result import MicrosoftEstimatorResult
    from qiskit.result import Result as QiskitResult

    if isinstance(result, QiskitResult):
        from mpqp.execution.providers.ibm import extract_result as extract_result_ibm

        return extract_result_ibm(result, job, device)
    elif isinstance(
        result, MicrosoftEstimatorResult
    ):  # pyright: ignore[reportUnnecessaryIsInstance]
        if job is None:
            job = Job(JobType.OBSERVABLE, QCircuit(1), device)
        return Result(job, 0, result.data())
    else:
        raise ValueError(f"result type not supported: {type(result)}")


@typechecked
def get_result_from_azure_job_id(job_id: str) -> Result:
    """Retrieves from Azure remote platform and parse the result of the job_id
    given in parameter. If the job is still running, we wait (blocking) until it
    is ``DONE``.

    Args:
        job_id: Id of the remote Azure job.

    Returns:
        The result converted to our format.
    """
    job = get_jobs_by_id(job_id)
    result = job.get_results()
    nb_qubits = 0
    if job.details.metadata is not None:
        nb_qubits = int(job.details.metadata["num_qubits"])

    if "c" in result:
        result_list = result["c"]
        result_dict = {item: result_list.count(item) for item in set(result_list)}

        data = [
            Sample(
                bin_str=state,
                count=count,
                nb_qubits=nb_qubits,
            )
            for (state, count) in result_dict.items()
        ]
    elif "histogram" in result:
        result_dict = result["histogram"]
        isinstance(result_dict, dict)
        data = [
            Sample(
                index=int(state),
                count=int(count),
                probability=count,
                nb_qubits=nb_qubits,
            )
            for (state, count) in result_dict.items()
        ]
    else:
        raise ValueError(f"Result dictionary not compatible: {result}")

    shots = 0
    if job.details.input_params is not None:
        shots = job.details.input_params["shots"]
    device = AZUREDevice(job.details.target)

    job_ = Job(
        JobType.SAMPLE,
        QCircuit(nb_qubits),
        device,
        BasisMeasure(list(range(nb_qubits)), shots=shots),
    )
    return Result(job_, data, None, shots)


def extract_samples(job: Job, result: QiskitResult) -> list[Sample]:
    """Extracts the sample data from a Qiskit result object.

    Args:
        job: The job associated with the result.
        result: The Qiskit result object containing the counts data.

    Returns:
        A list of sample objects extracted from the Qiskit result.
    """
    job_data = result.data()
    return [
        Sample(
            bin_str="".join(map(str, state)),
            nb_qubits=job.circuit.nb_qubits,
            count=int(count),
        )
        for (state, count) in job_data.get("counts").items()
    ]<|MERGE_RESOLUTION|>--- conflicted
+++ resolved
@@ -21,11 +21,7 @@
 
 
 @typechecked
-<<<<<<< HEAD
-def run_azure(job: Job) -> Result | BatchResult:
-=======
 def run_azure(job: Job) -> BatchResult | Result:
->>>>>>> 8381d38e
     """Executes the job on the right AZURE device precised in the job in
     parameter.
 
