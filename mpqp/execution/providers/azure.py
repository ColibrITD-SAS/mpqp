from __future__ import annotations

from typing import TYPE_CHECKING, Optional

if TYPE_CHECKING:
    from qiskit.result import Result as QiskitResult
    from azure.quantum.qiskit.job import AzureQuantumJob

from typeguard import typechecked

from mpqp.core.circuit import QCircuit
from mpqp.core.instruction.measurement import BasisMeasure
from mpqp.core.languages import Language
from mpqp.execution.connection.azure_connection import (
    get_azure_provider,
    get_jobs_by_id,
)
from mpqp.execution.devices import AZUREDevice
from mpqp.execution.job import Job, JobStatus, JobType
from mpqp.execution.result import Result, Sample


@typechecked
def run_azure(job: Job, warnings: bool = True) -> Result:
    """Executes the job on the right AZURE device precised in the job in
    parameter.

    Args:
        job:  The job to be executed, containing the circuit and device information.

    Returns:
        The result of the job.

    Note:
        This function is not meant to be used directly, please use
        :func:``run<mpqp.execution.runner.run>`` instead.
    """
    _, job_sim = submit_job_azure(job, warnings)
    result_sim = job_sim.result()
    if TYPE_CHECKING:
        assert isinstance(job.device, AZUREDevice)
    return extract_result(result_sim, job, job.device)


@typechecked
def submit_job_azure(
    job: Job, translation_warning: bool = True
) -> tuple[str, "AzureQuantumJob"]:
    """Submits the job on the remote Azure device (quantum computer or simulator).

    Args:
        job: Job to be executed.

    Returns:
        Azure's job id and the job itself.
        translation_warning: If `True`, a warning will be raised.

    Note:
        This function is not meant to be used directly, please use
        :func:`~mpqp.execution.runner.run` instead.
    """
    from qiskit import QuantumCircuit

    if job.circuit.transpiled_circuit is None:
        qiskit_circuit = (
            (
                # 3M-TODO: careful, if we ever support several measurements, the
                # line bellow will have to changer
                job.circuit.without_measurements()
                + job.circuit.pre_measure()
            ).to_other_language(
                Language.QISKIT, translation_warning=translation_warning
            )
            if (job.job_type == JobType.STATE_VECTOR)
            else job.circuit.to_other_language(
                Language.QISKIT, translation_warning=translation_warning
            )
        )
    else:
        qiskit_circuit = job.circuit.transpiled_circuit
    if TYPE_CHECKING:
        assert isinstance(qiskit_circuit, QuantumCircuit)

    qiskit_circuit = qiskit_circuit.reverse_bits()

    backend_sim = get_azure_provider().get_backend(job.device.value)

    if TYPE_CHECKING:
        assert isinstance(job.device, AZUREDevice)

    if job.job_type == JobType.SAMPLE:
        if TYPE_CHECKING:
            assert job.measure is not None
        job.status = JobStatus.RUNNING
        job_sim = backend_sim.run(qiskit_circuit, shots=job.measure.shots)
<<<<<<< HEAD
        result_sim = job_sim.result()
        if TYPE_CHECKING:
            assert isinstance(result_sim, QiskitResult)
        result = extract_result(result_sim, job, job.device)
=======
>>>>>>> 1d990c17
    else:
        raise ValueError(f"Job type {job.job_type} not handled on Azure devices.")

    return job_sim.id(), job_sim


@typechecked
def extract_result(
    result: "QiskitResult",
    job: Optional[Job],
    device: AZUREDevice,
) -> Result:
    """Extract the result from Azure or Qiskit result objects and convert it into our format.

    Args:
        result: The result object to extract data from.
        job: The associated job object (optional for Microsoft results).
        device: The device where the job was executed.

    Returns:
        The formatted result object containing the job results.

    Raises:
        ValueError: If the result type is unsupported.
    """

    from mpqp.execution.providers.ibm import extract_result as extract_result_ibm

    return extract_result_ibm(result, job, device)


@typechecked
def get_result_from_azure_job_id(job_id: str) -> Result:
    """Retrieves from Azure remote platform and parse the result of the job_id
    given in parameter. If the job is still running, we wait (blocking) until it
    is ``DONE``.

    Args:
        job_id: Id of the remote Azure job.

    Returns:
        The result converted to our format.
    """
    job = get_jobs_by_id(job_id)
    result = job.get_results()
    nb_qubits = 0
    if job.details.metadata is not None:
        nb_qubits = int(job.details.metadata["num_qubits"])

    if "c" in result:
        result_list = result["c"]
        result_dict = {item: result_list.count(item) for item in set(result_list)}

        data = [
            Sample(
                bin_str=state,
                count=count,
                nb_qubits=nb_qubits,
            )
            for (state, count) in result_dict.items()
        ]
    elif "histogram" in result:
        result_dict = result["histogram"]
        isinstance(result_dict, dict)
        data = [
            Sample(
                index=int(state),
                count=int(count),
                probability=count,
                nb_qubits=nb_qubits,
            )
            for (state, count) in result_dict.items()
        ]
    elif isinstance(result, dict):
        data = [
            Sample(
                index=int("".join(map(str, eval(state))), 2),
                count=int(count),
                probability=count,
                nb_qubits=nb_qubits,
            )
            for (state, count) in result.items()
        ]
    else:
        raise ValueError(f"Result dictionary not compatible: {type(result)}\n{result}")

    shots = 0
    if job.details.input_params is not None:
        shots = job.details.input_params["shots"]
    device = AZUREDevice(job.details.target)

    job_ = Job(
        JobType.SAMPLE,
        QCircuit(
            [BasisMeasure(list(range(nb_qubits)), shots=shots)], nb_qubits=nb_qubits
        ),
        device,
        BasisMeasure(list(range(nb_qubits)), shots=shots),
    )
    return Result(job_, data, None, shots)


def extract_samples(job: Job, result: QiskitResult) -> list[Sample]:
    """Extracts the sample data from a Qiskit result object.

    Args:
        job: The job associated with the result.
        result: The Qiskit result object containing the counts data.

    Returns:
        A list of sample objects extracted from the Qiskit result.
    """
    job_data = result.data()
    return [
        Sample(
            bin_str="".join(map(str, state)),
            nb_qubits=job.circuit.nb_qubits,
            count=int(count),
        )
        for (state, count) in job_data.get("counts").items()
    ]<|MERGE_RESOLUTION|>--- conflicted
+++ resolved
@@ -93,13 +93,10 @@
             assert job.measure is not None
         job.status = JobStatus.RUNNING
         job_sim = backend_sim.run(qiskit_circuit, shots=job.measure.shots)
-<<<<<<< HEAD
         result_sim = job_sim.result()
         if TYPE_CHECKING:
             assert isinstance(result_sim, QiskitResult)
         result = extract_result(result_sim, job, job.device)
-=======
->>>>>>> 1d990c17
     else:
         raise ValueError(f"Job type {job.job_type} not handled on Azure devices.")
 
