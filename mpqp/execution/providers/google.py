from __future__ import annotations

from typing import TYPE_CHECKING

from mpqp.core.instruction.measurement.pauli_string import PauliString

if TYPE_CHECKING:
    from cirq.sim.state_vector_simulator import StateVectorTrialResult
    from cirq.study.result import Result as CirqResult
    from cirq.work.observable_measurement_data import ObservableMeasuredResult

from typeguard import typechecked

from mpqp import Language
from mpqp.core.instruction.measurement import ComputationalBasis
from mpqp.core.instruction.measurement.basis_measure import BasisMeasure
from mpqp.core.instruction.measurement.expectation_value import ExpectationMeasure
<<<<<<< HEAD

from mpqp import Language

from cirq.work.observable_measurement_data import ObservableMeasuredResult
from cirq.sim.state_vector_simulator import StateVectorTrialResult
from cirq.transformers.optimize_for_target_gateset import optimize_for_target_gateset
from cirq.value.probability import state_vector_to_probabilities
from cirq.sim.sparse_simulator import Simulator
from cirq.circuits.circuit import Circuit as Cirq_circuit
from cirq.study.result import Result as cirq_result
from cirq.ops.linear_combinations import PauliSum as Cirq_PauliSum
from cirq.ops.pauli_string import PauliString as Cirq_PauliString
from cirq_google.engine.virtual_engine_factory import (
    load_median_device_calibration,
    create_device_from_processor_id,
)
from cirq_google.engine.simulated_local_processor import SimulatedLocalProcessor
from cirq_google.engine.simulated_local_engine import SimulatedLocalEngine
from qsimcirq.qsim_simulator import QSimSimulator
from cirq.work.observable_measurement import (
    measure_observables,
    RepetitionsStoppingCriteria,
)
import cirq_ionq as ionq
from cirq_ionq.ionq_gateset import IonQTargetGateset
from cirq.devices.line_qubit import LineQubit
=======
from mpqp.execution.devices import GOOGLEDevice
from mpqp.execution.job import Job, JobType
from mpqp.execution.result import Result, Sample, StateVector
>>>>>>> c7153240


@typechecked
def run_google(job: Job) -> Result:
    """Executes the job on the right Google device precised in the job in
    parameter.

    Args:
        job: Job to be executed.

    Returns:
        A Result after submission and execution of the job.
        Note:

    Note:
        This function is not meant to be used directly, please use
        :func:``run<mpqp.execution.runner.run>`` instead.
    """
    return run_local(job) if not job.device.is_remote() else run_google_remote(job)


@typechecked
def run_google_remote(job: Job) -> Result:
    """Executes the job remotely on a Google quantum device. At present, only
    IonQ devices are supported.

    Args:
        job: Job to be executed, it MUST be corresponding to a
            :class:`mpqp.execution.devices.GOOGLEDevice`.

    Returns:
        The result after submission and execution of the job.

    Raises:
        ValueError: If the job's device is not an instance of GOOGLEDevice.
        NotImplementedError: If the job's device is not supported (only IonQ
            devices are supported currently).
        NotImplementedError: If the job type or basis measure is not supported.
    """
    if not isinstance(job.device, GOOGLEDevice):
        raise ValueError(
            "`job` must correspond to an `GOOGLEDevice`, but corresponds to a "
            f"{job.device} instead"
        )

    import cirq_ionq as ionq
    from cirq.circuits.circuit import Circuit as CirqCircuit
    from cirq.devices.line_qubit import LineQubit
    from cirq.transformers.optimize_for_target_gateset import (
        optimize_for_target_gateset,
    )
    from cirq_ionq.ionq_gateset import IonQTargetGateset

    job_CirqCircuit = job.circuit.to_other_language(Language.CIRQ)
    assert isinstance(job_CirqCircuit, CirqCircuit)

    if job.device.is_ionq():
        from mpqp.execution.connection.env_manager import load_env_variables

        load_env_variables()

        if job.job_type != JobType.SAMPLE:
            raise ValueError(
                f"{job.device}: job_type must be {JobType.SAMPLE} but got job type {job.job_type}"
            )
        assert isinstance(job.measure, BasisMeasure)

        if isinstance(job.measure.basis, ComputationalBasis):
            service = ionq.Service(default_target=job.device.value)
            job_CirqCircuit = optimize_for_target_gateset(
                job_CirqCircuit, gateset=IonQTargetGateset()
            )
            job_CirqCircuit = job_CirqCircuit.transform_qubits(
                {qb: LineQubit(i) for i, qb in enumerate(job_CirqCircuit.all_qubits())}
            )
            return extract_result_SAMPLE(
                service.run(circuit=job_CirqCircuit, repetitions=job.measure.shots), job
            )
        else:
            raise NotImplementedError(
                "Does not handle other basis than the ComputationalBasis for the moment"
            )
    else:
        raise NotImplementedError(
            f"{job.device} is not handled for the moment. Only IonQ is supported"
        )


@typechecked
def run_local(job: Job) -> Result:
    """Executes the job locally.

    Args:
        job : Job to be executed, it MUST be corresponding to a
            :class:`mpqp.execution.devices.GOOGLEDevice`.

    Returns:
        The result after submission and execution of the job.

    Raises:
        ValueError: If the job device is not GOOGLEDevice.
    """
    if not isinstance(job.device, GOOGLEDevice):
        raise ValueError(
            "`job` must correspond to an `GOOGLEDevice`, but corresponds to a "
            f"{job.device} instead"
        )

    from cirq.circuits.circuit import Circuit as CirqCircuit
    from cirq.ops.pauli_string import PauliString as CirqPauliString
    from cirq.sim.sparse_simulator import Simulator
    from cirq.work.observable_measurement import (
        RepetitionsStoppingCriteria,
        measure_observables,
    )

    if job.device.is_processor():
        return run_local_processor(job)

    cirq_circuit = job.circuit.to_other_language(Language.CIRQ)
    assert isinstance(cirq_circuit, CirqCircuit)

    simulator = Simulator(noise=None)

    if job.job_type == JobType.STATE_VECTOR:
        return extract_result_STATE_VECTOR(simulator.simulate(cirq_circuit), job)
    elif job.job_type == JobType.SAMPLE:
        assert isinstance(job.measure, BasisMeasure)
        if isinstance(job.measure.basis, ComputationalBasis):
            return extract_result_SAMPLE(
                simulator.run(cirq_circuit, repetitions=job.measure.shots), job
            )
        else:
            raise NotImplementedError(
                "Does not handle other basis than the ComputationalBasis for the moment"
            )

    elif job.job_type == JobType.OBSERVABLE:
        assert isinstance(job.measure, ExpectationMeasure)

        cirq_obs = job.measure.observable.to_other_language(
            language=Language.CIRQ, circuit=cirq_circuit
        )
<<<<<<< HEAD
        assert type(cirq_obs) == Cirq_PauliSum or type(cirq_obs) == Cirq_PauliString
=======
>>>>>>> c7153240

        if job.measure.shots == 0:
            return extract_result_OBSERVABLE_ideal(
                simulator.simulate_expectation_values(
                    cirq_circuit, observables=cirq_obs
                ),
                job,
            )
        else:
            return extract_result_OBSERVABLE_shot_noise(
                measure_observables(
                    cirq_circuit,
                    observables=(  # pyright: ignore[reportArgumentType]
                        [cirq_obs]
                        if isinstance(cirq_obs, CirqPauliString)
                        else cirq_obs
                    ),
                    sampler=simulator,
                    stopping_criteria=RepetitionsStoppingCriteria(job.measure.shots),
                ),
                job,
            )
    else:
        raise ValueError(f"Job type {job.job_type} not handled")


@typechecked
def run_local_processor(job: Job) -> Result:
    """Executes the job locally on processor.

    Args:
        job : Job to be executed, it MUST be corresponding to a
            :class:`mpqp.execution.devices.GOOGLEDevice`.

    Returns:
        The result after submission and execution of the job.
    """
    if not isinstance(job.device, GOOGLEDevice):
        raise ValueError(
            "`job` must correspond to an `GOOGLEDevice`, but corresponds to a "
            f"{job.device} instead"
        )

    from cirq.circuits.circuit import Circuit as CirqCircuit
    from cirq_google.engine.simulated_local_engine import SimulatedLocalEngine
    from cirq_google.engine.simulated_local_processor import SimulatedLocalProcessor
    from cirq_google.engine.virtual_engine_factory import (
        create_device_from_processor_id,
        load_median_device_calibration,
    )
    from qsimcirq.qsim_simulator import QSimSimulator

    calibration = load_median_device_calibration(job.device.value)
    device = create_device_from_processor_id(job.device.value)

    # noise_props = noise_properties_from_calibration(cal)
    # noise_model = NoiseModelFromGoogleNoiseProperties(noise_props)

    simulator = QSimSimulator(noise=None)
    sim_processor = SimulatedLocalProcessor(
        processor_id=job.device.value,
        sampler=simulator,
        device=device,
        calibrations={calibration.timestamp // 1000: calibration},
    )
    simulator = SimulatedLocalEngine([sim_processor])

    cirq_circuit = job.circuit.to_other_language(Language.CIRQ, job.device.value)
    if TYPE_CHECKING:
        assert isinstance(cirq_circuit, CirqCircuit)

    if job.job_type == JobType.STATE_VECTOR:
        raise NotImplementedError(
            f"Does not handle {job.job_type} for processor for the moment"
        )
    elif job.job_type == JobType.OBSERVABLE:
        assert isinstance(job.measure, ExpectationMeasure)

        cirq_obs = job.measure.observable.to_other_language(
            language=Language.CIRQ, circuit=job_cirq_circuit
        )
        assert type(cirq_obs) == Cirq_PauliSum or type(cirq_obs) == Cirq_PauliString

        shots = 1000 if job.measure.shots == 0 else job.measure.shots
        result_sim = simulator.get_sampler(job.device.value).sample_expectation_values(
            job_cirq_circuit, observables=cirq_obs, num_samples=shots
        )
    elif job.job_type == JobType.SAMPLE:
        assert isinstance(job.measure, BasisMeasure)
        if isinstance(job.measure.basis, ComputationalBasis):
            return extract_result_SAMPLE(
                simulator.get_sampler(job.device.value).run(
                    cirq_circuit, repetitions=job.measure.shots
                ),
                job,
            )
        else:
            raise NotImplementedError(
                "Does not handle other basis than the ComputationalBasis for the moment"
            )
    else:
        raise ValueError(f"Job type {job.job_type} not handled")


def extract_result_SAMPLE(
    result: CirqResult,
    job: Job,
) -> Result:
    """Extracts the result from a sample-based job.

    Args:
        result : The result of the simulation.
        job : The original job.

    Returns:
        The formatted result.
    """
    nb_qubits = job.circuit.nb_qubits

    keys_in_order = sorted(result.records.keys())
    counts = result.multi_measurement_histogram(keys=keys_in_order)

    data = [
        Sample(
            bin_str="".join(map(str, state)),
            probability=count / sum(counts.values()),
            nb_qubits=nb_qubits,
        )
        for (state, count) in counts.items()
    ]

    shot = job.measure.shots if job.measure is not None else 0
    return Result(job, data, None, shot)


def extract_result_STATE_VECTOR(
    result: StateVectorTrialResult,
    job: Job,
) -> Result:
    """Extracts the result from a state vector-based job.

    Args:
        result : The result of the simulation.
        job : The original job.

    Returns:
        The formatted result.
    """
    from cirq.value.probability import state_vector_to_probabilities

    state_vector = result.final_state_vector
    state_vector = StateVector(
        state_vector, job.circuit.nb_qubits, state_vector_to_probabilities(state_vector)
    )
    return Result(job, state_vector, 0, 0)


def extract_result_OBSERVABLE_ideal(
    results: list[float],
    job: Job,
) -> Result:
    """Extracts the result from an observable-based ideal job.

    The simulation from which the result to parse comes from can take in several
    observables, and each observable will have a corresponding value in the
    result. But since we only support a single measure per circuit for now, we
    could simplify this function by only returning the first value.

    Note:
        for some reason, the values we retrieve from cirq are not always float,
        but sometimes are complex. This is likely due to numerical approximation
        since the complex part is always extremely small, so we just remove it,
        but this might result in slightly unexpected results.

    Args:
        result : The result of the simulation.
        job : The original job.

    Returns:
        The formatted result.
    """
    if job.measure is None:
        raise NotImplementedError("job.measure is None")
    return Result(job, sum(map(lambda r: r.real, results)), 0, job.measure.shots)


def extract_result_OBSERVABLE_shot_noise(
    results: list[ObservableMeasuredResult],
    job: Job,
) -> Result:
    """Extracts the result from an observable-based job.

    Args:
        result : The result of the simulation.
        job : The original job.

    Returns:
        The formatted result.
    """
    if job.measure is None:
        raise NotImplementedError("job.measure is None")
<<<<<<< HEAD
    for result1 in result:
        if isinstance(result1, float) or isinstance(result1, complex):
            mean += abs(result1)
        if isinstance(result1, ObservableMeasuredResult):
            mean += result1.mean
            # 3M-TODO variance not supported variance += result1.variance
        elif isinstance(result1, list):
            mean += sum(result1)/len(result1)
    return Result(job, mean, variance, job.measure.shots)
=======
    pauli_mono = PauliString.from_other_language(
        [r.observable for r in results], job.measure.nb_qubits
    )
    assert isinstance(pauli_mono, list)
    variances = {pm: r.variance for pm, r in zip(pauli_mono, results)}
    return Result(
        job,
        sum(map(lambda r: r.mean, results)),
        variances,
        job.measure.shots,
    )
>>>>>>> c7153240
<|MERGE_RESOLUTION|>--- conflicted
+++ resolved
@@ -1,6 +1,6 @@
 from __future__ import annotations
 
-from typing import TYPE_CHECKING
+from typing import TYPE_CHECKING, Sequence
 
 from mpqp.core.instruction.measurement.pauli_string import PauliString
 
@@ -15,9 +15,9 @@
 from mpqp.core.instruction.measurement import ComputationalBasis
 from mpqp.core.instruction.measurement.basis_measure import BasisMeasure
 from mpqp.core.instruction.measurement.expectation_value import ExpectationMeasure
-<<<<<<< HEAD
-
-from mpqp import Language
+from mpqp.execution.devices import GOOGLEDevice
+from mpqp.execution.job import Job, JobType
+from mpqp.execution.result import Result, Sample, StateVector
 
 from cirq.work.observable_measurement_data import ObservableMeasuredResult
 from cirq.sim.state_vector_simulator import StateVectorTrialResult
@@ -42,11 +42,7 @@
 import cirq_ionq as ionq
 from cirq_ionq.ionq_gateset import IonQTargetGateset
 from cirq.devices.line_qubit import LineQubit
-=======
-from mpqp.execution.devices import GOOGLEDevice
-from mpqp.execution.job import Job, JobType
-from mpqp.execution.result import Result, Sample, StateVector
->>>>>>> c7153240
+
 
 
 @typechecked
@@ -190,10 +186,7 @@
         cirq_obs = job.measure.observable.to_other_language(
             language=Language.CIRQ, circuit=cirq_circuit
         )
-<<<<<<< HEAD
         assert type(cirq_obs) == Cirq_PauliSum or type(cirq_obs) == Cirq_PauliString
-=======
->>>>>>> c7153240
 
         if job.measure.shots == 0:
             return extract_result_OBSERVABLE_ideal(
@@ -273,14 +266,14 @@
         assert isinstance(job.measure, ExpectationMeasure)
 
         cirq_obs = job.measure.observable.to_other_language(
-            language=Language.CIRQ, circuit=job_cirq_circuit
+            language=Language.CIRQ, circuit=cirq_circuit
         )
         assert type(cirq_obs) == Cirq_PauliSum or type(cirq_obs) == Cirq_PauliString
 
         shots = 1000 if job.measure.shots == 0 else job.measure.shots
-        result_sim = simulator.get_sampler(job.device.value).sample_expectation_values(
-            job_cirq_circuit, observables=cirq_obs, num_samples=shots
-        )
+        return extract_result_OBSERVABLE_ideal2(simulator.get_sampler(job.device.value).sample_expectation_values(
+            cirq_circuit, observables=cirq_obs, num_samples=shots
+        ), job)
     elif job.job_type == JobType.SAMPLE:
         assert isinstance(job.measure, BasisMeasure)
         if isinstance(job.measure.basis, ComputationalBasis):
@@ -350,6 +343,16 @@
     )
     return Result(job, state_vector, 0, 0)
 
+def extract_result_OBSERVABLE_ideal2(
+    results: Sequence[Sequence[float]],
+    job: Job,
+) -> Result:
+    if job.measure is None:
+        raise NotImplementedError("job.measure is None")
+    mean = 0
+    for result in results:
+        mean += sum(result)/len(result)
+    return Result(job, mean, 0, job.measure.shots)
 
 def extract_result_OBSERVABLE_ideal(
     results: list[float],
@@ -395,17 +398,6 @@
     """
     if job.measure is None:
         raise NotImplementedError("job.measure is None")
-<<<<<<< HEAD
-    for result1 in result:
-        if isinstance(result1, float) or isinstance(result1, complex):
-            mean += abs(result1)
-        if isinstance(result1, ObservableMeasuredResult):
-            mean += result1.mean
-            # 3M-TODO variance not supported variance += result1.variance
-        elif isinstance(result1, list):
-            mean += sum(result1)/len(result1)
-    return Result(job, mean, variance, job.measure.shots)
-=======
     pauli_mono = PauliString.from_other_language(
         [r.observable for r in results], job.measure.nb_qubits
     )
@@ -416,5 +408,4 @@
         sum(map(lambda r: r.mean, results)),
         variances,
         job.measure.shots,
-    )
->>>>>>> c7153240
+    )