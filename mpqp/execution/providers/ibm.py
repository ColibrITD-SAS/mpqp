from __future__ import annotations

import math
import warnings
from copy import deepcopy
from typing import TYPE_CHECKING, Optional

import numpy as np
from typeguard import typechecked

from mpqp.core.circuit import QCircuit
from mpqp.core.instruction.gates import TOF, CRk, Gate, Id, P, Rk, Rx, Ry, Rz, T, U
from mpqp.core.instruction.gates.native_gates import NativeGate
from mpqp.core.instruction.measurement import BasisMeasure
from mpqp.core.instruction.measurement.expectation_value import ExpectationMeasure
from mpqp.core.languages import Language
from mpqp.execution.connection.ibm_connection import (
    get_backend,
    get_QiskitRuntimeService,
)
from mpqp.execution.devices import AZUREDevice, IBMDevice
from mpqp.execution.job import Job, JobStatus, JobType
from mpqp.execution.result import Result, Sample, StateVector
from mpqp.execution.simulated_devices import IBMSimulatedDevice
from mpqp.noise import DimensionalNoiseModel
from mpqp.tools.errors import DeviceJobIncompatibleError, IBMRemoteExecutionError

if TYPE_CHECKING:
    from qiskit import QuantumCircuit
    from qiskit.primitives import (
        EstimatorResult,
        PrimitiveResult,
        PubResult,
        SamplerPubResult,
    )
    from qiskit.quantum_info import SparsePauliOp
    from qiskit.result import Result as QiskitResult
    from qiskit_aer import AerSimulator
    from qiskit_aer.noise import NoiseModel as Qiskit_NoiseModel
    from qiskit_ibm_runtime import RuntimeJobV2


@typechecked
def run_ibm(job: Job) -> Result:
    """Executes the job on the right IBM Q device precised in the job in
    parameter.

    Args:
        job: Job to be executed.

    Returns:
        The result of the job.

    Note:
        This function is not meant to be used directly, please use
        :func:`~mpqp.execution.runner.run` instead.
    """
    return run_aer(job) if not job.device.is_remote() else run_remote_ibm(job)


@typechecked
def compute_expectation_value(
    ibm_circuit: QuantumCircuit, job: Job, simulator: Optional["AerSimulator"]
) -> Result:
    """Configures observable job and run it locally, and returns the
    corresponding Result.

    Args:
        ibm_circuit: Circuit (with its qbits already reversed) for which we want
            to estimate the expectation value.
        job: Job containing the execution input data.
        simulator: Simulator to be used. This is required for noisy simulations.

    Returns:
        The result of the job.

    Raises:
        ValueError: If the job's device is not a
            :class:`~mpqp.execution.simulated_devices.pyIBMSimulatedDevice` and
            ``simulator`` is ``None``.

    Note:
        This function is not meant to be used directly, please use
<<<<<<< HEAD
        :func:`~mpqp.execution.runner.run` instead.
=======
        :func:``~mpqp.execution.runner.run`` instead.
>>>>>>> c85ba3de
    """

    from qiskit.quantum_info import SparsePauliOp

    if not isinstance(job.measure, ExpectationMeasure):
        raise ValueError(
            "Cannot compute expectation value if measure used in job is not of "
            "type ExpectationMeasure"
        )
    nb_shots = job.measure.shots
    qiskit_observable = job.measure.observable.to_other_language(Language.QISKIT)

    if TYPE_CHECKING:
        assert isinstance(qiskit_observable, SparsePauliOp)

    if isinstance(job.device, IBMSimulatedDevice):
        from qiskit.transpiler.preset_passmanagers import generate_preset_pass_manager
        from qiskit_ibm_runtime import EstimatorV2 as Runtime_Estimator

        backend = job.device.value()
        pm = generate_preset_pass_manager(optimization_level=0, backend=backend)
        ibm_circuit = pm.run(ibm_circuit)

        qiskit_observable = qiskit_observable.apply_layout(ibm_circuit.layout)

        options = {"default_shots": nb_shots}

        estimator = Runtime_Estimator(mode=backend, options=options)

    else:
        from qiskit_aer.primitives import EstimatorV2 as Estimator

        if simulator is None:
            raise ValueError("Simulator is required for noisy simulations.")

        simulator.set_options(shots=nb_shots)
        options = {
            "backend_options": simulator.options,
        }
        estimator = Estimator(options=options)

    # 3M-TODO: implement the possibility to compute several expectation values at
    #  the same time when the circuit is the same apparently the estimator.run()
    #  can take several circuits and observables at the same time, because
    #  putting them all together will increase the performance

    job.status = JobStatus.RUNNING
    job_expectation = estimator.run([(ibm_circuit, qiskit_observable)])
    estimator_result = job_expectation.result()

    if TYPE_CHECKING:
        assert isinstance(job.device, (IBMDevice, IBMSimulatedDevice))

    return extract_result(estimator_result, job, job.device)


@typechecked
def check_job_compatibility(job: Job):
    """Checks whether the job in parameter has coherent and compatible
    attributes.

    Args:
        job: Job for which we want to check compatibility.

    Raises:
        DeviceJobIncompatibleError: If there is a mismatch between information
            contained in the job (measure and job_type, device and job_type,
            etc...).
    """
    if TYPE_CHECKING:
        assert isinstance(job.device, (IBMDevice, IBMSimulatedDevice))

    if not type(job.measure) in job.job_type.value:
        raise DeviceJobIncompatibleError(
            f"An {job.job_type.name} job is valid only if the corresponding circuit has an measure in "
            f"{list(map(lambda cls: cls.__name__, job.job_type.value))}. "
            f"{type(job.measure).__name__} was given instead."
        )

    if job.job_type == JobType.STATE_VECTOR and not job.device.supports_statevector():
        raise DeviceJobIncompatibleError(
            "Cannot reconstruct state vector with this device. Please use "
            "a local device supporting state vector jobs instead (or change the job "
            "type, for example by giving a number of shots to a BasisMeasure)."
        )

    if (
        job.job_type == JobType.OBSERVABLE
        and job.device.is_remote()
        and job.measure is not None
        and job.measure.shots == 0
    ):
        raise DeviceJobIncompatibleError(
            "Expectation values cannot be computed exactly using IBM remote"
            " simulators and devices. Please use a local simulator instead."
        )

    if isinstance(job.device, IBMSimulatedDevice):
        if job.device.value().num_qubits < job.circuit.nb_qubits:
            raise DeviceJobIncompatibleError(
                f"Number of qubits of the circuit ({job.circuit.nb_qubits}) is higher "
                f"than the one of the IBMSimulatedDevice ({job.device.value().num_qubits})."
            )

    incompatibilities = {
        IBMDevice.AER_SIMULATOR_STABILIZER: {CRk, P, Rk, Rx, Ry, Rz, T, TOF, U},
        IBMDevice.AER_SIMULATOR_EXTENDED_STABILIZER: {Rx, Rz},
    }
    if job.device in incompatibilities:
        circ_gates = {type(i) for i in job.circuit.instructions}
        incompatible_gates = circ_gates.intersection(incompatibilities[job.device])
        if len(incompatible_gates) != 0:
            raise ValueError(
                f"Gate(s) {incompatible_gates} cannot be simulated on {job.device}."
            )


@typechecked
def generate_qiskit_noise_model(
    circuit: QCircuit,
) -> tuple["Qiskit_NoiseModel", QCircuit]:
    """Generate a ``qiskit`` noise model packing all the
    class:`~mpqp.noise.noise_model.NoiseModel`s attached to the given QCircuit.

    In ``qiskit``, the noise cannot be applied to qubits unaffected by any
    operations. For this reason, this function also returns a copy of the
    circuit padded with identities on "naked" qubits.

    Args:
        circuit: Circuit containing the noise models to pack.

    Returns:
        A ``qiskit`` noise model combining the provided noise models and the
        modified circuit, padded with identities on the "naked" qubits.

    Note:
        The qubit order in the returned noise model is reversed to match
        ``qiskit``'s qubit ordering conventions.
    """
    from qiskit_aer.noise import NoiseModel as Qiskit_NoiseModel

    noise_model = Qiskit_NoiseModel()

    modified_circuit = deepcopy(circuit)

    used_qubits = set().union(
        *(
            inst.connections()
            for inst in modified_circuit.instructions
            if isinstance(inst, Gate)
        )
    )
    modified_circuit.instructions.extend(
        [
            Id(qubit)
            for qubit in range(modified_circuit.nb_qubits)
            if qubit not in used_qubits
        ]
    )

    gate_instructions = modified_circuit.gates

    noisy_identity_counter = 0

    for noise in modified_circuit.noises:
        qiskit_error = noise.to_other_language(Language.QISKIT)
        if TYPE_CHECKING:
            from qiskit_aer.noise.errors.quantum_error import QuantumError

            assert isinstance(qiskit_error, QuantumError)

        # If all qubits are affected
        if len(noise.targets) == modified_circuit.nb_qubits:
            if len(noise.gates) != 0:
                for gate in noise.gates:
                    size = gate.nb_qubits
                    if TYPE_CHECKING:
                        assert isinstance(size, int)

                    if isinstance(noise, DimensionalNoiseModel):
                        if size == noise.dimension:
                            noise_model.add_all_qubit_quantum_error(
                                qiskit_error, [gate.qiskit_string]
                            )
                    else:
                        tensor_error = qiskit_error
                        for _ in range(1, size):
                            tensor_error = tensor_error.tensor(qiskit_error)
                        noise_model.add_all_qubit_quantum_error(
                            tensor_error, [gate.qiskit_string]
                        )
            else:
                for gate in gate_instructions:

                    if not isinstance(gate, NativeGate):
                        warnings.warn(
                            f"Ignoring gate '{type(gate)}' as it's not a native gate. "
                            "Noise is only applied to native gates."
                        )
                        continue

                    connections = gate.connections()
                    size = len(connections)

                    reversed_qubits = [
                        modified_circuit.nb_qubits - 1 - qubit for qubit in connections
                    ]

                    if (
                        isinstance(noise, DimensionalNoiseModel)
                        and noise.dimension > size
                    ):
                        continue
                    elif (
                        isinstance(noise, DimensionalNoiseModel)
                        and 1 < noise.dimension == size
                    ):
                        noise_model.add_quantum_error(
                            qiskit_error,
                            [gate.qiskit_string],
                            reversed_qubits,
                        )
                    else:
                        tensor_error = qiskit_error
                        for _ in range(1, size):
                            tensor_error = tensor_error.tensor(qiskit_error)
                        noise_model.add_quantum_error(
                            tensor_error,
                            [gate.qiskit_string],
                            reversed_qubits,
                        )

        else:
            gates_str = [gate.qiskit_string for gate in noise.gates]

            for gate in gate_instructions:

                if not isinstance(gate, NativeGate):
                    warnings.warn(
                        f"Ignoring gate '{type(gate)}' as it's not a native gate. "
                        "Noise is only applied to native gates."
                    )
                    continue

                # If gates are specified in the noise and the current gate is not in the list, we move to the next one
                if len(gates_str) != 0 and gate.qiskit_string not in gates_str:
                    continue

                connections = gate.connections()
                intersection = connections.intersection(set(noise.targets))

                # Gate targets are included in the noise targets
                if intersection == connections:

                    reversed_qubits = [
                        modified_circuit.nb_qubits - 1 - qubit for qubit in connections
                    ]

                    # Noise model is multi-dimensional
                    if isinstance(
                        noise, DimensionalNoiseModel
                    ) and noise.dimension > len(connections):
                        continue
                    elif isinstance(
                        noise, DimensionalNoiseModel
                    ) and 1 < noise.dimension == len(connections):
                        noise_model.add_quantum_error(
                            qiskit_error,
                            [gate.qiskit_string],
                            reversed_qubits,
                        )
                    else:
                        tensor_error = qiskit_error
                        for _ in range(1, len(connections)):
                            tensor_error = tensor_error.tensor(qiskit_error)
                        noise_model.add_quantum_error(
                            tensor_error,
                            [gate.qiskit_string],
                            reversed_qubits,
                        )

                # Only some targets of the gate are included in the noise targets
                elif len(intersection) != 0:
                    if (not isinstance(noise, DimensionalNoiseModel)) or (
                        noise.dimension == 1
                    ):
                        for qubit in intersection:
                            # We add a custom identity gate on the relevant
                            # qubits to apply noise after the gate
                            labeled_identity = Id(
                                target=qubit,
                                label=f"noisy_identity_{noisy_identity_counter}",
                            )
                            noise_model.add_quantum_error(
                                qiskit_error,
                                [labeled_identity.label],
                                [modified_circuit.nb_qubits - 1 - qubit],
                            )
                            gate_index = modified_circuit.instructions.index(gate)
                            modified_circuit.instructions.insert(
                                gate_index + 1, labeled_identity
                            )
                            noisy_identity_counter += 1

    return noise_model, modified_circuit


@typechecked
def run_aer(job: Job):
    """Executes the job on the right AER local simulator precised in the job in
    parameter.

    Args:
        job: Job to be executed.

    Returns:
        the result of the job.

    Note:
        This function is not meant to be used directly, please use
        :func:`~mpqp.execution.runner.run` instead.
    """
    check_job_compatibility(job)

    from qiskit import QuantumCircuit, transpile
    from qiskit_aer import AerSimulator

    job_circuit = job.circuit

    if isinstance(job.device, IBMSimulatedDevice):
        if len(job.circuit.noises) != 0:
            warnings.warn(
                "NoiseModel are ignored when running the circuit on a "
                "SimulatedDevice"
            )
            # 3M-TODO: handle case when we put NoiseModel + IBMSimulatedDevice
            # (grab qiskit NoiseModel from AerSimulator generated below, and add
            # to it directly)
        backend_sim = job.device.to_noisy_simulator()
    elif len(job.circuit.noises) != 0:
        noise_model, modified_circuit = generate_qiskit_noise_model(job.circuit)
        job_circuit = modified_circuit
        backend_sim = AerSimulator(method=job.device.value, noise_model=noise_model)
    else:
        backend_sim = AerSimulator(method=job.device.value)

    qiskit_circuit = (
        job_circuit.without_measurements().to_other_language(Language.QISKIT)
        if (job.job_type == JobType.STATE_VECTOR)
        else job_circuit.to_other_language(Language.QISKIT)
    )
    if TYPE_CHECKING:
        assert isinstance(qiskit_circuit, QuantumCircuit)

    qiskit_circuit = qiskit_circuit.reverse_bits()

    if job.job_type == JobType.STATE_VECTOR:
        # the save_statevector method is patched on qiskit_aer load, meaning
        # the type checker can't find it. I hate it but it is what it is.
        # this explains the `type: ignore`. This method is needed to get a
        # statevector out of the statevector simulator.
        qiskit_circuit.save_statevector()  # pyright: ignore[reportAttributeAccessIssue]
        job.status = JobStatus.RUNNING
        job_sim = backend_sim.run(qiskit_circuit, shots=0)
        result_sim = job_sim.result()
        assert isinstance(job.device, IBMDevice)
        result = extract_result(result_sim, job, job.device)

    elif job.job_type == JobType.SAMPLE:
        assert job.measure is not None
        job.status = JobStatus.RUNNING

        if isinstance(job.device, IBMSimulatedDevice):
            qiskit_circuit = transpile(qiskit_circuit, backend_sim)

        job_sim = backend_sim.run(qiskit_circuit, shots=job.measure.shots)
        result_sim = job_sim.result()
        assert isinstance(job.device, (IBMDevice, IBMSimulatedDevice))
        result = extract_result(result_sim, job, job.device)

    elif job.job_type == JobType.OBSERVABLE:
        result = compute_expectation_value(qiskit_circuit, job, backend_sim)

    else:
        raise ValueError(f"Job type {job.job_type} not handled.")

    job.status = JobStatus.DONE
    return result


@typechecked
def submit_remote_ibm(job: Job) -> tuple[str, "RuntimeJobV2"]:
    """Submits the job on the remote IBM device (quantum computer or simulator).

    Args:
        job: Job to be executed.

    Returns:
        IBM's job id and the ``qiskit`` job itself.

    Note:
        This function is not meant to be used directly, please use
        :func:`~mpqp.execution.runner.run` instead.
    """
    from qiskit import QuantumCircuit
    from qiskit.transpiler.preset_passmanagers import generate_preset_pass_manager
    from qiskit_ibm_runtime import EstimatorV2 as Runtime_Estimator
    from qiskit_ibm_runtime import SamplerV2 as Runtime_Sampler
    from qiskit_ibm_runtime import Session

    meas = job.measure

    check_job_compatibility(job)

    qiskit_circ = job.circuit.to_other_language(Language.QISKIT)
    if TYPE_CHECKING:
        assert isinstance(qiskit_circ, QuantumCircuit)

    qiskit_circ = qiskit_circ.reverse_bits()

    service = get_QiskitRuntimeService()

    assert isinstance(job.device, IBMDevice)
    backend = get_backend(job.device)
    session = Session(service=service, backend=backend)

    pm = generate_preset_pass_manager(backend=backend, optimization_level=1)
    qiskit_circ = pm.run(qiskit_circ)

    if job.job_type == JobType.OBSERVABLE:
        if TYPE_CHECKING:
            assert isinstance(meas, ExpectationMeasure)
        estimator = Runtime_Estimator(mode=session)
        qiskit_observable = meas.observable.to_other_language(Language.QISKIT)
        if TYPE_CHECKING:
            assert isinstance(qiskit_observable, SparsePauliOp)

        qiskit_observable = qiskit_observable.apply_layout(qiskit_circ.layout)

        # We have to disable all the twirling options and set manually the number of circuits and shots per circuits
        twirling = getattr(estimator.options, "twirling", None)
        if twirling is not None:
            twirling.enable_gates = False
            twirling.enable_measure = False
            twirling.num_randomizations = 1
            twirling.shots_per_randomization = meas.shots

        setattr(estimator.options, "default_shots", meas.shots)

        ibm_job = estimator.run([(qiskit_circ, qiskit_observable)])
    elif job.job_type == JobType.SAMPLE:
        assert isinstance(meas, BasisMeasure)
        sampler = Runtime_Sampler(mode=session)
        ibm_job = sampler.run([qiskit_circ], shots=meas.shots)
    else:
        raise NotImplementedError(
            f"{job.job_type} not handled by remote remote IBM devices."
        )

    job.id = ibm_job.job_id()

    return job.id, ibm_job


@typechecked
def run_remote_ibm(job: Job) -> Result:
    """Submits the job on the right IBM remote device, precised in the job in
    parameter, and waits until the job is completed.

    Args:
        job: Job to be executed.

    Returns:
        A Result after submission and execution of the job.

    Note:
        This function is not meant to be used directly, please use
        :func:`~mpqp.execution.runner.run` instead.
    """
    _, remote_job = submit_remote_ibm(job)
    ibm_result = remote_job.result()

    assert isinstance(job.device, IBMDevice)
    return extract_result(ibm_result, job, job.device)


@typechecked
def extract_result(
    result: "QiskitResult | EstimatorResult | PrimitiveResult[PubResult | SamplerPubResult]",
    job: Optional[Job],
    device: IBMDevice | IBMSimulatedDevice | AZUREDevice,
) -> Result:
    """Parses a result from ``IBM`` execution (remote or local) in a ``MPQP``
    :class:`~mpqp.execution.result.Result`.

    Args:
        result: Result returned by IBM after running of the job.
        job: ``MPQP`` job used to generate the run. Enables a more complete
            result.
        device: IBMDevice on which the job was submitted. Used to know if the
            run was remote or local

    Returns:
        The ``qiskit`` result converted to our format.
    """
    from qiskit.primitives import EstimatorResult, PrimitiveResult
    from qiskit.result import Result as QiskitResult

    # If this is a PubResult from primitives V2
    if isinstance(result, PrimitiveResult):
        res_data = result[0].data
        # res_data is a DataBin, which means all typechecking is out of the
        # windows for this specific object

        # If we are in observable mode
        if hasattr(res_data, "evs"):
            if job is None:
                job = Job(JobType.OBSERVABLE, QCircuit(0), device)

            mean = float(res_data.evs)  # pyright: ignore[reportAttributeAccessIssue]
            error = float(res_data.stds)  # pyright: ignore[reportAttributeAccessIssue]
            shots = (
                job.measure.shots
                if job.device.is_simulator() and job.measure is not None
                else result[0].metadata["shots"]
            )
            return Result(job, mean, error, shots)
        # If we are in sample mode
        else:
            if job is None:
                shots = (
                    res_data.c.num_shots  # pyright: ignore[reportAttributeAccessIssue]
                )
                nb_qubits = (
                    res_data.c.num_bits  # pyright: ignore[reportAttributeAccessIssue]
                )
                job = Job(
                    JobType.SAMPLE,
                    QCircuit(nb_qubits),
                    device,
                    BasisMeasure(list(range(nb_qubits)), shots=shots),
                )
            assert job.measure is not None

            counts = (
                res_data.c.get_counts()  # pyright: ignore[reportAttributeAccessIssue]
            )
            data = [
                Sample(
                    bin_str=item, count=counts[item], nb_qubits=job.circuit.nb_qubits
                )
                for item in counts
            ]
            return Result(job, data, None, job.measure.shots)

    else:

        if job is not None and (
            isinstance(result, EstimatorResult) != (job.job_type == JobType.OBSERVABLE)
        ):
            raise ValueError(
                "Mismatch between job type and result type: if the result is an"
                " `EstimatorResult` the job must be of type `OBSERVABLE` but here was not."
            )

        if isinstance(result, EstimatorResult):
            if job is None:
                job = Job(JobType.OBSERVABLE, QCircuit(0), device)
            shots = result.metadata[0]["shots"] if "shots" in result.metadata[0] else 0
            variance = (
                result.metadata[0]["variance"]
                if "variance" in result.metadata[0]
                else None
            )
            return Result(job, result.values[0], variance, shots)

        elif isinstance(
            result, QiskitResult
        ):  # pyright: ignore[reportUnnecessaryIsInstance]
            if job is None:
                job_data = result.data()
                if "statevector" in job_data:
                    job_type = JobType.STATE_VECTOR
                    nb_qubits = int(math.log(len(result.get_statevector()), 2))
                    job = Job(job_type, QCircuit(nb_qubits), device)
                elif "counts" in job_data:
                    job_type = JobType.SAMPLE
                    nb_qubits = len(list(result.get_counts())[0])
                    shots = result.results[0].shots
                    job = Job(
                        job_type,
                        QCircuit(nb_qubits),
                        device,
                        BasisMeasure(list(range(nb_qubits)), shots=shots),
                    )
                else:
                    if len(result.data()) == 0:
                        raise ValueError(
                            "Result data is empty, cannot extract anything. Check "
                            "if the associated job was successfully completed."
                        )
                    else:
                        raise ValueError(
                            f"Data with keys {result.data().keys()} in result not handled."
                        )

            if job.job_type == JobType.STATE_VECTOR:
                vector = np.array(result.get_statevector())
                state_vector = StateVector(
                    vector,  # pyright: ignore[reportArgumentType]
                    job.circuit.nb_qubits,
                )
                return Result(job, state_vector, 0, 0)
            elif job.job_type == JobType.SAMPLE:
                assert job.measure is not None
                if type(device) == AZUREDevice:
                    from mpqp.execution.providers.azure import (
                        extract_samples as extract_samples_azure,
                    )

                    data = extract_samples_azure(job, result)
                else:
                    data = extract_samples(job, result)
                return Result(job, data, None, job.measure.shots)
            else:
                raise NotImplementedError(f"{job.job_type} not handled.")

        else:
            raise NotImplementedError(f"Result type {type(result)} not handled")


@typechecked
def get_result_from_ibm_job_id(job_id: str) -> Result:
    """Retrieves from IBM remote platform and parse the result of the job_id
    given in parameter. If the job is still running, we wait (blocking) until it
    is ``DONE``.

    Args:
        job_id: Id of the remote IBM job.

    Returns:
        The result converted to our format.
    """
    from qiskit.providers import BackendV1, BackendV2

    connector = get_QiskitRuntimeService()
    ibm_job = (
        connector.job(job_id)
        if job_id in [job.job_id() for job in connector.jobs()]
        else None
    )

    if ibm_job is None:
        raise IBMRemoteExecutionError(
            f"Job with id {job_id} was not found on this account."
        )

    status = ibm_job.status()
    if status in ["CANCELLED", "ERROR"]:
        raise IBMRemoteExecutionError(
            f"Trying to retrieve an IBM result for a job in status {status}"
        )

    # If the job is finished, it will get the result, if still running it is block until it finishes
    result = ibm_job.result()
    backend = ibm_job.backend()
    assert isinstance(backend, (BackendV1, BackendV2))
    ibm_device = IBMDevice(backend.name)

    return extract_result(result, None, ibm_device)


def extract_samples(job: Job, result: QiskitResult) -> list[Sample]:
    counts = result.get_counts(0)
    job_data = result.data()
    return [
        Sample(
            bin_str=item,
            count=counts[item],
            nb_qubits=job.circuit.nb_qubits,
            probability=(
                job_data.get("probabilities").get(item)
                if "probabilities" in job_data
                else None
            ),
        )
        for item in counts
    ]<|MERGE_RESOLUTION|>--- conflicted
+++ resolved
@@ -81,11 +81,7 @@
 
     Note:
         This function is not meant to be used directly, please use
-<<<<<<< HEAD
         :func:`~mpqp.execution.runner.run` instead.
-=======
-        :func:``~mpqp.execution.runner.run`` instead.
->>>>>>> c85ba3de
     """
 
     from qiskit.quantum_info import SparsePauliOp
