from __future__ import annotations

import math
from typing import Optional

from qiskit import QuantumCircuit
from qiskit.compiler import transpile
from qiskit.primitives import BackendEstimator
from qiskit.primitives import Estimator as Qiskit_Estimator
from qiskit.primitives import EstimatorResult, SamplerResult
from qiskit.providers import BackendV1, BackendV2
from qiskit.providers import JobStatus as IBM_JobStatus
from qiskit.quantum_info import Operator
from qiskit.result import Result as QiskitResult
from qiskit_aer import Aer, AerSimulator
from qiskit_ibm_provider.job import IBMJob
from qiskit_ibm_runtime import Estimator as Runtime_Estimator
from qiskit_ibm_runtime import RuntimeJob
from qiskit_ibm_runtime import Sampler as Runtime_Sampler
from qiskit_ibm_runtime import Session
from typeguard import typechecked

from mpqp.core.circuit import QCircuit
from mpqp.core.instruction.measurement import BasisMeasure
from mpqp.core.instruction.measurement.expectation_value import ExpectationMeasure
from mpqp.core.languages import Language
from mpqp.execution.connection.ibm_connection import (
    get_IBMProvider,
    get_QiskitRuntimeService,
)
from mpqp.execution.devices import IBMDevice
from mpqp.execution.job import Job, JobStatus, JobType
from mpqp.execution.result import Result, Sample, StateVector
from mpqp.tools.errors import DeviceJobIncompatibleError, IBMRemoteExecutionError


@typechecked
def run_ibm(job: Job) -> Result:
    """Executes the job on the right IBM Q device precised in the job in
    parameter.

    Note:
        This function is not meant to be used directly, please use
        ``runner.run(...)`` instead.

    Args:
        job: Job to be executed.

    Returns:
        The result of the job.
    """
    return run_aer(job) if not job.device.is_remote() else run_ibmq(job)


@typechecked
def compute_expectation_value(
    ibm_circuit: QuantumCircuit, ibm_backend: Optional[BackendV1 | BackendV2], job: Job
) -> Result:
    """Configures observable job and run it locally, and returns the
    corresponding Result.

    Note:
        This function is not meant to be used directly, please use
        ``runner.run(...)`` instead.

    Args:
        ibm_circuit: QuantumCircuit (already reversed bits)
        ibm_backend: The IBM backend (local of remote) on which we execute the job.
        job: Mpqp job describing the observable job to run.

    Returns:
        The result of the job.
    """
    if not isinstance(job.measure, ExpectationMeasure):
        raise ValueError(
            "Cannot compute expectation value if measure used in job is not of "
            "type ExpectationMeasure"
        )
    nb_shots = job.measure.shots
<<<<<<< HEAD
    qiskit_observable = job.measure.observable.to_other_language(Language.QISKIT)
    assert isinstance(qiskit_observable, Operator)
=======
    qiskit_observable: Operator = job.measure.observable.to_other_language(
        Language.QISKIT
    )  # pyright: ignore[reportAssignmentType]
>>>>>>> aa3890ee

    if nb_shots != 0:
        assert ibm_backend is not None
        estimator = BackendEstimator(backend=ibm_backend)
    else:
        estimator = Qiskit_Estimator()

    # 6M-TODO : think of the possibility to compute several expectation values at the same time when the circuit is
    #  the same apparently the estimator.run() can take several circuits and observables at the same time,
    #  to verify if putting them all together increases the performance

    job.status = JobStatus.RUNNING
    job_expectation = estimator.run(
        [ibm_circuit], [qiskit_observable], shots=nb_shots if nb_shots != 0 else None
    )
    estimator_result = job_expectation.result()
    assert isinstance(job.device, IBMDevice)
    return extract_result(estimator_result, job, job.device)


@typechecked
def check_job_compatibility(job: Job):
    """Checks whether the job in parameter has coherent and compatible
    attributes.

    Args:
        job: Job for which we want to check compatibility.

    Raises:
        DeviceJobIncompatibleError: If there is a mismatch between information
            contained in the job (measure and job_type, device and job_type,
            etc...).
    """
    if not type(job.measure) in job.job_type.value:
        raise DeviceJobIncompatibleError(
            f"An {job.job_type.name} job is valid only if the corresponding circuit has an measure in "
            f"{list(map(lambda cls: cls.__name__, job.job_type.value))}. "
            f"{type(job.measure).__name__} was given instead."
        )
    if (
        job.job_type == JobType.STATE_VECTOR
        and job.device != IBMDevice.AER_SIMULATOR_STATEVECTOR
    ):
        raise DeviceJobIncompatibleError(
            "Cannot reconstruct state vector with this device. Please use "
            f"{IBMDevice.AER_SIMULATOR_STATEVECTOR} instead (or change the job "
            "type, by for example giving a number of shots to the measure)."
        )
    if job.device == IBMDevice.AER_SIMULATOR_STATEVECTOR:
        if job.job_type == JobType.SAMPLE:
            raise DeviceJobIncompatibleError(
                "Cannot use sample mode with the statevector simulator."
            )
        if job.job_type == JobType.OBSERVABLE:
            assert job.measure is not None
            if job.measure.shots > 0:
                raise DeviceJobIncompatibleError(
                    "Cannot compute expectation values with non-zero shots"
                    f" with {IBMDevice.AER_SIMULATOR_STATEVECTOR}.\nSet the"
                    " shots to zero to get the exact value, or select "
                    "another device instead"
                )


@typechecked
def run_aer(job: Job):
    """Executes the job on the right AER local simulator precised in the job in
    parameter.

    Note:
        This function is not meant to be used directly, please use
        ``runner.run(...)`` instead.

    Args:
        job: Job to be executed.

    Returns:
        the result of the job.
    """
    qiskit_circuit = (
        job.circuit.without_measurements().to_other_language(Language.QISKIT)
        if (job.job_type == JobType.STATE_VECTOR)
        else job.circuit.to_other_language(Language.QISKIT)
    )
    assert isinstance(qiskit_circuit, QuantumCircuit)

    qiskit_circuit = qiskit_circuit.reverse_bits()
    check_job_compatibility(job)

    # define backend simulator
    if job.device == IBMDevice.AER_SIMULATOR:
        backend_sim = AerSimulator()
        if job.job_type == JobType.SAMPLE:
            assert job.measure is not None
            run_input = transpile(qiskit_circuit, backend_sim)
            job.status = JobStatus.RUNNING
            job_sim = backend_sim.run(run_input, shots=job.measure.shots)
            result_sim = job_sim.result()
            result = extract_result(result_sim, job, IBMDevice.AER_SIMULATOR)
        elif job.job_type == JobType.OBSERVABLE:
            result = compute_expectation_value(qiskit_circuit, backend_sim, job)
        else:
            raise ValueError(f"Job type {job.job_type} not handled on {job.device}")

    elif job.device == IBMDevice.AER_SIMULATOR_STATEVECTOR:
        if job.job_type == JobType.STATE_VECTOR:
            backend_sim = Aer.get_backend(job.device.value)
            # the save_statevector method is patched on qiskit_aer load, meaning
            # the type checker can't find it. I hate it but it is what it is.
            # this explains the `type: ignore`. This method is needed to get a
            # statevector our of the statevector simulator...
            qiskit_circuit.save_statevector()  # type: ignore
            job.status = JobStatus.RUNNING
            job_sim = backend_sim.run(qiskit_circuit, shots=0)
            result_sim = job_sim.result()
            result = extract_result(
                result_sim, job, IBMDevice.AER_SIMULATOR_STATEVECTOR
            )
        elif job.job_type == JobType.OBSERVABLE:
            result = compute_expectation_value(qiskit_circuit, None, job)
        else:
            raise ValueError(f"job type {job.job_type} not handled on {job.device}")

    else:
        raise ValueError(f"job device {job.device} not handled yet")

    job.status = JobStatus.DONE
    return result


@typechecked
def submit_ibmq(job: Job) -> tuple[str, RuntimeJob | IBMJob]:
    """Submits the job on the remote IBM device (quantum computer or simulator).

    Note:
        This function is not meant to be used directly, please use
        ``runner.submit(...)`` instead.

    Args:
        job: Job to be executed.

    Returns:
        IBM's job id and the ``qiskit`` job itself.
    """
    if job.job_type == JobType.STATE_VECTOR:
        raise DeviceJobIncompatibleError(
            "State vector cannot be computed using IBM remote simulators and"
            " devices. Please use a local simulator instead."
        )

    if job.job_type == JobType.OBSERVABLE:
        if not isinstance(job.measure, ExpectationMeasure):
            raise ValueError(
                "An observable job must is valid only if the corresponding "
                "circuit has an expectation measure."
            )
        if job.measure.shots == 0:
            raise DeviceJobIncompatibleError(
                "Expectation values cannot be computed exactly using IBM remote"
                " simulators and devices. Please use a local simulator instead."
            )
    check_job_compatibility(job)

    qiskit_circuit = job.circuit.to_other_language(Language.QISKIT)
    assert isinstance(qiskit_circuit, QuantumCircuit)
    qiskit_circuit = qiskit_circuit.reverse_bits()

    service = get_QiskitRuntimeService()
    backend_str = job.device.value
    session = Session(service=service, backend=backend_str)
    if job.job_type == JobType.OBSERVABLE:
        assert isinstance(job.measure, ExpectationMeasure)
        estimator = Runtime_Estimator(session=session)
<<<<<<< HEAD
        qiskit_observable = job.measure.observable.to_other_language(Language.QISKIT)
        assert isinstance(qiskit_observable, Operator)
=======
        qiskit_observable: Operator = job.measure.observable.to_other_language(
            Language.QISKIT
        )  # pyright: ignore[reportAssignmentType]
>>>>>>> aa3890ee

        ibm_job = estimator.run(
            qiskit_circuit, qiskit_observable, shots=job.measure.shots
        )
    elif job.job_type == JobType.SAMPLE:
        assert job.measure is not None
        sampler = Runtime_Sampler(session=session)
        ibm_job = sampler.run(qiskit_circuit, shots=job.measure.shots)
    else:
        raise NotImplementedError(f"{job.job_type} not handled.")

    job.id = ibm_job.job_id()

    return job.id, ibm_job


@typechecked
def run_ibmq(job: Job) -> Result:
    """Submits the job on the right IBMQ remote device, precised in the job in
    parameter, and waits until the job is completed.

    Note:
        This function is not meant to be used directly, please use
        ``runner.run(...)`` instead.

    Args:
        job: Job to be executed.

    Returns:
        A Result after submission and execution of the job.
    """
    _, remote_job = submit_ibmq(job)
    ibm_result = remote_job.result()

    assert isinstance(job.device, IBMDevice)
    return extract_result(ibm_result, job, job.device, remote_job)


@typechecked
def extract_result(
    result: QiskitResult | EstimatorResult | SamplerResult,
    job: Optional[Job] = None,
    device: IBMDevice = IBMDevice.AER_SIMULATOR,
    ibm_job: Optional[IBMJob | RuntimeJob] = None,
) -> Result:
    """Parses a result from IBM execution (remote or local) into an ``mpqp``
    Result. Depending on which service you run the job (local/remote backend,
    Estimator, Sampler), you retrieve a different result.

    Args:
        result: Result returned by IBM after running of the job.
        job: Original mpqp job used to generate the run. Used to retrieve more
            easily info to instantiate the result.
        device: IBMDevice on which the job was submitted. Used to know if the
            run was remote or local
        ibm_job: IBM or Runtime job used to retrieve info about the circuit and
            the submitted job (in the remote case).

    Returns:
        The ``qiskit`` result converted to our format.
    """

    if job is not None and (
        isinstance(result, EstimatorResult) != (job.job_type == JobType.OBSERVABLE)
    ):
        raise ValueError(
            "Mismatch between job type and result type: either the result is an"
            " `EstimatorResult` and the job is od type of both those assertions"
            " are false."
        )

    if isinstance(result, EstimatorResult):
        if job is None:
            job = Job(JobType.OBSERVABLE, QCircuit(0), device)
        shots = 0 if len(result.metadata[0]) == 0 else result.metadata[0]["shots"]
        variance = (
            None if len(result.metadata[0]) == 0 else result.metadata[0]["variance"]
        )
        return Result(job, result.values[0], variance, shots)

    elif isinstance(result, SamplerResult):
        shots = result.metadata[0]["shots"]
        probas = result.quasi_dists[0]
        if job is None:
            if ibm_job is None:
                #  If we don't have access to the remote Sampler RuntimeJob, we determine the number of qubits by taking
                #  the max index in the counts and take the upper power of two. Of course this is not a clean way and
                #  can lead to a lower number of qubit than the real one. We asked IBM support, apparently there is no
                #  way to retrieve the right nb_qubits with SamplerResult only. That is why we encourage to input the
                #  ibm_job to this function
                max_index = max(list(probas.keys()))
                nb_qubits = math.ceil(math.log2(max_index + 1))
            else:
                if isinstance(ibm_job, RuntimeJob):
                    nb_qubits = len(ibm_job.inputs["circuits"][0].qubits)
                else:
                    raise ValueError(
                        f"Expected a RuntimeJob as optional parameter but got an {type(ibm_job)} instead"
                    )
            job = Job(
                JobType.SAMPLE,
                QCircuit(nb_qubits),
                device,
                BasisMeasure(list(range(nb_qubits)), shots=shots),
            )

        data = [
            Sample(
                index=item, probability=probas[item], nb_qubits=job.circuit.nb_qubits
            )
            for item in probas
        ]
        return Result(job, data, None, shots)

    elif isinstance(
        result, QiskitResult
    ):  # pyright: ignore[reportUnnecessaryIsInstance]
        if job is None:
            job_data = result.data()
            if "statevector" in job_data:
                job_type = JobType.STATE_VECTOR
                nb_qubits = int(math.log(len(result.get_statevector()), 2))
                job = Job(job_type, QCircuit(nb_qubits), device)
            elif "counts" in job_data:
                job_type = JobType.SAMPLE
                nb_qubits = len(list(result.get_counts())[0])
                shots = result.results[0].shots
                job = Job(
                    job_type,
                    QCircuit(nb_qubits),
                    device,
                    BasisMeasure(list(range(nb_qubits)), shots=shots),
                )
            else:
                if len(result.data()) == 0:
                    raise ValueError(
                        "Result data is empty, cannot extract anything. Check "
                        "if the associated job was successfully completed."
                    )
                else:
                    raise ValueError(
                        f"Data with keys {result.data().keys()} in result not handled."
                    )

        if job.job_type == JobType.STATE_VECTOR:
            vector = result.get_statevector()
            state_vector = StateVector(
                vector.data,  # pyright: ignore[reportArgumentType]
                job.circuit.nb_qubits,
            )
            return Result(job, state_vector, 0, 0)
        elif job.job_type == JobType.SAMPLE:
            assert job.measure is not None
            counts = result.get_counts()
            data = [
                Sample(
                    bin_str=item, count=counts[item], nb_qubits=job.circuit.nb_qubits
                )
                for item in counts
            ]
            return Result(job, data, None, job.measure.shots)
        else:
            raise NotImplementedError(f"{job.job_type} not handled.")

    else:
        raise NotImplementedError(f"Result type {type(result)} not handled")


@typechecked
def get_result_from_ibm_job_id(job_id: str) -> Result:
    """Retrieves from IBM remote platform and parse the result of the job_id
    given in parameter. If the job is still running, we wait (blocking) until it
    is ``DONE``.

    Args:
        job_id: Id of the remote IBM job.

    Returns:
        The result converted to our format.
    """
    # search for job id in the connector given in parameter first
    # if not found, try with IBMProvider, then QiskitRuntimeService
    # if not found, raise an error
    connector = get_IBMProvider()
    ibm_job = (
        connector.retrieve_job(job_id)
        if job_id in [job.job_id() for job in connector.jobs()]
        else None
    )
    if ibm_job is None:
        connector = get_QiskitRuntimeService()
        ibm_job = (
            connector.job(job_id)
            if job_id in [job.job_id() for job in connector.jobs()]
            else None
        )
    if ibm_job is None:
        raise IBMRemoteExecutionError(
            f"Job with id {job_id} was not found on this account."
        )

    status = ibm_job.status()
    if status in [IBM_JobStatus.CANCELLED, IBM_JobStatus.ERROR]:
        raise IBMRemoteExecutionError(
            f"Trying to retrieve an IBM result for a job in status {status.name}"
        )

    # If the job is finished, it will get the result, if still running it is block until it finishes
    result = ibm_job.result()
    backend = ibm_job.backend()
    assert isinstance(backend, (BackendV1, BackendV2))
    ibm_device = IBMDevice(backend.name)

    return extract_result(result, None, ibm_device, ibm_job)<|MERGE_RESOLUTION|>--- conflicted
+++ resolved
@@ -77,14 +77,8 @@
             "type ExpectationMeasure"
         )
     nb_shots = job.measure.shots
-<<<<<<< HEAD
     qiskit_observable = job.measure.observable.to_other_language(Language.QISKIT)
     assert isinstance(qiskit_observable, Operator)
-=======
-    qiskit_observable: Operator = job.measure.observable.to_other_language(
-        Language.QISKIT
-    )  # pyright: ignore[reportAssignmentType]
->>>>>>> aa3890ee
 
     if nb_shots != 0:
         assert ibm_backend is not None
@@ -258,14 +252,8 @@
     if job.job_type == JobType.OBSERVABLE:
         assert isinstance(job.measure, ExpectationMeasure)
         estimator = Runtime_Estimator(session=session)
-<<<<<<< HEAD
         qiskit_observable = job.measure.observable.to_other_language(Language.QISKIT)
         assert isinstance(qiskit_observable, Operator)
-=======
-        qiskit_observable: Operator = job.measure.observable.to_other_language(
-            Language.QISKIT
-        )  # pyright: ignore[reportAssignmentType]
->>>>>>> aa3890ee
 
         ibm_job = estimator.run(
             qiskit_circuit, qiskit_observable, shots=job.measure.shots
