from __future__ import annotations

import math
import warnings
from copy import deepcopy
from typing import TYPE_CHECKING, Optional

import numpy as np
from typeguard import typechecked

from mpqp.core.circuit import QCircuit
from mpqp.core.instruction.gates import TOF, CRk, Gate, Id, P, Rk, Rx, Ry, Rz, T, U
from mpqp.core.instruction.gates.native_gates import NativeGate
from mpqp.core.instruction.measurement import BasisMeasure
from mpqp.core.instruction.measurement.expectation_value import ExpectationMeasure
from mpqp.core.languages import Language
from mpqp.execution.connection.ibm_connection import (
    get_backend,
    get_QiskitRuntimeService,
)
from mpqp.execution.devices import AZUREDevice, IBMDevice
from mpqp.execution.job import Job, JobStatus, JobType
from mpqp.execution.result import Result, Sample, StateVector
from mpqp.execution.simulated_devices import IBMSimulatedDevice
from mpqp.noise import DimensionalNoiseModel
from mpqp.tools.errors import DeviceJobIncompatibleError, IBMRemoteExecutionError

if TYPE_CHECKING:
    from qiskit import QuantumCircuit
    from qiskit.primitives import (
        EstimatorResult,
        PrimitiveResult,
        PubResult,
        SamplerPubResult,
    )
    from qiskit.quantum_info import SparsePauliOp
    from qiskit.result import Result as QiskitResult
    from qiskit_aer import AerSimulator
    from qiskit_aer.noise import NoiseModel as Qiskit_NoiseModel
    from qiskit_ibm_runtime import RuntimeJobV2


@typechecked
def run_ibm(job: Job) -> Result:
    """Executes the job on the right IBM Q device precised in the job in
    parameter.

    Args:
        job: Job to be executed.

    Returns:
        The result of the job.

    Note:
        This function is not meant to be used directly, please use
        :func:``run<mpqp.execution.runner.run>`` instead.
    """
    return run_aer(job) if not job.device.is_remote() else run_remote_ibm(job)


@typechecked
def compute_expectation_value(
    ibm_circuit: QuantumCircuit, job: Job, simulator: Optional["AerSimulator"]
) -> Result:
    """Configures observable job and run it locally, and returns the
    corresponding Result.

    Args:
        ibm_circuit: QuantumCircuit (with its qubits already reversed) for which we want
            to estimate the expectation value.
        job: Job containing the execution input data.
        simulator: AerSimulator to be used to set the EstimatorV2 options.

    Returns:
        The Result of the job.

    Raises:
        ValueError: If the job's device is not a
            :class:`~mpqp.execution.simulated_devices.IBMSimulatedDevice`
            and ``simulator`` is ``None``.

    Note:
        This function is not meant to be used directly, please use
        :func:``~mpqp.execution.runner.run`` instead.
    """
    from qiskit.quantum_info import SparsePauliOp

    if not isinstance(job.measure, ExpectationMeasure):
        raise ValueError(
            "Cannot compute expectation value if measure used in job is not of "
            "type ExpectationMeasure"
        )
    nb_shots = job.measure.shots
    qiskit_observable = job.measure.observable.to_other_language(Language.QISKIT)

    if TYPE_CHECKING:
        assert isinstance(qiskit_observable, SparsePauliOp)

    if isinstance(job.device, IBMSimulatedDevice):
        from qiskit.transpiler.preset_passmanagers import generate_preset_pass_manager
        from qiskit_ibm_runtime import EstimatorV2 as Runtime_Estimator

        backend = job.device.value()
        pm = generate_preset_pass_manager(optimization_level=0, backend=backend)
        ibm_circuit = pm.run(ibm_circuit)

        qiskit_observable = qiskit_observable.apply_layout(ibm_circuit.layout)

        options = {"default_shots": nb_shots}

        estimator = Runtime_Estimator(mode=backend, options=options)

    else:
        from qiskit_aer.primitives import EstimatorV2 as Estimator

        if simulator is None:
            raise ValueError("Simulator is required for noisy simulations.")

        simulator.set_options(shots=nb_shots)
        options = {
            "backend_options": simulator.options,
        }
        estimator = Estimator(options=options)

    # 3M-TODO: implement the possibility to compute several expectation values at
    #  the same time when the circuit is the same apparently the estimator.run()
    #  can take several circuits and observables at the same time, because
    #  putting them all together will increase the performance

    job.status = JobStatus.RUNNING
    job_expectation = estimator.run([(ibm_circuit, qiskit_observable)])
    estimator_result = job_expectation.result()
<<<<<<< HEAD

    if TYPE_CHECKING:
        assert isinstance(job.device, (IBMDevice, IBMSimulatedDevice))

=======
    if TYPE_CHECKING:
        assert isinstance(job.device, IBMDevice)
>>>>>>> 1a31e13f
    return extract_result(estimator_result, job, job.device)


@typechecked
def check_job_compatibility(job: Job):
    """Checks whether the job in parameter has coherent and compatible
    attributes.

    Args:
        job: Job for which we want to check compatibility.

    Raises:
        DeviceJobIncompatibleError: If there is a mismatch between information
            contained in the job (measure and job_type, device and job_type,
            etc...).
    """
    if TYPE_CHECKING:
<<<<<<< HEAD
        assert isinstance(job.device, (IBMDevice, IBMSimulatedDevice))

=======
        assert isinstance(job.device, IBMDevice)
>>>>>>> 1a31e13f
    if not type(job.measure) in job.job_type.value:
        raise DeviceJobIncompatibleError(
            f"An {job.job_type.name} job is valid only if the corresponding circuit has an measure in "
            f"{list(map(lambda cls: cls.__name__, job.job_type.value))}. "
            f"{type(job.measure).__name__} was given instead."
        )
<<<<<<< HEAD

    if job.job_type == JobType.STATE_VECTOR and not job.device.supports_statevector():
=======
    if job.job_type == JobType.STATE_VECTOR and not job.device.supports_state_vector():
>>>>>>> 1a31e13f
        raise DeviceJobIncompatibleError(
            "Cannot reconstruct state vector with this device. Please use "
            "a local device supporting state vector jobs instead (or change the job "
            "type, for example by giving a number of shots to a BasisMeasure)."
        )

    if (
        job.job_type == JobType.OBSERVABLE
        and job.device.is_remote()
        and job.measure is not None
        and job.measure.shots == 0
    ):
        raise DeviceJobIncompatibleError(
            "Expectation values cannot be computed exactly using IBM remote"
            " simulators and devices. Please use a local simulator instead."
        )

    if isinstance(job.device, IBMSimulatedDevice):
        if job.device.value().num_qubits < job.circuit.nb_qubits:
            raise DeviceJobIncompatibleError(
                f"Number of qubits of the circuit ({job.circuit.nb_qubits}) is higher "
                f"than the one of the IBMSimulatedDevice ({job.device.value().num_qubits})."
            )

    incompatibilities = {
        IBMDevice.AER_SIMULATOR_STABILIZER: {CRk, P, Rk, Rx, Ry, Rz, T, TOF, U},
        IBMDevice.AER_SIMULATOR_EXTENDED_STABILIZER: {Rx, Rz},
    }
    if job.device in incompatibilities:
        circ_gates = {type(i) for i in job.circuit.instructions}
        incompatible_gates = circ_gates.intersection(incompatibilities[job.device])
        if len(incompatible_gates) != 0:
            raise ValueError(
                f"Gate(s) {incompatible_gates} cannot be simulated on {job.device}."
            )


@typechecked
def generate_qiskit_noise_model(
    circuit: QCircuit,
) -> tuple["Qiskit_NoiseModel", QCircuit]:
    """Generate a ``qiskit`` noise model packing all the
    class:`~mpqp.noise.noise_model.NoiseModel`s attached to the given QCircuit.

    In ``qiskit``, the noise cannot be applied to qubits unaffected by any
    operations. For this reason, this function also returns a copy of the
    circuit padded with identities on "naked" qubits.

    Args:
        circuit: Circuit containing the noise models to pack.

    Returns:
        A ``qiskit`` noise model combining the provided noise models and the
        modified circuit, padded with identities on the "naked" qubits.

    Note:
        The qubit order in the returned noise model is reversed to match
        ``qiskit``'s qubit ordering conventions.
    """
    from qiskit_aer.noise import NoiseModel as Qiskit_NoiseModel

    noise_model = Qiskit_NoiseModel()

    modified_circuit = deepcopy(circuit)

    used_qubits = set().union(
        *(
            inst.connections()
            for inst in modified_circuit.instructions
            if isinstance(inst, Gate)
        )
    )
    modified_circuit.instructions.extend(
        [
            Id(qubit)
            for qubit in range(modified_circuit.nb_qubits)
            if qubit not in used_qubits
        ]
    )

    gate_instructions = modified_circuit.get_gates()

    noisy_identity_counter = 0

    for noise in modified_circuit.noises:
        qiskit_error = noise.to_other_language(Language.QISKIT)
        if TYPE_CHECKING:
            from qiskit_aer.noise.errors.quantum_error import QuantumError

            assert isinstance(qiskit_error, QuantumError)

        # If all qubits are affected
        if len(noise.targets) == modified_circuit.nb_qubits:
            if len(noise.gates) != 0:
                for gate in noise.gates:
                    size = gate.nb_qubits
                    if TYPE_CHECKING:
                        assert isinstance(size, int)

                    if isinstance(noise, DimensionalNoiseModel):
                        if size == noise.dimension:
                            noise_model.add_all_qubit_quantum_error(
                                qiskit_error, [gate.qiskit_string]
                            )
                    else:
                        tensor_error = qiskit_error
                        for _ in range(1, size):
                            tensor_error = tensor_error.tensor(qiskit_error)
                        noise_model.add_all_qubit_quantum_error(
                            tensor_error, [gate.qiskit_string]
                        )
            else:
                for gate in gate_instructions:

                    if not isinstance(gate, NativeGate):
                        warnings.warn(
                            f"Ignoring gate '{type(gate)}' as it's not a native gate. "
                            "Noise is only applied to native gates."
                        )
                        continue

                    connections = gate.connections()
                    size = len(connections)

                    reversed_qubits = [
                        modified_circuit.nb_qubits - 1 - qubit for qubit in connections
                    ]

                    if (
                        isinstance(noise, DimensionalNoiseModel)
                        and noise.dimension > size
                    ):
                        continue
                    elif (
                        isinstance(noise, DimensionalNoiseModel)
                        and 1 < noise.dimension == size
                    ):
                        noise_model.add_quantum_error(
                            qiskit_error,
                            [gate.qiskit_string],
                            reversed_qubits,
                        )
                    else:
                        tensor_error = qiskit_error
                        for _ in range(1, size):
                            tensor_error = tensor_error.tensor(qiskit_error)
                        noise_model.add_quantum_error(
                            tensor_error,
                            [gate.qiskit_string],
                            reversed_qubits,
                        )

        else:
            gates_str = [gate.qiskit_string for gate in noise.gates]

            for gate in gate_instructions:

                if not isinstance(gate, NativeGate):
                    warnings.warn(
                        f"Ignoring gate '{type(gate)}' as it's not a native gate. "
                        "Noise is only applied to native gates."
                    )
                    continue

                # If gates are specified in the noise and the current gate is not in the list, we move to the next one
                if len(gates_str) != 0 and gate.qiskit_string not in gates_str:
                    continue

                connections = gate.connections()
                intersection = connections.intersection(set(noise.targets))

                # Gate targets are included in the noise targets
                if intersection == connections:

                    reversed_qubits = [
                        modified_circuit.nb_qubits - 1 - qubit for qubit in connections
                    ]

                    # Noise model is multi-dimensional
                    if isinstance(
                        noise, DimensionalNoiseModel
                    ) and noise.dimension > len(connections):
                        continue
                    elif isinstance(
                        noise, DimensionalNoiseModel
                    ) and 1 < noise.dimension == len(connections):
                        noise_model.add_quantum_error(
                            qiskit_error,
                            [gate.qiskit_string],
                            reversed_qubits,
                        )
                    else:
                        tensor_error = qiskit_error
                        for _ in range(1, len(connections)):
                            tensor_error = tensor_error.tensor(qiskit_error)
                        noise_model.add_quantum_error(
                            tensor_error,
                            [gate.qiskit_string],
                            reversed_qubits,
                        )

                # Only some targets of the gate are included in the noise targets
                elif len(intersection) != 0:
                    if (not isinstance(noise, DimensionalNoiseModel)) or (
                        noise.dimension == 1
                    ):
                        for qubit in intersection:
                            # We add a custom identity gate on the relevant
                            # qubits to apply noise after the gate
                            labeled_identity = Id(
                                target=qubit,
                                label=f"noisy_identity_{noisy_identity_counter}",
                            )
                            noise_model.add_quantum_error(
                                qiskit_error,
                                [labeled_identity.label],
                                [modified_circuit.nb_qubits - 1 - qubit],
                            )
                            gate_index = modified_circuit.instructions.index(gate)
                            modified_circuit.instructions.insert(
                                gate_index + 1, labeled_identity
                            )
                            noisy_identity_counter += 1

    return noise_model, modified_circuit


@typechecked
def run_aer(job: Job):
    """Executes the job on the right AER local simulator precised in the job in
    parameter.

    Args:
        job: Job to be executed.

    Returns:
        the result of the job.

    Note:
        This function is not meant to be used directly, please use
        :func:``run<mpqp.execution.runner.run>`` instead.
    """
    check_job_compatibility(job)

    from qiskit import QuantumCircuit, transpile
    from qiskit_aer import AerSimulator

    job_circuit = job.circuit

    if isinstance(job.device, IBMSimulatedDevice):
        if len(job.circuit.noises) != 0:
            warnings.warn(
                "NoiseModel are ignored when running the circuit on a "
                "SimulatedDevice"
            )
            # 3M-TODO: handle case when we put NoiseModel + IBMSimulatedDevice
            # (grab qiskit NoiseModel from AerSimulator generated below, and add
            # to it directly)
        backend_sim = job.device.to_noisy_simulator()
    elif len(job.circuit.noises) != 0:
        noise_model, modified_circuit = generate_qiskit_noise_model(job.circuit)
        job_circuit = modified_circuit
        backend_sim = AerSimulator(method=job.device.value, noise_model=noise_model)
    else:
        backend_sim = AerSimulator(method=job.device.value)

    qiskit_circuit = (
        job_circuit.without_measurements().to_other_language(Language.QISKIT)
        if (job.job_type == JobType.STATE_VECTOR)
        else job_circuit.to_other_language(Language.QISKIT)
    )
    if TYPE_CHECKING:
        assert isinstance(qiskit_circuit, QuantumCircuit)

    qiskit_circuit = qiskit_circuit.reverse_bits()

    if job.job_type == JobType.STATE_VECTOR:
        # the save_statevector method is patched on qiskit_aer load, meaning
        # the type checker can't find it. I hate it but it is what it is.
        # this explains the `type: ignore`. This method is needed to get a
        # statevector out of the statevector simulator.
        qiskit_circuit.save_statevector()  # pyright: ignore[reportAttributeAccessIssue]
        job.status = JobStatus.RUNNING
        job_sim = backend_sim.run(qiskit_circuit, shots=0)
        result_sim = job_sim.result()
        if TYPE_CHECKING:
            assert isinstance(job.device, IBMDevice)
        result = extract_result(result_sim, job, job.device)

    elif job.job_type == JobType.SAMPLE:
<<<<<<< HEAD
        assert job.measure is not None
=======
        if TYPE_CHECKING:
            assert job.measure is not None

>>>>>>> 1a31e13f
        job.status = JobStatus.RUNNING

        if isinstance(job.device, IBMSimulatedDevice):
            qiskit_circuit = transpile(qiskit_circuit, backend_sim)

        job_sim = backend_sim.run(qiskit_circuit, shots=job.measure.shots)
        result_sim = job_sim.result()
        if TYPE_CHECKING:
            assert isinstance(job.device, (IBMDevice, IBMSimulatedDevice))
        result = extract_result(result_sim, job, job.device)

    elif job.job_type == JobType.OBSERVABLE:
        result = compute_expectation_value(qiskit_circuit, job, backend_sim)

    else:
        raise ValueError(f"Job type {job.job_type} not handled.")

    job.status = JobStatus.DONE
    return result


@typechecked
def submit_remote_ibm(job: Job) -> tuple[str, "RuntimeJobV2"]:
    """Submits the job on the remote IBM device (quantum computer or simulator).

    Args:
        job: Job to be executed.

    Returns:
        IBM's job id and the ``qiskit`` job itself.

    Note:
        This function is not meant to be used directly, please use
        :func:``run<mpqp.execution.runner.run>`` instead.
    """
    from qiskit import QuantumCircuit
    from qiskit.transpiler.preset_passmanagers import generate_preset_pass_manager
    from qiskit_ibm_runtime import EstimatorV2 as Runtime_Estimator
    from qiskit_ibm_runtime import SamplerV2 as Runtime_Sampler
    from qiskit_ibm_runtime import Session

    meas = job.measure

    check_job_compatibility(job)

    qiskit_circ = job.circuit.to_other_language(Language.QISKIT)
    if TYPE_CHECKING:
        assert isinstance(qiskit_circ, QuantumCircuit)

    qiskit_circ = qiskit_circ.reverse_bits()

    service = get_QiskitRuntimeService()
    if TYPE_CHECKING:
        assert isinstance(job.device, IBMDevice)
    backend = get_backend(job.device)
    session = Session(service=service, backend=backend)

    pm = generate_preset_pass_manager(backend=backend, optimization_level=1)
    qiskit_circ = pm.run(qiskit_circ)

    if job.job_type == JobType.OBSERVABLE:
        if TYPE_CHECKING:
            assert isinstance(meas, ExpectationMeasure)
        estimator = Runtime_Estimator(mode=session)
        qiskit_observable = meas.observable.to_other_language(Language.QISKIT)
        if TYPE_CHECKING:
            assert isinstance(qiskit_observable, SparsePauliOp)

        qiskit_observable = qiskit_observable.apply_layout(qiskit_circ.layout)

        # We have to disable all the twirling options and set manually the number of circuits and shots per circuits
        twirling = getattr(estimator.options, "twirling", None)
        if twirling is not None:
            twirling.enable_gates = False
            twirling.enable_measure = False
            twirling.num_randomizations = 1
            twirling.shots_per_randomization = meas.shots

        setattr(estimator.options, "default_shots", meas.shots)

        ibm_job = estimator.run([(qiskit_circ, qiskit_observable)])
    elif job.job_type == JobType.SAMPLE:
<<<<<<< HEAD
        assert isinstance(meas, BasisMeasure)
        sampler = Runtime_Sampler(mode=session)
=======
        if TYPE_CHECKING:
            assert isinstance(meas, BasisMeasure)
        sampler = Runtime_Sampler(session=session)
>>>>>>> 1a31e13f
        ibm_job = sampler.run([qiskit_circ], shots=meas.shots)
    else:
        raise NotImplementedError(
            f"{job.job_type} not handled by remote remote IBM devices."
        )

    job.id = ibm_job.job_id()

    return job.id, ibm_job


@typechecked
def run_remote_ibm(job: Job) -> Result:
    """Submits the job on the right IBM remote device, precised in the job in
    parameter, and waits until the job is completed.

    Args:
        job: Job to be executed.

    Returns:
        A Result after submission and execution of the job.

    Note:
        This function is not meant to be used directly, please use
        :func:``run<mpqp.execution.runner.run>`` instead.
    """
    _, remote_job = submit_remote_ibm(job)
    ibm_result = remote_job.result()
    if TYPE_CHECKING:
        assert isinstance(job.device, IBMDevice)
    return extract_result(ibm_result, job, job.device)


@typechecked
def extract_result(
    result: "QiskitResult | EstimatorResult | PrimitiveResult[PubResult | SamplerPubResult]",
    job: Optional[Job],
    device: IBMDevice | IBMSimulatedDevice | AZUREDevice,
) -> Result:
    """Parses a result from ``IBM`` execution (remote or local) in a ``MPQP``
    :class:`~mpqp.execution.result.Result`.

    Args:
        result: Result returned by IBM after running of the job.
        job: ``MPQP`` job used to generate the run. Enables a more complete
            result.
        device: IBMDevice on which the job was submitted. Used to know if the
            run was remote or local

    Returns:
        The ``qiskit`` result converted to our format.
    """
    from qiskit.primitives import EstimatorResult, PrimitiveResult
    from qiskit.result import Result as QiskitResult

    # If this is a PubResult from primitives V2
    if isinstance(result, PrimitiveResult):
        res_data = result[0].data
        # res_data is a DataBin, which means all typechecking is out of the
        # windows for this specific object

        # If we are in observable mode
        if hasattr(res_data, "evs"):
            if job is None:
                job = Job(JobType.OBSERVABLE, QCircuit(0), device)

            mean = float(res_data.evs)  # pyright: ignore[reportAttributeAccessIssue]
            error = float(res_data.stds)  # pyright: ignore[reportAttributeAccessIssue]
            shots = (
                job.measure.shots
                if job.device.is_simulator() and job.measure is not None
                else result[0].metadata["shots"]
            )
            return Result(job, mean, error, shots)
        # If we are in sample mode
        else:
            if job is None:
                shots = (
                    res_data.c.num_shots  # pyright: ignore[reportAttributeAccessIssue]
                )
                nb_qubits = (
                    res_data.c.num_bits  # pyright: ignore[reportAttributeAccessIssue]
                )
                job = Job(
                    JobType.SAMPLE,
                    QCircuit(nb_qubits),
                    device,
                    BasisMeasure(list(range(nb_qubits)), shots=shots),
                )
            if TYPE_CHECKING:
                assert job.measure is not None

            counts = (
                res_data.c.get_counts()  # pyright: ignore[reportAttributeAccessIssue]
            )
            data = [
                Sample(
                    bin_str=item, count=counts[item], nb_qubits=job.circuit.nb_qubits
                )
                for item in counts
            ]
            return Result(job, data, None, job.measure.shots)

    else:

        if job is not None and (
            isinstance(result, EstimatorResult) != (job.job_type == JobType.OBSERVABLE)
        ):
            raise ValueError(
                "Mismatch between job type and result type: if the result is an"
                " `EstimatorResult` the job must be of type `OBSERVABLE` but here was not."
            )

        if isinstance(result, EstimatorResult):
            if job is None:
                job = Job(JobType.OBSERVABLE, QCircuit(0), device)
            shots = result.metadata[0]["shots"] if "shots" in result.metadata[0] else 0
            variance = (
                result.metadata[0]["variance"]
                if "variance" in result.metadata[0]
                else None
            )
            return Result(job, result.values[0], variance, shots)

        elif isinstance(
            result, QiskitResult
        ):  # pyright: ignore[reportUnnecessaryIsInstance]
            if job is None:
                job_data = result.data()
                if "statevector" in job_data:
                    job_type = JobType.STATE_VECTOR
                    nb_qubits = int(math.log(len(result.get_statevector()), 2))
                    job = Job(job_type, QCircuit(nb_qubits), device)
                elif "counts" in job_data:
                    job_type = JobType.SAMPLE
                    nb_qubits = len(list(result.get_counts())[0])
                    shots = result.results[0].shots
                    job = Job(
                        job_type,
                        QCircuit(nb_qubits),
                        device,
                        BasisMeasure(list(range(nb_qubits)), shots=shots),
                    )
                else:
                    if len(result.data()) == 0:
                        raise ValueError(
                            "Result data is empty, cannot extract anything. Check "
                            "if the associated job was successfully completed."
                        )
                    else:
                        raise ValueError(
                            f"Data with keys {result.data().keys()} in result not handled."
                        )

            if job.job_type == JobType.STATE_VECTOR:
                vector = np.array(result.get_statevector())
                state_vector = StateVector(
                    vector,  # pyright: ignore[reportArgumentType]
                    job.circuit.nb_qubits,
                )
                return Result(job, state_vector, 0, 0)
            elif job.job_type == JobType.SAMPLE:
                if TYPE_CHECKING:
                    assert job.measure is not None
                if type(device) == AZUREDevice:
                    from mpqp.execution.providers.azure import (
                        extract_samples as extract_samples_azure,
                    )

                    data = extract_samples_azure(job, result)
                else:
                    data = extract_samples(job, result)
                return Result(job, data, None, job.measure.shots)
            else:
                raise NotImplementedError(f"{job.job_type} not handled.")

        else:
            raise NotImplementedError(f"Result type {type(result)} not handled")


@typechecked
def get_result_from_ibm_job_id(job_id: str) -> Result:
    """Retrieves from IBM remote platform and parse the result of the job_id
    given in parameter. If the job is still running, we wait (blocking) until it
    is ``DONE``.

    Args:
        job_id: Id of the remote IBM job.

    Returns:
        The result converted to our format.
    """
    from qiskit.providers import BackendV1, BackendV2

    connector = get_QiskitRuntimeService()
    ibm_job = (
        connector.job(job_id)
        if job_id in [job.job_id() for job in connector.jobs()]
        else None
    )

    if ibm_job is None:
        raise IBMRemoteExecutionError(
            f"Job with id {job_id} was not found on this account."
        )

    status = ibm_job.status()
    if status in ["CANCELLED", "ERROR"]:
        raise IBMRemoteExecutionError(
            f"Trying to retrieve an IBM result for a job in status {status}"
        )

    # If the job is finished, it will get the result, if still running it is block until it finishes
    result = ibm_job.result()
    backend = ibm_job.backend()
    if TYPE_CHECKING:
        assert isinstance(backend, (BackendV1, BackendV2))
    ibm_device = IBMDevice(backend.name)

    return extract_result(result, None, ibm_device)


def extract_samples(job: Job, result: QiskitResult) -> list[Sample]:
    counts = result.get_counts(0)
    job_data = result.data()
    return [
        Sample(
            bin_str=item,
            count=counts[item],
            nb_qubits=job.circuit.nb_qubits,
            probability=(
                job_data.get("probabilities").get(item)
                if "probabilities" in job_data
                else None
            ),
        )
        for item in counts
    ]<|MERGE_RESOLUTION|>--- conflicted
+++ resolved
@@ -130,15 +130,10 @@
     job.status = JobStatus.RUNNING
     job_expectation = estimator.run([(ibm_circuit, qiskit_observable)])
     estimator_result = job_expectation.result()
-<<<<<<< HEAD
 
     if TYPE_CHECKING:
         assert isinstance(job.device, (IBMDevice, IBMSimulatedDevice))
 
-=======
-    if TYPE_CHECKING:
-        assert isinstance(job.device, IBMDevice)
->>>>>>> 1a31e13f
     return extract_result(estimator_result, job, job.device)
 
 
@@ -156,24 +151,16 @@
             etc...).
     """
     if TYPE_CHECKING:
-<<<<<<< HEAD
         assert isinstance(job.device, (IBMDevice, IBMSimulatedDevice))
 
-=======
-        assert isinstance(job.device, IBMDevice)
->>>>>>> 1a31e13f
     if not type(job.measure) in job.job_type.value:
         raise DeviceJobIncompatibleError(
             f"An {job.job_type.name} job is valid only if the corresponding circuit has an measure in "
             f"{list(map(lambda cls: cls.__name__, job.job_type.value))}. "
             f"{type(job.measure).__name__} was given instead."
         )
-<<<<<<< HEAD
 
     if job.job_type == JobType.STATE_VECTOR and not job.device.supports_statevector():
-=======
-    if job.job_type == JobType.STATE_VECTOR and not job.device.supports_state_vector():
->>>>>>> 1a31e13f
         raise DeviceJobIncompatibleError(
             "Cannot reconstruct state vector with this device. Please use "
             "a local device supporting state vector jobs instead (or change the job "
@@ -464,13 +451,9 @@
         result = extract_result(result_sim, job, job.device)
 
     elif job.job_type == JobType.SAMPLE:
-<<<<<<< HEAD
-        assert job.measure is not None
-=======
         if TYPE_CHECKING:
             assert job.measure is not None
 
->>>>>>> 1a31e13f
         job.status = JobStatus.RUNNING
 
         if isinstance(job.device, IBMSimulatedDevice):
@@ -553,14 +536,9 @@
 
         ibm_job = estimator.run([(qiskit_circ, qiskit_observable)])
     elif job.job_type == JobType.SAMPLE:
-<<<<<<< HEAD
-        assert isinstance(meas, BasisMeasure)
-        sampler = Runtime_Sampler(mode=session)
-=======
         if TYPE_CHECKING:
             assert isinstance(meas, BasisMeasure)
-        sampler = Runtime_Sampler(session=session)
->>>>>>> 1a31e13f
+        sampler = Runtime_Sampler(mode=session)
         ibm_job = sampler.run([qiskit_circ], shots=meas.shots)
     else:
         raise NotImplementedError(
