--- conflicted
+++ resolved
@@ -66,17 +66,10 @@
     corresponding Result.
 
     Args:
-<<<<<<< HEAD
-        ibm_circuit: Circuit (with its qbits already reversed) for which we want
-            to estimate the expectation value.
-        job: Job containing the execution input data.
-        simulator: Simulator to be used. This is required for noisy simulations.
-=======
         ibm_circuit: QuantumCircuit (with its qubits already reversed) for which we want
             to estimate the expectation value.
         job: Job containing the execution input data.
         simulator: AerSimulator to be used to set the EstimatorV2 options.
->>>>>>> 13c6890e
 
     Returns:
         The Result of the job.
@@ -86,18 +79,9 @@
             :class:`~mpqp.execution.simulated_devices.IBMSimulatedDevice`
             and ``simulator`` is ``None``.
 
-    Raises:
-        ValueError: If the job's device is not a
-            :class:`~mpqp.execution.simulated_devices.pyIBMSimulatedDevice` and
-            ``simulator`` is ``None``.
-
     Note:
         This function is not meant to be used directly, please use
-<<<<<<< HEAD
         :func:`~mpqp.execution.runner.run` instead.
-=======
-        :func:``~mpqp.execution.runner.run`` instead.
->>>>>>> 13c6890e
     """
     from qiskit.quantum_info import SparsePauliOp
 
@@ -115,7 +99,6 @@
     if isinstance(job.device, IBMSimulatedDevice):
         from qiskit.transpiler.preset_passmanagers import generate_preset_pass_manager
         from qiskit_ibm_runtime import EstimatorV2 as Runtime_Estimator
-<<<<<<< HEAD
 
         backend = job.device.value()
         pm = generate_preset_pass_manager(optimization_level=0, backend=backend)
@@ -139,31 +122,6 @@
         }
         estimator = Estimator(options=options)
 
-=======
-
-        backend = job.device.value()
-        pm = generate_preset_pass_manager(optimization_level=0, backend=backend)
-        ibm_circuit = pm.run(ibm_circuit)
-
-        qiskit_observable = qiskit_observable.apply_layout(ibm_circuit.layout)
-
-        options = {"default_shots": nb_shots}
-
-        estimator = Runtime_Estimator(mode=backend, options=options)
-
-    else:
-        from qiskit_aer.primitives import EstimatorV2 as Estimator
-
-        if simulator is None:
-            raise ValueError("Simulator is required for noisy simulations.")
-
-        simulator.set_options(shots=nb_shots)
-        options = {
-            "backend_options": simulator.options,
-        }
-        estimator = Estimator(options=options)
-
->>>>>>> 13c6890e
     # 3M-TODO: implement the possibility to compute several expectation values at
     #  the same time when the circuit is the same apparently the estimator.run()
     #  can take several circuits and observables at the same time, because
@@ -202,11 +160,7 @@
             f"{type(job.measure).__name__} was given instead."
         )
 
-<<<<<<< HEAD
-    if job.job_type == JobType.STATE_VECTOR and not job.device.supports_statevector():
-=======
     if job.job_type == JobType.STATE_VECTOR and not job.device.supports_state_vector():
->>>>>>> 13c6890e
         raise DeviceJobIncompatibleError(
             "Cannot reconstruct state vector with this device. Please use "
             "a local device supporting state vector jobs instead (or change the job "
@@ -224,15 +178,12 @@
             " simulators and devices. Please use a local simulator instead."
         )
 
-<<<<<<< HEAD
-=======
     if job.job_type == JobType.OBSERVABLE and not (
         job.device.supports_observable_ideal() or job.device.supports_observable()
     ):
         raise DeviceJobIncompatibleError(
             f"Expectation values cannot be computed with {job.device.name} device"
         )
->>>>>>> 13c6890e
     if isinstance(job.device, IBMSimulatedDevice):
         if job.device.value().num_qubits < job.circuit.nb_qubits:
             raise DeviceJobIncompatibleError(
@@ -506,13 +457,9 @@
         result = extract_result(result_sim, job, job.device)
 
     elif job.job_type == JobType.SAMPLE:
-<<<<<<< HEAD
-        assert job.measure is not None
-=======
         if TYPE_CHECKING:
             assert job.measure is not None
 
->>>>>>> 13c6890e
         job.status = JobStatus.RUNNING
 
         if isinstance(job.device, IBMSimulatedDevice):
@@ -590,14 +537,6 @@
             twirling.enable_measure = False
             twirling.num_randomizations = 1
             twirling.shots_per_randomization = meas.shots
-<<<<<<< HEAD
-
-        setattr(estimator.options, "default_shots", meas.shots)
-
-        ibm_job = estimator.run([(qiskit_circ, qiskit_observable)])
-    elif job.job_type == JobType.SAMPLE:
-        assert isinstance(meas, BasisMeasure)
-=======
 
         setattr(estimator.options, "default_shots", meas.shots)
 
@@ -605,7 +544,6 @@
     elif job.job_type == JobType.SAMPLE:
         if TYPE_CHECKING:
             assert isinstance(meas, BasisMeasure)
->>>>>>> 13c6890e
         sampler = Runtime_Sampler(mode=session)
         ibm_job = sampler.run([qiskit_circ], shots=meas.shots)
     else:
