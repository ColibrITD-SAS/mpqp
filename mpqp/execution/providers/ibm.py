--- conflicted
+++ resolved
@@ -34,12 +34,8 @@
     get_backend,
     get_QiskitRuntimeService,
 )
-<<<<<<< HEAD
-from mpqp.execution.devices import IBMDevice
 from mpqp.execution.simulated_devices import IBMSimulatedDevice
-=======
 from mpqp.execution.devices import IBMDevice, AZUREDevice
->>>>>>> bde45d48
 from mpqp.execution.job import Job, JobStatus, JobType
 from mpqp.execution.result import Result, Sample, StateVector
 from mpqp.noise import DimensionalNoiseModel
@@ -593,11 +589,7 @@
 def extract_result(
     result: "QiskitResult | EstimatorResult | PrimitiveResult[PubResult | SamplerPubResult]",
     job: Optional[Job],
-<<<<<<< HEAD
-    device: IBMDevice | IBMSimulatedDevice,
-=======
-    device: IBMDevice | AZUREDevice,
->>>>>>> bde45d48
+    device: IBMDevice | IBMSimulatedDevice | AZUREDevice,
 ) -> Result:
     """Parses a result from ``IBM`` execution (remote or local) in a ``MPQP``
     :class:`~mpqp.execution.result.Result`.
