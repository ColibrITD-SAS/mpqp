--- conflicted
+++ resolved
@@ -22,16 +22,12 @@
 from mpqp.execution.job import Job, JobStatus, JobType
 from mpqp.execution.result import Result, Sample, StateVector
 from mpqp.noise import DimensionalNoiseModel
-<<<<<<< HEAD
 from mpqp.tools.errors import (
     DeviceJobIncompatibleError,
     IBMRemoteExecutionError,
     IBMNoiseModelGeneration,
+    InstructionParsingError,
 )
-=======
-from mpqp.tools import InstructionParsingError
-from mpqp.tools.errors import DeviceJobIncompatibleError, IBMRemoteExecutionError
->>>>>>> 5fe3064b
 
 if TYPE_CHECKING:
     from qiskit import QuantumCircuit
@@ -112,23 +108,13 @@
             assert isinstance(translated, SparsePauliOp)
         qiskit_observables.append(translated)
 
-<<<<<<< HEAD
     if isinstance(job.device, IBMSimulatedDevice) or nb_shots != 0:
-        from qiskit.transpiler.preset_passmanagers import generate_preset_pass_manager
         from qiskit_ibm_runtime import EstimatorV2 as Runtime_Estimator
 
         if isinstance(job.device, IBMSimulatedDevice):
             backend = job.device.value()
         else:
             backend = simulator
-        pm = generate_preset_pass_manager(optimization_level=0, backend=backend)
-        ibm_circuit = pm.run(ibm_circuit)
-=======
-    if isinstance(job.device, IBMSimulatedDevice):
-        from qiskit_ibm_runtime import EstimatorV2 as Runtime_Estimator
-
-        backend = job.device.value()
->>>>>>> 5fe3064b
 
         if TYPE_CHECKING:
             assert isinstance(ibm_circuit, QuantumCircuit)
@@ -482,19 +468,11 @@
             # to it directly)
         backend_sim = job.device.to_noisy_simulator()
     elif len(job.circuit.noises) != 0:
-<<<<<<< HEAD
-        noise_model, modified_circuit = generate_qiskit_noise_model(
-            job.circuit, duplicate_noise_warning=False
-        )
-        job_circuit = modified_circuit
-        backend_sim = AerSimulator(method=job.device.value, noise_model=noise_model)
-=======
         if job.circuit.transpiled_noise_model is None:
             raise InstructionParsingError("transpiled_noise_model is not initialized")
         backend_sim = AerSimulator(
             method=job.device.value, noise_model=job.circuit.transpiled_noise_model
         )
->>>>>>> 5fe3064b
     else:
         backend_sim = AerSimulator(method=job.device.value)
 
