from __future__ import annotations

import math
import warnings
from copy import deepcopy
from typing import TYPE_CHECKING, Optional

import numpy as np
from typeguard import typechecked

from mpqp.core.circuit import QCircuit
from mpqp.core.instruction.gates import TOF, CRk, Gate, Id, P, Rk, Rx, Ry, Rz, T, U
from mpqp.core.instruction.gates.native_gates import NativeGate
from mpqp.core.instruction.measurement import BasisMeasure
from mpqp.core.instruction.measurement.expectation_value import ExpectationMeasure
from mpqp.core.languages import Language
from mpqp.execution.connection.ibm_connection import (
    get_backend,
    get_QiskitRuntimeService,
)
from mpqp.execution.devices import AZUREDevice, IBMDevice
from mpqp.execution.job import Job, JobStatus, JobType
from mpqp.execution.result import Result, Sample, StateVector
from mpqp.execution.simulated_devices import IBMSimulatedDevice
from mpqp.noise import DimensionalNoiseModel
from mpqp.tools.errors import DeviceJobIncompatibleError, IBMRemoteExecutionError

if TYPE_CHECKING:
    from qiskit import QuantumCircuit
    from qiskit.primitives import (
        EstimatorResult,
        PrimitiveResult,
        PubResult,
        SamplerPubResult,
    )
    from qiskit.quantum_info import SparsePauliOp
    from qiskit.result import Result as QiskitResult
    from qiskit_aer import AerSimulator
    from qiskit_aer.noise import NoiseModel as Qiskit_NoiseModel
    from qiskit_ibm_runtime import RuntimeJobV2


@typechecked
def run_ibm(job: Job) -> Result:
    """Executes the job on the right IBM Q device precised in the job in
    parameter.

    Args:
        job: Job to be executed.

    Returns:
        The result of the job.

    Note:
        This function is not meant to be used directly, please use
        :func:``run<mpqp.execution.runner.run>`` instead.
    """
    return run_aer(job) if not job.device.is_remote() else run_remote_ibm(job)


@typechecked
def compute_expectation_value(
    ibm_circuit: QuantumCircuit, job: Job, simulator: Optional["AerSimulator"]
) -> Result:
    """Configures observable job and run it locally, and returns the
    corresponding Result.

    Args:
        ibm_circuit: QuantumCircuit (with its qubits already reversed) for which we want
            to estimate the expectation value.
        job: Job containing the execution input data.
        simulator: AerSimulator to be used to set the EstimatorV2 options.

    Returns:
        The Result of the job.

    Raises:
        ValueError: If the job's device is not a
            :class:`~mpqp.execution.simulated_devices.IBMSimulatedDevice`
            and ``simulator`` is ``None``.

    Note:
        This function is not meant to be used directly, please use
        :func:``~mpqp.execution.runner.run`` instead.
    """
<<<<<<< HEAD

    from qiskit.quantum_info import SparsePauliOp
=======
    from qiskit.primitives import Estimator
>>>>>>> 4c64841b

    if not isinstance(job.measure, ExpectationMeasure):
        raise ValueError(
            "Cannot compute expectation value if measure used in job is not of "
            "type ExpectationMeasure"
        )
    nb_shots = job.measure.shots
    qiskit_observable = job.measure.observable.to_other_language(Language.QISKIT)
<<<<<<< HEAD
=======
    if TYPE_CHECKING:
        from qiskit.quantum_info import SparsePauliOp

        assert isinstance(qiskit_observable, SparsePauliOp)
>>>>>>> 4c64841b

    if TYPE_CHECKING:
        assert isinstance(qiskit_observable, SparsePauliOp)

    if isinstance(job.device, IBMSimulatedDevice):
        from qiskit.transpiler.preset_passmanagers import generate_preset_pass_manager
        from qiskit_ibm_runtime import EstimatorV2 as Runtime_Estimator

        backend = job.device.value()
        pm = generate_preset_pass_manager(optimization_level=0, backend=backend)
        ibm_circuit = pm.run(ibm_circuit)

        qiskit_observable = qiskit_observable.apply_layout(ibm_circuit.layout)

        options = {"default_shots": nb_shots}

        estimator = Runtime_Estimator(mode=backend, options=options)

    else:
        from qiskit_aer.primitives import EstimatorV2 as Estimator

        if simulator is None:
            raise ValueError("Simulator is required for noisy simulations.")

        simulator.set_options(shots=nb_shots)
        options = {
            "backend_options": simulator.options,
        }
        estimator = Estimator(options=options)

    # 3M-TODO: implement the possibility to compute several expectation values at
    #  the same time when the circuit is the same apparently the estimator.run()
    #  can take several circuits and observables at the same time, because
    #  putting them all together will increase the performance

    job.status = JobStatus.RUNNING
    job_expectation = estimator.run([(ibm_circuit, qiskit_observable)])
    estimator_result = job_expectation.result()

    if TYPE_CHECKING:
        assert isinstance(job.device, (IBMDevice, IBMSimulatedDevice))

    return extract_result(estimator_result, job, job.device)


@typechecked
def check_job_compatibility(job: Job):
    """Checks whether the job in parameter has coherent and compatible
    attributes.

    Args:
        job: Job for which we want to check compatibility.

    Raises:
        DeviceJobIncompatibleError: If there is a mismatch between information
            contained in the job (measure and job_type, device and job_type,
            etc...).
    """
    if TYPE_CHECKING:
        assert isinstance(job.device, (IBMDevice, IBMSimulatedDevice))

    if not type(job.measure) in job.job_type.value:
        raise DeviceJobIncompatibleError(
            f"An {job.job_type.name} job is valid only if the corresponding circuit has an measure in "
            f"{list(map(lambda cls: cls.__name__, job.job_type.value))}. "
            f"{type(job.measure).__name__} was given instead."
        )

    if job.job_type == JobType.STATE_VECTOR and not job.device.supports_statevector():
        raise DeviceJobIncompatibleError(
            "Cannot reconstruct state vector with this device. Please use "
            "a local device supporting state vector jobs instead (or change the job "
            "type, for example by giving a number of shots to a BasisMeasure)."
        )

    if (
        job.job_type == JobType.OBSERVABLE
        and job.device.is_remote()
        and job.measure is not None
        and job.measure.shots == 0
    ):
        raise DeviceJobIncompatibleError(
            "Expectation values cannot be computed exactly using IBM remote"
            " simulators and devices. Please use a local simulator instead."
        )

    if isinstance(job.device, IBMSimulatedDevice):
        if job.device.value().num_qubits < job.circuit.nb_qubits:
            raise DeviceJobIncompatibleError(
                f"Number of qubits of the circuit ({job.circuit.nb_qubits}) is higher "
                f"than the one of the IBMSimulatedDevice ({job.device.value().num_qubits})."
            )

    incompatibilities = {
        IBMDevice.AER_SIMULATOR_STABILIZER: {CRk, P, Rk, Rx, Ry, Rz, T, TOF, U},
        IBMDevice.AER_SIMULATOR_EXTENDED_STABILIZER: {Rx, Rz},
    }
    if job.device in incompatibilities:
        circ_gates = {type(i) for i in job.circuit.instructions}
        incompatible_gates = circ_gates.intersection(incompatibilities[job.device])
        if len(incompatible_gates) != 0:
            raise ValueError(
                f"Gate(s) {incompatible_gates} cannot be simulated on {job.device}."
            )


@typechecked
def generate_qiskit_noise_model(
    circuit: QCircuit,
) -> tuple["Qiskit_NoiseModel", QCircuit]:
    """Generate a ``qiskit`` noise model packing all the
    class:`~mpqp.noise.noise_model.NoiseModel`s attached to the given QCircuit.

    In ``qiskit``, the noise cannot be applied to qubits unaffected by any
    operations. For this reason, this function also returns a copy of the
    circuit padded with identities on "naked" qubits.

    Args:
        circuit: Circuit containing the noise models to pack.

    Returns:
        A ``qiskit`` noise model combining the provided noise models and the
        modified circuit, padded with identities on the "naked" qubits.

    Note:
        The qubit order in the returned noise model is reversed to match
        ``qiskit``'s qubit ordering conventions.
    """
    from qiskit_aer.noise import NoiseModel as Qiskit_NoiseModel

    noise_model = Qiskit_NoiseModel()

    modified_circuit = deepcopy(circuit)

    used_qubits = set().union(
        *(
            inst.connections()
            for inst in modified_circuit.instructions
            if isinstance(inst, Gate)
        )
    )
    modified_circuit.instructions.extend(
        [
            Id(qubit)
            for qubit in range(modified_circuit.nb_qubits)
            if qubit not in used_qubits
        ]
    )

    gate_instructions = modified_circuit.get_gates()

    noisy_identity_counter = 0

    for noise in modified_circuit.noises:
        qiskit_error = noise.to_other_language(Language.QISKIT)
        if TYPE_CHECKING:
            from qiskit_aer.noise.errors.quantum_error import QuantumError

            assert isinstance(qiskit_error, QuantumError)

        # If all qubits are affected
        if len(noise.targets) == modified_circuit.nb_qubits:
            if len(noise.gates) != 0:
                for gate in noise.gates:
                    size = gate.nb_qubits
                    if TYPE_CHECKING:
                        assert isinstance(size, int)

                    if isinstance(noise, DimensionalNoiseModel):
                        if size == noise.dimension:
                            noise_model.add_all_qubit_quantum_error(
                                qiskit_error, [gate.qiskit_string]
                            )
                    else:
                        tensor_error = qiskit_error
                        for _ in range(1, size):
                            tensor_error = tensor_error.tensor(qiskit_error)
                        noise_model.add_all_qubit_quantum_error(
                            tensor_error, [gate.qiskit_string]
                        )
            else:
                for gate in gate_instructions:

                    if not isinstance(gate, NativeGate):
                        warnings.warn(
                            f"Ignoring gate '{type(gate)}' as it's not a native gate. "
                            "Noise is only applied to native gates."
                        )
                        continue

                    connections = gate.connections()
                    size = len(connections)

                    reversed_qubits = [
                        modified_circuit.nb_qubits - 1 - qubit for qubit in connections
                    ]

                    if (
                        isinstance(noise, DimensionalNoiseModel)
                        and noise.dimension > size
                    ):
                        continue
                    elif (
                        isinstance(noise, DimensionalNoiseModel)
                        and 1 < noise.dimension == size
                    ):
                        noise_model.add_quantum_error(
                            qiskit_error,
                            [gate.qiskit_string],
                            reversed_qubits,
                        )
                    else:
                        tensor_error = qiskit_error
                        for _ in range(1, size):
                            tensor_error = tensor_error.tensor(qiskit_error)
                        noise_model.add_quantum_error(
                            tensor_error,
                            [gate.qiskit_string],
                            reversed_qubits,
                        )

        else:
            gates_str = [gate.qiskit_string for gate in noise.gates]

            for gate in gate_instructions:

                if not isinstance(gate, NativeGate):
                    warnings.warn(
                        f"Ignoring gate '{type(gate)}' as it's not a native gate. "
                        "Noise is only applied to native gates."
                    )
                    continue

                # If gates are specified in the noise and the current gate is not in the list, we move to the next one
                if len(gates_str) != 0 and gate.qiskit_string not in gates_str:
                    continue

                connections = gate.connections()
                intersection = connections.intersection(set(noise.targets))

                # Gate targets are included in the noise targets
                if intersection == connections:

                    reversed_qubits = [
                        modified_circuit.nb_qubits - 1 - qubit for qubit in connections
                    ]

                    # Noise model is multi-dimensional
                    if isinstance(
                        noise, DimensionalNoiseModel
                    ) and noise.dimension > len(connections):
                        continue
                    elif isinstance(
                        noise, DimensionalNoiseModel
                    ) and 1 < noise.dimension == len(connections):
                        noise_model.add_quantum_error(
                            qiskit_error,
                            [gate.qiskit_string],
                            reversed_qubits,
                        )
                    else:
                        tensor_error = qiskit_error
                        for _ in range(1, len(connections)):
                            tensor_error = tensor_error.tensor(qiskit_error)
                        noise_model.add_quantum_error(
                            tensor_error,
                            [gate.qiskit_string],
                            reversed_qubits,
                        )

                # Only some targets of the gate are included in the noise targets
                elif len(intersection) != 0:
                    if (not isinstance(noise, DimensionalNoiseModel)) or (
                        noise.dimension == 1
                    ):
                        for qubit in intersection:
                            # We add a custom identity gate on the relevant
                            # qubits to apply noise after the gate
                            labeled_identity = Id(
                                target=qubit,
                                label=f"noisy_identity_{noisy_identity_counter}",
                            )
                            noise_model.add_quantum_error(
                                qiskit_error,
                                [labeled_identity.label],
                                [modified_circuit.nb_qubits - 1 - qubit],
                            )
                            gate_index = modified_circuit.instructions.index(gate)
                            modified_circuit.instructions.insert(
                                gate_index + 1, labeled_identity
                            )
                            noisy_identity_counter += 1

    return noise_model, modified_circuit


@typechecked
def run_aer(job: Job):
    """Executes the job on the right AER local simulator precised in the job in
    parameter.

    Args:
        job: Job to be executed.

    Returns:
        the result of the job.

    Note:
        This function is not meant to be used directly, please use
        :func:``run<mpqp.execution.runner.run>`` instead.
    """
    check_job_compatibility(job)

    from qiskit import QuantumCircuit, transpile
    from qiskit_aer import AerSimulator

    job_circuit = job.circuit

    if isinstance(job.device, IBMSimulatedDevice):
        if len(job.circuit.noises) != 0:
            warnings.warn(
                "NoiseModel are ignored when running the circuit on a "
                "SimulatedDevice"
            )
            # 3M-TODO: handle case when we put NoiseModel + IBMSimulatedDevice
            # (grab qiskit NoiseModel from AerSimulator generated below, and add
            # to it directly)
        backend_sim = job.device.to_noisy_simulator()
    elif len(job.circuit.noises) != 0:
        noise_model, modified_circuit = generate_qiskit_noise_model(job.circuit)
        job_circuit = modified_circuit
        backend_sim = AerSimulator(method=job.device.value, noise_model=noise_model)
    else:
        backend_sim = AerSimulator(method=job.device.value)

    qiskit_circuit = (
        job_circuit.without_measurements().to_other_language(Language.QISKIT)
        if (job.job_type == JobType.STATE_VECTOR)
        else job_circuit.to_other_language(Language.QISKIT)
    )
    if TYPE_CHECKING:
        assert isinstance(qiskit_circuit, QuantumCircuit)

    qiskit_circuit = qiskit_circuit.reverse_bits()

    if job.job_type == JobType.STATE_VECTOR:
        # the save_statevector method is patched on qiskit_aer load, meaning
        # the type checker can't find it. I hate it but it is what it is.
        # this explains the `type: ignore`. This method is needed to get a
        # statevector out of the statevector simulator.
        qiskit_circuit.save_statevector()  # pyright: ignore[reportAttributeAccessIssue]
        job.status = JobStatus.RUNNING
        job_sim = backend_sim.run(qiskit_circuit, shots=0)
        result_sim = job_sim.result()
        if TYPE_CHECKING:
            assert isinstance(job.device, IBMDevice)
        result = extract_result(result_sim, job, job.device)

    elif job.job_type == JobType.SAMPLE:
        assert job.measure is not None
        job.status = JobStatus.RUNNING

        if isinstance(job.device, IBMSimulatedDevice):
            qiskit_circuit = transpile(qiskit_circuit, backend_sim)

        job_sim = backend_sim.run(qiskit_circuit, shots=job.measure.shots)
        result_sim = job_sim.result()
<<<<<<< HEAD
        assert isinstance(job.device, (IBMDevice, IBMSimulatedDevice))
=======
        if TYPE_CHECKING:
            assert isinstance(job.device, IBMDevice)
>>>>>>> 4c64841b
        result = extract_result(result_sim, job, job.device)

    elif job.job_type == JobType.OBSERVABLE:
        result = compute_expectation_value(qiskit_circuit, job, backend_sim)

    else:
        raise ValueError(f"Job type {job.job_type} not handled.")

    job.status = JobStatus.DONE
    return result


@typechecked
def submit_remote_ibm(job: Job) -> tuple[str, "RuntimeJobV2"]:
    """Submits the job on the remote IBM device (quantum computer or simulator).

    Args:
        job: Job to be executed.

    Returns:
        IBM's job id and the ``qiskit`` job itself.

    Note:
        This function is not meant to be used directly, please use
        :func:``run<mpqp.execution.runner.run>`` instead.
    """
    from qiskit import QuantumCircuit
    from qiskit.transpiler.preset_passmanagers import generate_preset_pass_manager
    from qiskit_ibm_runtime import EstimatorV2 as Runtime_Estimator
    from qiskit_ibm_runtime import SamplerV2 as Runtime_Sampler
    from qiskit_ibm_runtime import Session

    meas = job.measure

    check_job_compatibility(job)

    qiskit_circ = job.circuit.to_other_language(Language.QISKIT)
    if TYPE_CHECKING:
        assert isinstance(qiskit_circ, QuantumCircuit)

    qiskit_circ = qiskit_circ.reverse_bits()

    service = get_QiskitRuntimeService()
<<<<<<< HEAD

    assert isinstance(job.device, IBMDevice)
=======
    if TYPE_CHECKING:
        assert isinstance(job.device, IBMDevice)
>>>>>>> 4c64841b
    backend = get_backend(job.device)
    session = Session(service=service, backend=backend)

    pm = generate_preset_pass_manager(backend=backend, optimization_level=1)
    qiskit_circ = pm.run(qiskit_circ)

    if job.job_type == JobType.OBSERVABLE:
        if TYPE_CHECKING:
            assert isinstance(meas, ExpectationMeasure)
        estimator = Runtime_Estimator(mode=session)
        qiskit_observable = meas.observable.to_other_language(Language.QISKIT)
        if TYPE_CHECKING:
            assert isinstance(qiskit_observable, SparsePauliOp)

        qiskit_observable = qiskit_observable.apply_layout(qiskit_circ.layout)

        # We have to disable all the twirling options and set manually the number of circuits and shots per circuits
        twirling = getattr(estimator.options, "twirling", None)
        if twirling is not None:
            twirling.enable_gates = False
            twirling.enable_measure = False
            twirling.num_randomizations = 1
            twirling.shots_per_randomization = meas.shots

        setattr(estimator.options, "default_shots", meas.shots)

        ibm_job = estimator.run([(qiskit_circ, qiskit_observable)])
    elif job.job_type == JobType.SAMPLE:
        assert isinstance(meas, BasisMeasure)
        sampler = Runtime_Sampler(mode=session)
        ibm_job = sampler.run([qiskit_circ], shots=meas.shots)
    else:
        raise NotImplementedError(
            f"{job.job_type} not handled by remote remote IBM devices."
        )

    job.id = ibm_job.job_id()

    return job.id, ibm_job


@typechecked
def run_remote_ibm(job: Job) -> Result:
    """Submits the job on the right IBM remote device, precised in the job in
    parameter, and waits until the job is completed.

    Args:
        job: Job to be executed.

    Returns:
        A Result after submission and execution of the job.

    Note:
        This function is not meant to be used directly, please use
        :func:``run<mpqp.execution.runner.run>`` instead.
    """
    _, remote_job = submit_remote_ibm(job)
    ibm_result = remote_job.result()
    if TYPE_CHECKING:
        assert isinstance(job.device, IBMDevice)
    return extract_result(ibm_result, job, job.device)


@typechecked
def extract_result(
    result: "QiskitResult | EstimatorResult | PrimitiveResult[PubResult | SamplerPubResult]",
    job: Optional[Job],
    device: IBMDevice | IBMSimulatedDevice | AZUREDevice,
) -> Result:
    """Parses a result from ``IBM`` execution (remote or local) in a ``MPQP``
    :class:`~mpqp.execution.result.Result`.

    Args:
        result: Result returned by IBM after running of the job.
        job: ``MPQP`` job used to generate the run. Enables a more complete
            result.
        device: IBMDevice on which the job was submitted. Used to know if the
            run was remote or local

    Returns:
        The ``qiskit`` result converted to our format.
    """
    from qiskit.primitives import EstimatorResult, PrimitiveResult
    from qiskit.result import Result as QiskitResult

    # If this is a PubResult from primitives V2
    if isinstance(result, PrimitiveResult):
        res_data = result[0].data
        # res_data is a DataBin, which means all typechecking is out of the
        # windows for this specific object

        # If we are in observable mode
        if hasattr(res_data, "evs"):
            if job is None:
                job = Job(JobType.OBSERVABLE, QCircuit(0), device)

            mean = float(res_data.evs)  # pyright: ignore[reportAttributeAccessIssue]
            error = float(res_data.stds)  # pyright: ignore[reportAttributeAccessIssue]
            shots = (
                job.measure.shots
                if job.device.is_simulator() and job.measure is not None
                else result[0].metadata["shots"]
            )
            return Result(job, mean, error, shots)
        # If we are in sample mode
        else:
            if job is None:
                shots = (
                    res_data.c.num_shots  # pyright: ignore[reportAttributeAccessIssue]
                )
                nb_qubits = (
                    res_data.c.num_bits  # pyright: ignore[reportAttributeAccessIssue]
                )
                job = Job(
                    JobType.SAMPLE,
                    QCircuit(nb_qubits),
                    device,
                    BasisMeasure(list(range(nb_qubits)), shots=shots),
                )
            assert job.measure is not None

            counts = (
                res_data.c.get_counts()  # pyright: ignore[reportAttributeAccessIssue]
            )
            data = [
                Sample(
                    bin_str=item, count=counts[item], nb_qubits=job.circuit.nb_qubits
                )
                for item in counts
            ]
            return Result(job, data, None, job.measure.shots)

    else:

        if job is not None and (
            isinstance(result, EstimatorResult) != (job.job_type == JobType.OBSERVABLE)
        ):
            raise ValueError(
                "Mismatch between job type and result type: if the result is an"
                " `EstimatorResult` the job must be of type `OBSERVABLE` but here was not."
            )

        if isinstance(result, EstimatorResult):
            if job is None:
                job = Job(JobType.OBSERVABLE, QCircuit(0), device)
            shots = result.metadata[0]["shots"] if "shots" in result.metadata[0] else 0
            variance = (
                result.metadata[0]["variance"]
                if "variance" in result.metadata[0]
                else None
            )
            return Result(job, result.values[0], variance, shots)

        elif isinstance(
            result, QiskitResult
        ):  # pyright: ignore[reportUnnecessaryIsInstance]
            if job is None:
                job_data = result.data()
                if "statevector" in job_data:
                    job_type = JobType.STATE_VECTOR
                    nb_qubits = int(math.log(len(result.get_statevector()), 2))
                    job = Job(job_type, QCircuit(nb_qubits), device)
                elif "counts" in job_data:
                    job_type = JobType.SAMPLE
                    nb_qubits = len(list(result.get_counts())[0])
                    shots = result.results[0].shots
                    job = Job(
                        job_type,
                        QCircuit(nb_qubits),
                        device,
                        BasisMeasure(list(range(nb_qubits)), shots=shots),
                    )
                else:
                    if len(result.data()) == 0:
                        raise ValueError(
                            "Result data is empty, cannot extract anything. Check "
                            "if the associated job was successfully completed."
                        )
                    else:
                        raise ValueError(
                            f"Data with keys {result.data().keys()} in result not handled."
                        )

            if job.job_type == JobType.STATE_VECTOR:
                vector = np.array(result.get_statevector())
                state_vector = StateVector(
                    vector,  # pyright: ignore[reportArgumentType]
                    job.circuit.nb_qubits,
                )
                return Result(job, state_vector, 0, 0)
            elif job.job_type == JobType.SAMPLE:
                assert job.measure is not None
                if type(device) == AZUREDevice:
                    from mpqp.execution.providers.azure import (
                        extract_samples as extract_samples_azure,
                    )

                    data = extract_samples_azure(job, result)
                else:
                    data = extract_samples(job, result)
                return Result(job, data, None, job.measure.shots)
            else:
                raise NotImplementedError(f"{job.job_type} not handled.")

        else:
            raise NotImplementedError(f"Result type {type(result)} not handled")


@typechecked
def get_result_from_ibm_job_id(job_id: str) -> Result:
    """Retrieves from IBM remote platform and parse the result of the job_id
    given in parameter. If the job is still running, we wait (blocking) until it
    is ``DONE``.

    Args:
        job_id: Id of the remote IBM job.

    Returns:
        The result converted to our format.
    """
    from qiskit.providers import BackendV1, BackendV2

    connector = get_QiskitRuntimeService()
    ibm_job = (
        connector.job(job_id)
        if job_id in [job.job_id() for job in connector.jobs()]
        else None
    )

    if ibm_job is None:
        raise IBMRemoteExecutionError(
            f"Job with id {job_id} was not found on this account."
        )

    status = ibm_job.status()
    if status in ["CANCELLED", "ERROR"]:
        raise IBMRemoteExecutionError(
            f"Trying to retrieve an IBM result for a job in status {status}"
        )

    # If the job is finished, it will get the result, if still running it is block until it finishes
    result = ibm_job.result()
    backend = ibm_job.backend()
    assert isinstance(backend, (BackendV1, BackendV2))
    ibm_device = IBMDevice(backend.name)

    return extract_result(result, None, ibm_device)


def extract_samples(job: Job, result: QiskitResult) -> list[Sample]:
    counts = result.get_counts(0)
    job_data = result.data()
    return [
        Sample(
            bin_str=item,
            count=counts[item],
            nb_qubits=job.circuit.nb_qubits,
            probability=(
                job_data.get("probabilities").get(item)
                if "probabilities" in job_data
                else None
            ),
        )
        for item in counts
    ]<|MERGE_RESOLUTION|>--- conflicted
+++ resolved
@@ -83,12 +83,7 @@
         This function is not meant to be used directly, please use
         :func:``~mpqp.execution.runner.run`` instead.
     """
-<<<<<<< HEAD
-
     from qiskit.quantum_info import SparsePauliOp
-=======
-    from qiskit.primitives import Estimator
->>>>>>> 4c64841b
 
     if not isinstance(job.measure, ExpectationMeasure):
         raise ValueError(
@@ -97,13 +92,6 @@
         )
     nb_shots = job.measure.shots
     qiskit_observable = job.measure.observable.to_other_language(Language.QISKIT)
-<<<<<<< HEAD
-=======
-    if TYPE_CHECKING:
-        from qiskit.quantum_info import SparsePauliOp
-
-        assert isinstance(qiskit_observable, SparsePauliOp)
->>>>>>> 4c64841b
 
     if TYPE_CHECKING:
         assert isinstance(qiskit_observable, SparsePauliOp)
@@ -471,12 +459,8 @@
 
         job_sim = backend_sim.run(qiskit_circuit, shots=job.measure.shots)
         result_sim = job_sim.result()
-<<<<<<< HEAD
-        assert isinstance(job.device, (IBMDevice, IBMSimulatedDevice))
-=======
         if TYPE_CHECKING:
-            assert isinstance(job.device, IBMDevice)
->>>>>>> 4c64841b
+            assert isinstance(job.device, (IBMDevice, IBMSimulatedDevice))
         result = extract_result(result_sim, job, job.device)
 
     elif job.job_type == JobType.OBSERVABLE:
@@ -520,13 +504,8 @@
     qiskit_circ = qiskit_circ.reverse_bits()
 
     service = get_QiskitRuntimeService()
-<<<<<<< HEAD
-
-    assert isinstance(job.device, IBMDevice)
-=======
     if TYPE_CHECKING:
         assert isinstance(job.device, IBMDevice)
->>>>>>> 4c64841b
     backend = get_backend(job.device)
     session = Session(service=service, backend=backend)
 
