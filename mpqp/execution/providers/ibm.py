from __future__ import annotations

import math
import warnings
from copy import deepcopy
from typing import TYPE_CHECKING, Optional

import numpy as np
from typeguard import typechecked

from mpqp.noise import DimensionalNoiseModel
from mpqp.noise.device_noise import IBMSimulatedDevice

if TYPE_CHECKING:
    from qiskit import QuantumCircuit
    from qiskit.primitives import (
        EstimatorResult,
        PrimitiveResult,
        PubResult,
        SamplerPubResult,
    )
    from qiskit.result import Result as QiskitResult
    from qiskit_ibm_runtime import RuntimeJobV2
    from qiskit_aer.noise import NoiseModel as Qiskit_NoiseModel

from mpqp.core.circuit import QCircuit
from mpqp.core.instruction.gates import (
    TOF,
    CRk,
    Gate,
    Id,
    NativeGate,
    P,
    Rk,
    Rx,
    Ry,
    Rz,
    T,
    U,
)
from mpqp.core.instruction.measurement import BasisMeasure
from mpqp.core.instruction.measurement.expectation_value import ExpectationMeasure
from mpqp.core.languages import Language
from mpqp.execution.connection.ibm_connection import (
    get_backend,
    get_QiskitRuntimeService,
)
from mpqp.execution.devices import IBMDevice
from mpqp.execution.job import Job, JobStatus, JobType
from mpqp.execution.result import Result, Sample, StateVector
from mpqp.tools.errors import DeviceJobIncompatibleError, IBMRemoteExecutionError


@typechecked
def run_ibm(job: Job) -> Result:
    """Executes the job on the right IBM Q device precised in the job in
    parameter.

    Args:
        job: Job to be executed.

    Returns:
        The result of the job.

    Note:
        This function is not meant to be used directly, please use
        :func:``run<mpqp.execution.runner.run>`` instead.
    """
    return run_aer(job) if not job.device.is_remote() else run_remote_ibm(job)


@typechecked
def compute_expectation_value(ibm_circuit: QuantumCircuit, job: Job) -> Result:
    """Configures observable job and run it locally, and returns the
    corresponding Result.

    Args:
        ibm_circuit: QuantumCircuit (already reversed bits)
        job: Mpqp job describing the observable job to run.

    Returns:
        The result of the job.

    Note:
        This function is not meant to be used directly, please use
        :func:``run<mpqp.execution.runner.run>`` instead.
    """
    from qiskit.primitives import Estimator
    from qiskit.quantum_info import SparsePauliOp

    if not isinstance(job.measure, ExpectationMeasure):
        raise ValueError(
            "Cannot compute expectation value if measure used in job is not of "
            "type ExpectationMeasure"
        )
    nb_shots = job.measure.shots
    qiskit_observable = job.measure.observable.to_other_language(Language.QISKIT)
    assert isinstance(qiskit_observable, SparsePauliOp)

    estimator = Estimator()

    # 3M-TODO: think of the possibility to compute several expectation values at
    #  the same time when the circuit is the same apparently the estimator.run()
    #  can take several circuits and observables at the same time, to verify if
    #  putting them all together increases the performance

    job.status = JobStatus.RUNNING
    job_expectation = estimator.run(
        [ibm_circuit], [qiskit_observable], shots=nb_shots if nb_shots != 0 else None
    )
    estimator_result = job_expectation.result()
    assert isinstance(job.device, IBMDevice)
    return extract_result(estimator_result, job, job.device)


@typechecked
def check_job_compatibility(job: Job):
    """Checks whether the job in parameter has coherent and compatible
    attributes.

    Args:
        job: Job for which we want to check compatibility.

    Raises:
        DeviceJobIncompatibleError: If there is a mismatch between information
            contained in the job (measure and job_type, device and job_type,
            etc...).
    """
    assert isinstance(job.device, (IBMDevice, IBMSimulatedDevice))
    if not type(job.measure) in job.job_type.value:
        raise DeviceJobIncompatibleError(
            f"An {job.job_type.name} job is valid only if the corresponding circuit has an measure in "
            f"{list(map(lambda cls: cls.__name__, job.job_type.value))}. "
            f"{type(job.measure).__name__} was given instead."
        )
    if job.job_type == JobType.STATE_VECTOR and not job.device.supports_statevector():
        raise DeviceJobIncompatibleError(
            "Cannot reconstruct state vector with this device. Please use "
            f"{IBMDevice.AER_SIMULATOR_STATEVECTOR} instead (or change the job "
            "type, for example by giving a number of shots to a BasisMeasure)."
        )
    incompatibilities = {
        IBMDevice.AER_SIMULATOR_STABILIZER: {CRk, P, Rk, Rx, Ry, Rz, T, TOF, U},
        IBMDevice.AER_SIMULATOR_EXTENDED_STABILIZER: {Rx, Rz},
    }
    if job.device in incompatibilities:
        circ_gates = {type(i) for i in job.circuit.instructions}
        incompatible_gates = circ_gates.intersection(incompatibilities[job.device])
        if len(incompatible_gates) != 0:
            raise ValueError(
                f"Gate(s) {incompatible_gates} cannot be simulated on {job.device}."
            )


@typechecked
def generate_qiskit_noise_model(
    circuit: QCircuit,
) -> tuple["Qiskit_NoiseModel", QCircuit]:
    """
    Generate a Qiskit Aer NoiseModel from the list of MPQP NoiseModels attached to the QCircuit in parameter.

    Args:
        circuit: QCircuit used to generate the Qiskit NoiseModel.

    Returns:
        Qiskit_NoiseModel: A Qiskit NoiseModel combining the provided noise models.

    Note:
        The qubit order is reversed to match Qiskit's qubit ordering conventions.

    """
    from qiskit_aer.noise import NoiseModel as Qiskit_NoiseModel

    noise_model = Qiskit_NoiseModel()

    modified_circuit = deepcopy(circuit)

    used_qubits = set().union(
        *(
            inst.connections()
            for inst in modified_circuit.instructions
            if isinstance(inst, Gate)
        )
    )
    modified_circuit.instructions.extend(
        [
            Id(qubit)
            for qubit in range(modified_circuit.nb_qubits)
            if qubit not in used_qubits
        ]
    )

    gate_instructions = modified_circuit.get_gates()

    noisy_identity_counter = 0

    for noise in modified_circuit.noises:
        qiskit_error = noise.to_other_language(Language.QISKIT)
        if TYPE_CHECKING:
            from qiskit_aer.noise.errors.quantum_error import QuantumError

            assert isinstance(qiskit_error, QuantumError)

        # If all qubits are affected
        if len(noise.targets) == modified_circuit.nb_qubits:
            if len(noise.gates) != 0:
                for gate in noise.gates:
                    size = gate.nb_qubits
                    if TYPE_CHECKING:
                        assert isinstance(size, int)

                    if isinstance(noise, DimensionalNoiseModel):
                        if size != noise.dimension:
                            continue
                        else:
                            noise_model.add_all_qubit_quantum_error(
                                qiskit_error, [gate.qiskit_string]
                            )
                    else:
                        tensor_error = qiskit_error
                        for _ in range(1, size):
                            tensor_error = tensor_error.tensor(qiskit_error)
                        noise_model.add_all_qubit_quantum_error(
                            tensor_error, [gate.qiskit_string]
                        )
            else:
                for gate in gate_instructions:

                    if not isinstance(gate, NativeGate):
                        warnings.warn(
                            f"Ignoring gate '{type(gate)}' as it's not a native gate. "
                            "Noise is only applied to native gates."
                        )
                        continue

                    connections = gate.connections()
                    size = len(connections)

                    reversed_qubits = [
                        modified_circuit.nb_qubits - 1 - qubit for qubit in connections
                    ]

                    if (
                        isinstance(noise, DimensionalNoiseModel)
                        and noise.dimension > size
                    ):
                        continue
                    elif (
                        isinstance(noise, DimensionalNoiseModel)
                        and 1 < noise.dimension == size
                    ):
                        noise_model.add_quantum_error(
                            qiskit_error,
                            [gate.qiskit_string],
                            reversed_qubits,
                        )
                    else:
                        tensor_error = qiskit_error
                        for _ in range(1, size):
                            tensor_error = tensor_error.tensor(qiskit_error)
                        noise_model.add_quantum_error(
                            tensor_error,
                            [gate.qiskit_string],
                            reversed_qubits,
                        )

        else:
            gates_str = [gate.qiskit_string for gate in noise.gates]

            for gate in gate_instructions:

                if not isinstance(gate, NativeGate):
                    warnings.warn(
                        f"Ignoring gate '{type(gate)}' as it's not a native gate. "
                        "Noise is only applied to native gates."
                    )
                    continue

                # If gates are specified in the noise and the current gate is not in the list, we move to the next one
                if len(gates_str) != 0 and gate.qiskit_string not in gates_str:
                    continue

                connections = gate.connections()
                intersection = connections.intersection(set(noise.targets))

                # Gate targets are included in the noise targets
                if intersection == connections:

                    reversed_qubits = [
                        modified_circuit.nb_qubits - 1 - qubit for qubit in connections
                    ]

                    # Noise model is multi-dimensional
                    if isinstance(
                        noise, DimensionalNoiseModel
                    ) and noise.dimension > len(connections):
                        continue
                    elif isinstance(
                        noise, DimensionalNoiseModel
                    ) and 1 < noise.dimension == len(connections):
                        noise_model.add_quantum_error(
                            qiskit_error,
                            [gate.qiskit_string],
                            reversed_qubits,
                        )
                    else:
                        tensor_error = qiskit_error
                        for _ in range(1, len(connections)):
                            tensor_error = tensor_error.tensor(qiskit_error)
                        noise_model.add_quantum_error(
                            tensor_error,
                            [gate.qiskit_string],
                            reversed_qubits,
                        )

                # Only some targets of the gate are included in the noise targets
                elif len(intersection) != 0:
                    if (not isinstance(noise, DimensionalNoiseModel)) or (
                        noise.dimension == 1
                    ):
                        for qubit in intersection:
                            # We add a custom identity gate on the relevant qubits to apply noise after the gate
                            labeled_identity = Id(
                                target=qubit,
                                label=f"noisy_identity_{noisy_identity_counter}",
                            )
                            noise_model.add_quantum_error(
                                qiskit_error,
                                [labeled_identity.label],
                                [modified_circuit.nb_qubits - 1 - qubit],
                            )
                            gate_index = modified_circuit.instructions.index(gate)
                            modified_circuit.instructions.insert(
                                gate_index + 1, labeled_identity
                            )
                            noisy_identity_counter += 1

    return noise_model, modified_circuit


@typechecked
def run_aer(job: Job):
    """Executes the job on the right AER local simulator precised in the job in
    parameter.

    Args:
        job: Job to be executed.

    Returns:
        the result of the job.

    Note:
        This function is not meant to be used directly, please use
        :func:``run<mpqp.execution.runner.run>`` instead.
    """
    check_job_compatibility(job)

    from qiskit import QuantumCircuit
    from qiskit.compiler import transpile
    from qiskit_aer import AerSimulator

    job_circuit = job.circuit

    if isinstance(job.device, IBMSimulatedDevice):
        if len(job.circuit.noises) != 0:
<<<<<<< HEAD
            warnings.warn("NoiseModels are ignored when running the circuit on a SimulatedDevice.")
            # TODO: handle case when we put NoiseModel + IBMSimulatedDevice (grab qiskit NoiseModel from AerSimulator
            #  generated below)
=======
            warnings.warn(
                "NoiseModel are ignored when running the circuit on a SimulatedDevice"
            )
>>>>>>> 2e49e2ce
        backend_sim = job.device.to_noisy_simulator()
    elif len(job.circuit.noises) != 0:
        noise_model, modified_circuit = generate_qiskit_noise_model(job.circuit)
        job_circuit = modified_circuit
        backend_sim = AerSimulator(method=job.device.value, noise_model=noise_model)
    else:
        backend_sim = AerSimulator(method=job.device.value)

    qiskit_circuit = (
        job_circuit.without_measurements().to_other_language(Language.QISKIT)
        if (job.job_type == JobType.STATE_VECTOR)
        else job_circuit.to_other_language(Language.QISKIT)
    )
    if TYPE_CHECKING:
        assert isinstance(qiskit_circuit, QuantumCircuit)

    qiskit_circuit = qiskit_circuit.reverse_bits()
    qiskit_circuit = transpile(
        qiskit_circuit,
        backend_sim,
        layout_method="trivial",
        optimization_level=0,
    )

    if job.job_type == JobType.STATE_VECTOR:
        # the save_statevector method is patched on qiskit_aer load, meaning
        # the type checker can't find it. I hate it but it is what it is.
        # this explains the `type: ignore`. This method is needed to get a
        # statevector our of the statevector simulator...
        qiskit_circuit.save_statevector()  # pyright: ignore[reportAttributeAccessIssue]
        job.status = JobStatus.RUNNING
        job_sim = backend_sim.run(qiskit_circuit, shots=0)
        result_sim = job_sim.result()
        assert isinstance(job.device, IBMDevice)
        result = extract_result(result_sim, job, job.device)

    elif job.job_type == JobType.SAMPLE:
        assert job.measure is not None

        job.status = JobStatus.RUNNING
        job_sim = backend_sim.run(qiskit_circuit, shots=job.measure.shots)
        result_sim = job_sim.result()
        assert isinstance(job.device, IBMDevice)
        result = extract_result(result_sim, job, job.device)

    elif job.job_type == JobType.OBSERVABLE:
        result = compute_expectation_value(qiskit_circuit, job)

    else:
        raise ValueError(f"Job type {job.job_type} not handled.")

    job.status = JobStatus.DONE
    return result


@typechecked
def submit_remote_ibm(job: Job) -> tuple[str, "RuntimeJobV2"]:
    """Submits the job on the remote IBM device (quantum computer or simulator).

    Args:
        job: Job to be executed.

    Returns:
        IBM's job id and the ``qiskit`` job itself.

    Note:
        This function is not meant to be used directly, please use
        :func:``run<mpqp.execution.runner.run>`` instead.
    """
    from qiskit import QuantumCircuit
    from qiskit.compiler import transpile
    from qiskit.quantum_info import Pauli, PauliList, SparsePauliOp
    from qiskit_ibm_runtime import EstimatorV2 as Runtime_Estimator
    from qiskit_ibm_runtime import SamplerV2 as Runtime_Sampler
    from qiskit_ibm_runtime import Session

    if job.job_type == JobType.STATE_VECTOR:
        raise DeviceJobIncompatibleError(
            "State vector cannot be computed using IBM remote simulators and"
            " devices. Please use a local simulator instead."
        )

    meas = job.measure

    if job.job_type == JobType.OBSERVABLE:
        if not isinstance(meas, ExpectationMeasure):
            raise ValueError(
                "An observable job must is valid only if the corresponding "
                "circuit has an expectation measure."
            )
        if meas.shots == 0:
            raise DeviceJobIncompatibleError(
                "Expectation values cannot be computed exactly using IBM remote"
                " simulators and devices. Please use a local simulator instead."
            )
    check_job_compatibility(job)

    qiskit_circ = job.circuit.to_other_language(Language.QISKIT)
    if TYPE_CHECKING:
        assert isinstance(qiskit_circ, QuantumCircuit)

    qiskit_circ = qiskit_circ.reverse_bits()
    service = get_QiskitRuntimeService()
    assert isinstance(job.device, IBMDevice)
    backend = get_backend(job.device)
    session = Session(service=service, backend=backend)
    qiskit_circ = transpile(qiskit_circ, backend)

    if job.job_type == JobType.OBSERVABLE:
        tot_size = qiskit_circ.num_qubits
        if TYPE_CHECKING:
            assert isinstance(meas, ExpectationMeasure)
        estimator = Runtime_Estimator(session=session)
        qiskit_observable = meas.observable.to_other_language(Language.QISKIT)
        if TYPE_CHECKING:
            assert isinstance(qiskit_observable, SparsePauliOp)

        # Fills the Pauli strings with identities to make the observable size
        # match the circuit size
        qiskit_observable = SparsePauliOp(
            [
                # for some reason, the type checker gets the type of
                # pauli.paulis[0] wrong, and as such the wrong tensor is
                # inferred. Because of this, the type inside it are not guessed
                # properly either, forcing us to "ignore" this problem.
                pauli.paulis[0].tensor(
                    PauliList(  # pyright: ignore[reportArgumentType]
                        Pauli("I" * (tot_size - meas.observable.nb_qubits))
                    )
                )
                for pauli in qiskit_observable
            ],
            coeffs=qiskit_observable.coeffs,
        )

        # FIXME: when we precise the target precision like this, it does not give the right number of shots at the end.
        #  https://github.com/Qiskit/qiskit-ibm-runtime/blob/ed71c5bf8d4fa23c26a0a26c6d45373263e5ecde/qiskit_ibm_runtime/qiskit/primitives/backend_estimator_v2.py#L154
        #  Tried once with shots=1234, but got shots=1280 with the real experiment, looks like the decimal part of
        #  precision is truncated. The problem is on the IBM side, an issue has been published :
        #  https://github.com/Qiskit/qiskit-ibm-runtime/issues/1749
        precision = 1 / np.sqrt(meas.shots)
        ibm_job = estimator.run([(qiskit_circ, qiskit_observable)], precision=precision)
    elif job.job_type == JobType.SAMPLE:
        assert isinstance(meas, BasisMeasure)
        sampler = Runtime_Sampler(session=session)
        ibm_job = sampler.run([qiskit_circ], shots=meas.shots)
    else:
        raise NotImplementedError(f"{job.job_type} not handled.")

    job.id = ibm_job.job_id()

    return job.id, ibm_job


@typechecked
def run_remote_ibm(job: Job) -> Result:
    """Submits the job on the right IBM remote device, precised in the job in
    parameter, and waits until the job is completed.

    Args:
        job: Job to be executed.

    Returns:
        A Result after submission and execution of the job.

    Note:
        This function is not meant to be used directly, please use
        :func:``run<mpqp.execution.runner.run>`` instead.
    """
    _, remote_job = submit_remote_ibm(job)
    ibm_result = remote_job.result()

    assert isinstance(job.device, IBMDevice)
    return extract_result(ibm_result, job, job.device)


@typechecked
def extract_result(
    result: "QiskitResult | EstimatorResult | PrimitiveResult[PubResult | SamplerPubResult]",
    job: Optional[Job],
    device: IBMDevice,
) -> Result:
    """Parses a result from ``IBM`` execution (remote or local) in a ``MPQP``
    :class:`~mpqp.execution.result.Result`.

    Args:
        result: Result returned by IBM after running of the job.
        job: ``MPQP`` job used to generate the run. Enables a more complete
            result.
        device: IBMDevice on which the job was submitted. Used to know if the
            run was remote or local

    Returns:
        The ``qiskit`` result converted to our format.
    """
    from qiskit.primitives import EstimatorResult, PrimitiveResult
    from qiskit.result import Result as QiskitResult

    # If this is a PubResult from primitives V2
    if isinstance(result, PrimitiveResult):
        res_data = result[0].data
        # res_data is a DataBin, which means all typechecking is out of the
        # windows for this specific object

        # If we are in observable mode
        if hasattr(res_data, "evs"):
            if job is None:
                job = Job(JobType.OBSERVABLE, QCircuit(0), device)
            mean = float(res_data.evs)  # pyright: ignore[reportAttributeAccessIssue]
            error = float(res_data.stds)  # pyright: ignore[reportAttributeAccessIssue]
            shots = result[0].metadata["shots"]
            return Result(job, mean, error, shots)
        # If we are in sample mode
        else:
            if job is None:
                shots = (
                    res_data.meas.num_shots  # pyright: ignore[reportAttributeAccessIssue]
                )
                nb_qubits = (
                    res_data.meas.num_bits  # pyright: ignore[reportAttributeAccessIssue]
                )
                job = Job(
                    JobType.SAMPLE,
                    QCircuit(nb_qubits),
                    device,
                    BasisMeasure(list(range(nb_qubits)), shots=shots),
                )
            assert job.measure is not None

            counts = (
                res_data.meas.get_counts()  # pyright: ignore[reportAttributeAccessIssue]
            )
            data = [
                Sample(
                    bin_str=item, count=counts[item], nb_qubits=job.circuit.nb_qubits
                )
                for item in counts
            ]
            return Result(job, data, None, job.measure.shots)

    else:

        if job is not None and (
            isinstance(result, EstimatorResult) != (job.job_type == JobType.OBSERVABLE)
        ):
            raise ValueError(
                "Mismatch between job type and result type: if the result is an"
                " `EstimatorResult` the job must be of type `OBSERVABLE` but here was not."
            )

        if isinstance(result, EstimatorResult):
            if job is None:
                job = Job(JobType.OBSERVABLE, QCircuit(0), device)
            shots = result.metadata[0]["shots"] if "shots" in result.metadata[0] else 0
            variance = (
                result.metadata[0]["variance"]
                if "variance" in result.metadata[0]
                else None
            )
            return Result(job, result.values[0], variance, shots)

        elif isinstance(
            result, QiskitResult
        ):  # pyright: ignore[reportUnnecessaryIsInstance]
            if job is None:
                job_data = result.data()
                if "statevector" in job_data:
                    job_type = JobType.STATE_VECTOR
                    nb_qubits = int(math.log(len(result.get_statevector()), 2))
                    job = Job(job_type, QCircuit(nb_qubits), device)
                elif "counts" in job_data:
                    job_type = JobType.SAMPLE
                    nb_qubits = len(list(result.get_counts())[0])
                    shots = result.results[0].shots
                    job = Job(
                        job_type,
                        QCircuit(nb_qubits),
                        device,
                        BasisMeasure(list(range(nb_qubits)), shots=shots),
                    )
                else:
                    if len(result.data()) == 0:
                        raise ValueError(
                            "Result data is empty, cannot extract anything. Check "
                            "if the associated job was successfully completed."
                        )
                    else:
                        raise ValueError(
                            f"Data with keys {result.data().keys()} in result not handled."
                        )

            if job.job_type == JobType.STATE_VECTOR:
                vector = np.array(result.get_statevector())
                state_vector = StateVector(
                    vector,  # pyright: ignore[reportArgumentType]
                    job.circuit.nb_qubits,
                )
                return Result(job, state_vector, 0, 0)
            elif job.job_type == JobType.SAMPLE:
                assert job.measure is not None
                counts = result.get_counts(0)
                data = [
                    Sample(
                        bin_str=item,
                        count=counts[item],
                        nb_qubits=job.circuit.nb_qubits,
                    )
                    for item in counts
                ]
                return Result(job, data, None, job.measure.shots)
            else:
                raise NotImplementedError(f"{job.job_type} not handled.")

        else:
            raise NotImplementedError(f"Result type {type(result)} not handled")


@typechecked
def get_result_from_ibm_job_id(job_id: str) -> Result:
    """Retrieves from IBM remote platform and parse the result of the job_id
    given in parameter. If the job is still running, we wait (blocking) until it
    is ``DONE``.

    Args:
        job_id: Id of the remote IBM job.

    Returns:
        The result converted to our format.
    """
    from qiskit.providers import BackendV1, BackendV2

    connector = get_QiskitRuntimeService()
    ibm_job = (
        connector.job(job_id)
        if job_id in [job.job_id() for job in connector.jobs()]
        else None
    )

    if ibm_job is None:
        raise IBMRemoteExecutionError(
            f"Job with id {job_id} was not found on this account."
        )

    status = ibm_job.status()
    if status in ["CANCELLED", "ERROR"]:
        raise IBMRemoteExecutionError(
            f"Trying to retrieve an IBM result for a job in status {status}"
        )

    # If the job is finished, it will get the result, if still running it is block until it finishes
    result = ibm_job.result()
    backend = ibm_job.backend()
    assert isinstance(backend, (BackendV1, BackendV2))
    ibm_device = IBMDevice(backend.name)

    return extract_result(result, None, ibm_device)<|MERGE_RESOLUTION|>--- conflicted
+++ resolved
@@ -363,15 +363,11 @@
 
     if isinstance(job.device, IBMSimulatedDevice):
         if len(job.circuit.noises) != 0:
-<<<<<<< HEAD
-            warnings.warn("NoiseModels are ignored when running the circuit on a SimulatedDevice.")
-            # TODO: handle case when we put NoiseModel + IBMSimulatedDevice (grab qiskit NoiseModel from AerSimulator
-            #  generated below)
-=======
             warnings.warn(
                 "NoiseModel are ignored when running the circuit on a SimulatedDevice"
             )
->>>>>>> 2e49e2ce
+            # TODO: handle case when we put NoiseModel + IBMSimulatedDevice (grab qiskit NoiseModel from AerSimulator
+            #  generated below)
         backend_sim = job.device.to_noisy_simulator()
     elif len(job.circuit.noises) != 0:
         noise_model, modified_circuit = generate_qiskit_noise_model(job.circuit)
