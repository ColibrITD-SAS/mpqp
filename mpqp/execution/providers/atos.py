--- conflicted
+++ resolved
@@ -562,11 +562,7 @@
     samples = [
         Sample(
             nb_qubits,
-<<<<<<< HEAD
-            index=int.from_bytes(sample._state, byteorder='big'),
-=======
             index=sample.state.int,
->>>>>>> 7dd95a4f
             probability=sample.probability,
             bin_str=sample.state.bitstring,
         )
