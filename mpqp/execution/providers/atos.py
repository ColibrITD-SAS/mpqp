from __future__ import annotations

import warnings
from itertools import permutations
from statistics import mean
from typing import TYPE_CHECKING, Callable, Optional, Union

import numpy as np
from typeguard import typechecked

from mpqp import Language
from mpqp.core.circuit import QCircuit
from mpqp.core.instruction.measurement import (
    BasisMeasure,
    ExpectationMeasure,
    Observable,
)
from mpqp.gates import CNOT, CRk, Rk
from mpqp.noise.noise_model import Depolarizing, NoiseModel, BitFlip, AmplitudeDamping

from ...tools.errors import (
    AdditionalGateNoiseWarning,
    DeviceJobIncompatibleError,
    QLMRemoteExecutionError,
)
from ..connection.qlm_connection import get_QLMaaSConnection
from ..devices import ATOSDevice
from ..job import Job, JobStatus, JobType
from ..result import Result, Sample, StateVector

if TYPE_CHECKING:
    from qat.core.qpu.qpu import QPUHandler
    from qat.core.wrappers.circuit import Circuit
    from qat.core.wrappers.job import Job as JobQLM
    from qat.core.wrappers.result import Result as QLM_Result
    from qat.hardware.default import HardwareModel
    from qat.qlmaas.result import AsyncResult


@typechecked
def job_pre_processing(job: Job) -> "Circuit":
    """Extracts the myQLM circuit and check if ``job.type`` and ``job.measure``
    are coherent.

    Args:
        job: Mpqp job used to instantiate the myQLM circuit.

    Returns:
          The myQLM Circuit translated from the circuit of the job in parameter.
    """

    if (
        job.job_type == JobType.STATE_VECTOR
        and job.measure is not None
        and not isinstance(job.measure, BasisMeasure)
    ):
        raise ValueError(
            "`STATE_VECTOR` jobs require a measure of type `BasisMeasure` to be"
            f" run, but got {job.measure}."
        )
    if job.job_type == JobType.OBSERVABLE and not isinstance(
        job.measure, ExpectationMeasure
    ):
        raise ValueError("`OBSERVABLE` jobs require `ExpectationMeasure` to be run.")
    if job.job_type == JobType.STATE_VECTOR and job.device.is_noisy_simulator():
        raise DeviceJobIncompatibleError(
            "QLM Noisy simulators cannot be used for `STATE_VECTOR` jobs."
        )

    if job.job_type == JobType.SAMPLE:
        if job.measure is None:
            raise ValueError("An `SAMPLE` job should be defined with a measure.")

    if job.job_type == JobType.OBSERVABLE:
        if job.measure is None:
            raise ValueError("An `OBSERVABLE` job should be defined with a measure.")
        if job.device == ATOSDevice.QLM_NOISYQPROC and job.measure.shots == 0:
            raise DeviceJobIncompatibleError(
                "NoisyQProc does not support properly ideal `OBSERVABLE` jobs."
            )
        if job.device == ATOSDevice.QLM_MPO and job.measure.shots != 0:
            raise DeviceJobIncompatibleError(
                "`OBSERVABLE` jobs with shots!=0 are disabled for MPO."
            )

    myqlm_circuit = job.circuit.to_other_language(Language.MY_QLM)

    return myqlm_circuit


@typechecked
def get_local_qpu(device: ATOSDevice) -> "QPUHandler":
    """Returns the myQLM local QPU associated with the ATOSDevice given in
    parameter.

    Args:
        device: ATOSDevice referring to the myQLM local QPU.

    Raises:
        ValueError: If the required backend is a remote simulator.
    """
    from qat.clinalg.qpu import CLinalg
    from qat.pylinalg import PyLinalg

    if device.is_remote():
        raise ValueError(f"Excepted a local device, not the remote QLM device {device}")
    if device == ATOSDevice.MYQLM_PYLINALG:
        return PyLinalg()
    return CLinalg()


@typechecked
def get_remote_qpu(device: ATOSDevice, job: Job):
    """Returns the QLM remote QPU associated with the ATOSDevice given in parameter.

    Args:
        device: ATOSDevice referring to the QLM remote QPU.
        job: MPQP job containing all info about the execution.

    Raises:
        ValueError: If the required backend is a local simulator.
    """
    if not device.is_remote():
        raise ValueError(
            f"Excepted a remote device, but got a local myQLM simulator {device}"
        )

    if len(job.circuit.noises) > 0:
        if not device.is_noisy_simulator():
            raise DeviceJobIncompatibleError(
                f"Excepted a noisy remote simulator but got {device}"
            )

        if device == ATOSDevice.QLM_NOISYQPROC:
            get_QLMaaSConnection()
            from qlmaas.qpus import NoisyQProc  # pyright: ignore[reportMissingImports]

            hw_model = generate_hardware_model(
                job.circuit.noises, job.circuit.nb_qubits
            )

            qpu = NoisyQProc(
                hw_model,
                sim_method="stochastic",
                n_samples=job.measure.shots if job.measure is not None else 0,
            )
            if job.job_type == JobType.OBSERVABLE:
                from qlmaas.plugins import (  # pyright: ignore[reportMissingImports]
                    ObservableSplitter,
                )

                qpu = ObservableSplitter() | qpu
            return qpu
        elif device == ATOSDevice.QLM_MPO:
            get_QLMaaSConnection()
            from qlmaas.qpus import MPO  # pyright: ignore[reportMissingImports]

            hw_model = generate_hardware_model(
                job.circuit.noises, job.circuit.nb_qubits
            )
            return MPO(hw_model)
        else:
            raise DeviceJobIncompatibleError(
                f"Device {device.name} not handled for noisy simulations. "
            )
    else:
        if device == ATOSDevice.QLM_LINALG:
            get_QLMaaSConnection()
            from qlmaas.qpus import LinAlg  # pyright: ignore[reportMissingImports]

            return LinAlg()
        elif device == ATOSDevice.QLM_MPS:
            get_QLMaaSConnection()
            from qlmaas.qpus import MPS  # pyright: ignore[reportMissingImports]

            return MPS()
        elif device == ATOSDevice.QLM_NOISYQPROC:
            get_QLMaaSConnection()
            from qlmaas.qpus import NoisyQProc  # pyright: ignore[reportMissingImports]

            qpu = NoisyQProc(
                sim_method="stochastic",
                n_samples=job.measure.shots if job.measure is not None else 0,
            )
            if job.job_type == JobType.OBSERVABLE:
                from qlmaas.plugins import (  # pyright: ignore[reportMissingImports]
                    ObservableSplitter,
                )

                qpu = ObservableSplitter() | qpu
            return qpu
        elif device == ATOSDevice.QLM_MPO:
            get_QLMaaSConnection()
            from qlmaas.qpus import MPO  # pyright: ignore[reportMissingImports]

            return MPO()
        else:
            raise DeviceJobIncompatibleError(
                f"Device {device.name} not handled for noiseless simulations."
            )


@typechecked
def generate_state_vector_job(myqlm_circuit: "Circuit") -> "JobQLM":
    """Generates a myQLM job from the myQLM circuit.

    Args:
        myqlm_circuit: MyQLM circuit of the job.

    Returns:
        A myQLM Job to retrieve the statevector of the circuit.
    """

    return myqlm_circuit.to_job(job_type="SAMPLE")


@typechecked
def generate_sample_job(myqlm_circuit: "Circuit", job: Job) -> "JobQLM":
    """Generates a myQLM job from the myQLM circuit and job sample info (target, shots, ...).

    Args:
        myqlm_circuit: MyQLM circuit of the job.
        job: Original mpqp job used to generate the myQLM job.

    Returns:
        A myQLM Job for sampling the circuit according to the mpqp Job parameters.
    """

    assert job.measure is not None

    myqlm_job = myqlm_circuit.to_job(
        job_type="SAMPLE",
        qubits=job.measure.targets,
        nbshots=job.measure.shots,
    )

    return myqlm_job


@typechecked
def generate_observable_job(myqlm_circuit: "Circuit", job: Job) -> "JobQLM":
    """Generates a myQLM job from the myQLM circuit and observable.

    Args:
        myqlm_circuit: MyQLM circuit of the job.
        job: Original ``MPQP`` job used to generate the myQLM job.

    Returns:
        A myQLM Job for retrieving the expectation value of the observable.
    """
    assert job.measure is not None and isinstance(job.measure, ExpectationMeasure)
    qlm_obs = job.measure.observable.to_other_language(Language.MY_QLM)
    myqlm_job = myqlm_circuit.to_job(
        job_type="OBS",
        observable=qlm_obs,
        nbshots=job.measure.shots,
    )

    return myqlm_job


@typechecked
def generate_hardware_model(
    noises: list[NoiseModel], nb_qubits: int
) -> "HardwareModel":
    """
    Generates the QLM HardwareModel corresponding to the list of NoiseModel in parameter. The algorithm consider the
    cases when there are gate noise, for all qubits or specific to some, and the same for idle noise.

    Args:
        noises: List of NoiseModel of a QCircuit used to generate a QLM HardwareModel.
        nb_qubits: Number of qubits of the circuit.

    Returns:
        The HardwareModel corresponding to the combination of NoiseModels given in parameter.
    """
    from qat.hardware.default import DefaultGatesSpecification, HardwareModel
    from qat.quops import (
        make_depolarizing_channel,  # pyright: ignore[reportAttributeAccessIssue]
    )
    from qat.quops.class_concepts import QuantumChannel

    # TODO refacto this function, shorten it, regroup similar code parts

    all_qubits_target = True

    gate_noise_global: dict[str, QuantumChannel] = {}
    gate_noise_local: dict[str, dict[Union[int, tuple[int, ...]], QuantumChannel]] = {}
    idle_lambda_global: list[Callable[..., QuantumChannel]] = []
    idle_lambda_local: dict[int, list[Callable[..., QuantumChannel]]] = {}
    gate_noise_lambdas: dict[str, Callable[..., QuantumChannel]] = {}
    per_qubit_gate_noise_lambdas: dict[
        str, dict[Union[int, tuple[int, ...]], Callable[..., QuantumChannel]]
    ] = {}

    # For each noise model
    for noise in noises:
        this_noise_all_qubits_target = True

        if CRk in noise.gates:
            noise.gates.remove(CRk)
            if CNOT not in noise.gates:
                noise.gates.append(CNOT)
            if isinstance(noise, Depolarizing):
                noises.append(
                    Depolarizing(noise.prob, noise.targets, dimension=1, gates=[Rk])
                )
            elif isinstance(noise, BitFlip):
                noises.append(BitFlip(noise.prob, noise.targets, gates=[Rk]))
            elif isinstance(noise, AmplitudeDamping):
                noises.append(
                    AmplitudeDamping(noise.gamma, noise.prob, noise.targets, gates=[Rk])
                )
            warnings.warn(
                "Requested noise on CRk gate will introduce noise on CNOT and "
                "Rk (PH) due to its decomposition in my_QLM",
                AdditionalGateNoiseWarning,
            )

        channel = noise.to_other_language(Language.MY_QLM)
        if TYPE_CHECKING:
            assert isinstance(channel, QuantumChannel)

        if noise.targets != list(range(nb_qubits)):
            this_noise_all_qubits_target = False
            all_qubits_target = False

        for gate in noise.gates:
            gate_keyword = gate.qlm_aqasm_keyword

            if this_noise_all_qubits_target:
                if gate_keyword not in gate_noise_global:
                    gate_noise_global[gate_keyword] = channel
                else:
                    gate_noise_global[gate_keyword] *= channel

            else:
                if gate_keyword not in gate_noise_local:
                    gate_noise_local[gate_keyword] = {}

                gate_size = gate.nb_qubits
                if TYPE_CHECKING:
                    assert isinstance(gate_size, int)

                if gate_size == 1:
                    for target in noise.targets:
                        if target not in gate_noise_local[gate_keyword]:
                            gate_noise_local[gate_keyword][target] = channel
                        else:
                            gate_noise_local[gate_keyword][target] *= channel
                else:
<<<<<<< HEAD
                    warnings.warn(
                        f"The gate {gate} has no attribute 'qlm_aqasm_keyword',"
                        " and is ignored in the definition of the noise model. "
                        "Please add `qlm_aqasm_keyword` to the gate class as a "
                        "class attribute.",
                        UserWarning,
                    )
        # Otherwise, we add channel for all possible gates and an iddle noise
        else:
            all_aqasm_keywords = [
                'CNOT',
                'CSIGN',
                'H',
                'I',
                'PH',
                'RX',
                'RY',
                'RZ',
                'S',
                'SWAP',
                'T',
                'CCNOT',
                'U',
                'X',
                'Y',
                'Z',
            ]

=======
                    tuples = permutations(noise.targets, gate_size)
                    for t in tuples:
                        if t not in gate_noise_local[gate_keyword]:
                            gate_noise_local[gate_keyword][t] = channel
                        else:
                            gate_noise_local[gate_keyword][t] *= channel

        if len(noise.gates) == 0:  # we add an idle noise
>>>>>>> 4c64841b
            if this_noise_all_qubits_target:
                for keyword in all_aqasm_keywords:
                    if keyword not in gate_noise_global:
                        gate_noise_global[keyword] = channel
                    else:
                        gate_noise_global[keyword] *= channel
                idle_lambda_global.append(eval("lambda *_: c", {"c": channel}, {}))
            else:
                for target in noise.targets:
                    for keyword in all_aqasm_keywords:
                        if keyword not in gate_noise_local:
                            gate_noise_local[keyword] = dict()

                        if keyword not in {'CNOT', 'CSIGN', 'SWAP', 'CCNOT'}:
                            if target not in gate_noise_local[keyword]:
                                gate_noise_local[keyword][target] = channel
                            else:
                                gate_noise_local[keyword][target] *= channel
                        else:
                            tuples = permutations(
                                noise.targets, 3 if keyword == "CCNOT" else 2
                            )
                            for t in tuples:
                                if t not in gate_noise_local[keyword]:
                                    gate_noise_local[keyword][t] = channel
                                else:
                                    gate_noise_local[keyword][t] *= channel

                    if target not in idle_lambda_local:
                        idle_lambda_local[target] = []
                    idle_lambda_local[target].append(
                        eval("lambda *_: c", {"c": channel}, {})
                    )

    if all_qubits_target:
<<<<<<< HEAD
        gate_noise_lambdas = dict()
        idle_noise_lambdas = dict()
=======
>>>>>>> 4c64841b

        for gate_name in gate_noise_global:
            gate_noise_lambdas[gate_name] = eval(
                "lambda *_: c", {"c": gate_noise_global[gate_name]}, {}
            )

        for qubit in range(nb_qubits):
            idle_noise_lambdas[qubit] = idle_lambda_global

        return HardwareModel(
            DefaultGatesSpecification(),
            gate_noise=gate_noise_lambdas if gate_noise_lambdas else None,
            idle_noise=idle_noise_lambdas if idle_noise_lambdas else None,
        )

    else:

        for gate_name in gate_noise_global:
            if gate_name in gate_noise_local:
                example_elem = list(gate_noise_local[gate_name])[0]
                if isinstance(example_elem, int):
                    for qubit in range(nb_qubits):
                        if qubit in gate_noise_local[gate_name]:
                            gate_noise_local[gate_name][qubit] *= gate_noise_global[
                                gate_name
                            ]
                        else:
                            gate_noise_local[gate_name][qubit] = gate_noise_global[
                                gate_name
                            ]
                else:
                    gate_nb_qubits = len(example_elem)
                    for t in permutations(list(range(nb_qubits)), gate_nb_qubits):
                        if t in gate_noise_local[gate_name]:
                            gate_noise_local[gate_name][t] *= gate_noise_global[
                                gate_name
                            ]
                        else:
                            gate_noise_local[gate_name][t] = gate_noise_global[
                                gate_name
                            ]

            else:
                gate_noise_local[gate_name] = gate_noise_global[gate_name]

        for gate_name in gate_noise_local:
            # TODO: check if the following if is useful (I think it is not)
            # if isinstance(gate_noise_local[gate_name], dict):
            #   ...
            # else:
            #     gate_noise_lambdas[gate_name] = eval(
            #         "lambda *_: c", {"c": gate_noise_local[gate_name]}, {}
            #     )

            per_qubit_gate_noise_lambdas[gate_name] = {}
            example_elem = list(gate_noise_local[gate_name])[0]
            if isinstance(example_elem, int):
                for qubit in range(nb_qubits):
                    if qubit in gate_noise_local[gate_name]:
                        per_qubit_gate_noise_lambdas[gate_name][qubit] = eval(
                            "lambda *_: c",
                            {"c": gate_noise_local[gate_name][qubit]},
                            {},
                        )
                    else:
                        # Identity channel, because it is required that every qubit is filled with a lambda
                        per_qubit_gate_noise_lambdas[gate_name][qubit] = eval(
                            "lambda *_: c",
                            {"c": make_depolarizing_channel(prob=0.0)},
                            {},
                        )
            else:
                gate_nb_qubits = len(example_elem)
                for t in permutations(list(range(nb_qubits)), gate_nb_qubits):
                    if t in gate_noise_local[gate_name]:
                        per_qubit_gate_noise_lambdas[gate_name][t] = eval(
                            "lambda *_: c",
                            {"c": gate_noise_local[gate_name][t]},
                            {},
                        )
                    else:
                        per_qubit_gate_noise_lambdas[gate_name][t] = eval(
                            "lambda *_: c",
                            {
                                "c": make_depolarizing_channel(
                                    prob=0.0, nqbits=gate_nb_qubits
                                )
                            },
                            {},
                        )

        if idle_lambda_global or idle_lambda_local:

            for qubit in range(nb_qubits):
                if qubit in idle_lambda_local and len(idle_lambda_global) != 0:
                    idle_lambda_local[qubit].extend(idle_lambda_global)
                else:
                    if len(idle_lambda_global) != 0:
                        idle_lambda_local[qubit] = idle_lambda_global
                    else:
                        # Identity channel, because it is required that every qubit is filled with a list of lambda
                        idle_lambda_local[qubit] = [
                            eval(
                                "lambda *_: c",
                                {"c": make_depolarizing_channel(prob=0.0)},
                                {},
                            )
                        ]

        gate_noise = gate_noise_lambdas | gate_noise_lambdas

        return HardwareModel(
            DefaultGatesSpecification(),
            gate_noise=gate_noise or None,
            idle_noise=idle_lambda_local or None,
        )


@typechecked
def extract_state_vector_result(
    myqlm_result: "QLM_Result",
    job: Optional[Job] = None,
    device: ATOSDevice = ATOSDevice.MYQLM_PYLINALG,
) -> Result:
    """Constructs a Result from the result given by the myQLM/QLM run in state
    vector mode.

    Args:
        myqlm_result: Result returned by myQLM/QLM after running of the job.
        job: Original ``MPQP`` job used to generate the run. Used to retrieve more
            easily info to instantiate the result.
        device: ATOSDevice on which the job was submitted. Used to know if the
            run was remote or local.

    Returns:
        A Result containing the result info extracted from the myQLM/QLM
        statevector result.
    """
    if job is None:
        nb_qubits = (
            myqlm_result.qregs[0].length
            if device.is_remote()
            else sum(len(qreg.qbits) for qreg in myqlm_result.data.qregs)
        )
        job = Job(JobType.STATE_VECTOR, QCircuit(nb_qubits), device, None)
    else:
        nb_qubits = job.circuit.nb_qubits

    nb_states = 2**nb_qubits
    amplitudes = np.zeros(nb_states, np.complex64)
    probas = np.zeros(nb_states, np.float32)
    for sample in myqlm_result:
        state = sample.state.int
        amplitudes[state] = sample.amplitude
        probas[state] = sample.probability

    return Result(job, StateVector(amplitudes, nb_qubits, probas), 0, 0)


@typechecked
def extract_sample_result(
    myqlm_result: "QLM_Result",
    job: Optional[Job] = None,
    device: ATOSDevice = ATOSDevice.MYQLM_PYLINALG,
) -> Result:
    """Constructs a Result from the result given by the myQLM/QLM run in sample
    mode.

    Args:
        myqlm_result: Result returned by myQLM/QLM after running of the job.
        job: Original ``MPQP`` job used to generate the run. Used to retrieve more
            easily info to instantiate the result.
        device: ATOSDevice on which the job was submitted. Used to know if the
            run was remote or local.

    Returns:
        A Result containing the result info extracted from the myQLM/QLM sample
        result.
    """
    if job is None:
        assert isinstance(myqlm_result.qregs[0].length, int)
        nb_qubits = (
            myqlm_result.qregs[0].length
            if device.is_remote()
            else sum(len(qreg.qbits) for qreg in myqlm_result.raw_data.qregs)
        )
        nb_shots = int(myqlm_result.meta_data["nbshots"])
        job = Job(
            JobType.SAMPLE,
            QCircuit(nb_qubits),
            device,
            BasisMeasure(targets=list(range(nb_qubits)), shots=nb_shots),
        )
    else:
        nb_qubits = job.circuit.nb_qubits
        if job.measure is None:
            raise NotImplementedError("We cannot handle job without measure for now")
        nb_shots = job.measure.shots

    # we here take the average of errors over all samples
    error = mean([sample.err for sample in myqlm_result])
    samples = [
        Sample(
            nb_qubits,
            index=sample.state.int,
            probability=sample.probability,
            bin_str=sample.state.bitstring,
        )
        for sample in myqlm_result
    ]

    return Result(job, samples, error, nb_shots)


@typechecked
def extract_observable_result(
    myqlm_result: "QLM_Result",
    job: Optional[Job] = None,
    device: ATOSDevice = ATOSDevice.MYQLM_PYLINALG,
) -> Result:
    """Constructs a Result from the result given by the myQLM/QLM run in
    observable mode.

    Args:
        myqlm_result: Result returned by myQLM/QLM after running of the job.
        job: Original ``MPQP`` job used to generate the run. Used to retrieve more
            easily info to instantiate the result.
        device: ATOSDevice on which the job was submitted. Used to know if the
            run was remote or local.

    Returns:
        A Result containing the result info extracted from the myQLM/QLM
        observable result.
    """
    if job is None:
        if device.is_remote():
            nb_qubits = myqlm_result.data.qregs[0].length
        else:
            nb_qubits = sum(len(qreg.qbits) for qreg in myqlm_result.data.qregs)
        nb_shots = int(myqlm_result.meta_data["nbshots"])
        job = Job(
            JobType.OBSERVABLE,
            QCircuit(nb_qubits),
            device,
            ExpectationMeasure(
                targets=list(range(nb_qubits)),
                observable=Observable(
                    np.zeros((2**nb_qubits, 2**nb_qubits), dtype=np.complex64)
                ),
                shots=nb_shots,
            ),
        )
    else:
        if job.measure is None:
            raise NotImplementedError("We cannot handle job without measure for now")
        nb_shots = job.measure.shots

    error = None if myqlm_result.error is None else abs(myqlm_result.error)
    return Result(job, myqlm_result.value, error, nb_shots)


@typechecked
def extract_result(
    myqlm_result: "QLM_Result",
    job: Optional[Job] = None,
    device: ATOSDevice = ATOSDevice.MYQLM_PYLINALG,
) -> Result:
    """Constructs a Result from the result given by the myQLM/QLM run.

    Args:
        myqlm_result: Result returned by myQLM/QLM after running of the job.
        job: Original ``MPQP`` job used to generate the run. Used to retrieve more
            easily info to instantiate the result.
        device: ATOSDevice on which the job was submitted. Used to know if the
            run was remote or local.

    Returns:
        A Result containing the result info extracted from the myQLM/QLM result.
    """
    if (job is None) or job.device.is_remote():
        if myqlm_result.value is None:
            if list(myqlm_result)[0].amplitude is None:
                job_type = JobType.SAMPLE
            else:
                job_type = JobType.STATE_VECTOR
        else:
            job_type = JobType.OBSERVABLE
    else:
        job_type = job.job_type

    if job_type == JobType.STATE_VECTOR:
        return extract_state_vector_result(myqlm_result, job, device)
    elif job_type == JobType.SAMPLE:
        return extract_sample_result(myqlm_result, job, device)
    else:
        return extract_observable_result(myqlm_result, job, device)


@typechecked
def run_atos(job: Job) -> Result:
    """Executes the job on the right ATOS device precised in the job in
    parameter.

    Args:
        job: Job to be executed.

    Returns:
        A Result after submission and execution of the job.

    Note:
        This function is not meant to be used directly, please use
        :func:``run<mpqp.execution.runner.run>`` instead.
    """
    return run_myQLM(job) if not job.device.is_remote() else run_QLM(job)


@typechecked
def run_myQLM(job: Job) -> Result:
    """Executes the job on the local myQLM simulator.

    Args:
        job: Job to be executed.

    Returns:
        A Result after submission and execution of the job.

    Note:
        This function is not meant to be used directly, please use
        :func:``run<mpqp.execution.runner.run>`` instead.
    """

    result = None
    myqlm_job = None
    myqlm_result = None
    qpu = None

    myqlm_circuit = job_pre_processing(job)

    assert isinstance(job.device, ATOSDevice)
    qpu = get_local_qpu(job.device)
    if job.job_type == JobType.OBSERVABLE:
        from qat.plugins.observable_splitter import ObservableSplitter

        qpu = ObservableSplitter() | qpu

    if job.job_type == JobType.STATE_VECTOR:
        myqlm_job = generate_state_vector_job(myqlm_circuit)

    elif job.job_type == JobType.SAMPLE:
        assert isinstance(job.measure, BasisMeasure)
        myqlm_job = generate_sample_job(myqlm_circuit, job)

    elif job.job_type == JobType.OBSERVABLE:
        assert isinstance(job.measure, ExpectationMeasure)
        myqlm_job = generate_observable_job(myqlm_circuit, job)

    else:
        raise ValueError(f"Job type {job.job_type} not handled")

    job.status = JobStatus.RUNNING
    myqlm_result = qpu.submit(myqlm_job)

    # retrieving the results
    result = extract_result(myqlm_result, job, job.device)

    job.status = JobStatus.DONE
    return result


@typechecked
def submit_QLM(job: Job) -> tuple[str, "AsyncResult"]:
    """Submits the job on the remote QLM machine.

    Args:
        job: Job to be executed.

    Returns:
        The job_id and the AsyncResult of the submitted job.

    Raises:
        ValueError: When job of type different from `STATE_VECTOR`, `OBSERVABLE` or `SAMPLE`
        NotImplementedError: If the basis given is not the ComputationalBasis

    Note:
        This function is not meant to be used directly, please use
        :func:``run<mpqp.execution.runner.run>`` instead.
    """

    myqlm_job = None
    qpu = None

    myqlm_circuit = job_pre_processing(job)

    assert isinstance(job.device, ATOSDevice)
    qpu = get_remote_qpu(job.device, job)

    if job.job_type == JobType.STATE_VECTOR:
        assert isinstance(job.device, ATOSDevice)
        myqlm_job = generate_state_vector_job(myqlm_circuit)

    elif job.job_type == JobType.SAMPLE:
        assert isinstance(job.measure, BasisMeasure)
        myqlm_job = generate_sample_job(myqlm_circuit, job)

    elif job.job_type == JobType.OBSERVABLE:
        assert isinstance(job.measure, ExpectationMeasure)
        myqlm_job = generate_observable_job(myqlm_circuit, job)

    else:
        raise ValueError(f"Job type {job.job_type} not handled")

    job.status = JobStatus.RUNNING
    async_result = qpu.submit(myqlm_job)
    job_id = async_result.get_info().id
    job.id = job_id

    return job_id, async_result


@typechecked
def run_QLM(job: Job) -> Result:
    """Submits the job on the remote QLM machine and waits for it to be done.

    Args:
        job: Job to be executed.

    Returns:
        A Result after submission and execution of the job.

    Raises:
        ValueError: If the device is not a remote QLM device of the enum ATOSDevice.

    Note:
        This function is not meant to be used directly, please use
        :func:``run<mpqp.execution.runner.run>`` instead.
    """

    if not isinstance(job.device, ATOSDevice) or not job.device.is_remote():
        raise ValueError(
            "This job's device is not a QLM one, so it cannot be handled by this "
            "function. Use ``run`` instead."
        )

    _, async_result = submit_QLM(job)
    qlm_result = async_result.join()

    return extract_result(qlm_result, job, job.device)


@typechecked
def get_result_from_qlm_job_id(job_id: str) -> Result:
    """Retrieves the ``QLM`` result, described by the job_id in parameter, from
    the remote ``QLM`` and converts it in a ``MPQP``
    :class:`~mpqp.execution.result.Result`. If the job is still running,
    we wait (blocking) until its status becomes ``DONE``.

    Args:
        job_id: Id of the remote QLM job.

    Returns:
        The converted result.

    Raises:
        QLMRemoteExecutionError: When the job cannot be found.
        QLMRemoteExecutionError: When the job has a non-accessible status
            (cancelled, deleted, ...).
    """
    from qat.comm.qlmaas.ttypes import JobStatus as QLM_JobStatus
    from qat.comm.qlmaas.ttypes import QLMServiceException

    connection = get_QLMaaSConnection()

    try:
        qlm_job = connection.get_job(job_id)
    except QLMServiceException:
        raise QLMRemoteExecutionError(f"Job with id {job_id} not found.") from None

    status = qlm_job.get_status()
    if status in [
        QLM_JobStatus.CANCELLED,
        QLM_JobStatus.UNKNOWN_JOB,
        QLM_JobStatus.DELETED,
        QLM_JobStatus.FAILED,
        QLM_JobStatus.STOPPED,
    ]:
        raise QLMRemoteExecutionError(
            f"Trying to retrieve a QLM result for a job in status {status.name}"
        )
    elif status in [QLM_JobStatus.WAITING, QLM_JobStatus.RUNNING]:
        qlm_job.join()

    qlm_result: "QLM_Result" = qlm_job.get_result()

    qlm_qpu_name = qlm_job.get_info().resources.qpu.split(":")[1]

    return extract_result(qlm_result, None, ATOSDevice.from_str_remote(qlm_qpu_name))<|MERGE_RESOLUTION|>--- conflicted
+++ resolved
@@ -16,7 +16,7 @@
     Observable,
 )
 from mpqp.gates import CNOT, CRk, Rk
-from mpqp.noise.noise_model import Depolarizing, NoiseModel, BitFlip, AmplitudeDamping
+from mpqp.noise import *
 
 from ...tools.errors import (
     AdditionalGateNoiseWarning,
@@ -349,36 +349,6 @@
                         else:
                             gate_noise_local[gate_keyword][target] *= channel
                 else:
-<<<<<<< HEAD
-                    warnings.warn(
-                        f"The gate {gate} has no attribute 'qlm_aqasm_keyword',"
-                        " and is ignored in the definition of the noise model. "
-                        "Please add `qlm_aqasm_keyword` to the gate class as a "
-                        "class attribute.",
-                        UserWarning,
-                    )
-        # Otherwise, we add channel for all possible gates and an iddle noise
-        else:
-            all_aqasm_keywords = [
-                'CNOT',
-                'CSIGN',
-                'H',
-                'I',
-                'PH',
-                'RX',
-                'RY',
-                'RZ',
-                'S',
-                'SWAP',
-                'T',
-                'CCNOT',
-                'U',
-                'X',
-                'Y',
-                'Z',
-            ]
-
-=======
                     tuples = permutations(noise.targets, gate_size)
                     for t in tuples:
                         if t not in gate_noise_local[gate_keyword]:
@@ -387,35 +357,10 @@
                             gate_noise_local[gate_keyword][t] *= channel
 
         if len(noise.gates) == 0:  # we add an idle noise
->>>>>>> 4c64841b
             if this_noise_all_qubits_target:
-                for keyword in all_aqasm_keywords:
-                    if keyword not in gate_noise_global:
-                        gate_noise_global[keyword] = channel
-                    else:
-                        gate_noise_global[keyword] *= channel
                 idle_lambda_global.append(eval("lambda *_: c", {"c": channel}, {}))
             else:
                 for target in noise.targets:
-                    for keyword in all_aqasm_keywords:
-                        if keyword not in gate_noise_local:
-                            gate_noise_local[keyword] = dict()
-
-                        if keyword not in {'CNOT', 'CSIGN', 'SWAP', 'CCNOT'}:
-                            if target not in gate_noise_local[keyword]:
-                                gate_noise_local[keyword][target] = channel
-                            else:
-                                gate_noise_local[keyword][target] *= channel
-                        else:
-                            tuples = permutations(
-                                noise.targets, 3 if keyword == "CCNOT" else 2
-                            )
-                            for t in tuples:
-                                if t not in gate_noise_local[keyword]:
-                                    gate_noise_local[keyword][t] = channel
-                                else:
-                                    gate_noise_local[keyword][t] *= channel
-
                     if target not in idle_lambda_local:
                         idle_lambda_local[target] = []
                     idle_lambda_local[target].append(
@@ -423,24 +368,16 @@
                     )
 
     if all_qubits_target:
-<<<<<<< HEAD
-        gate_noise_lambdas = dict()
-        idle_noise_lambdas = dict()
-=======
->>>>>>> 4c64841b
 
         for gate_name in gate_noise_global:
             gate_noise_lambdas[gate_name] = eval(
                 "lambda *_: c", {"c": gate_noise_global[gate_name]}, {}
             )
 
-        for qubit in range(nb_qubits):
-            idle_noise_lambdas[qubit] = idle_lambda_global
-
         return HardwareModel(
             DefaultGatesSpecification(),
             gate_noise=gate_noise_lambdas if gate_noise_lambdas else None,
-            idle_noise=idle_noise_lambdas if idle_noise_lambdas else None,
+            idle_noise=idle_lambda_global if idle_lambda_global else None,
         )
 
     else:
