from __future__ import annotations

import warnings
from itertools import permutations
from statistics import mean
from typing import TYPE_CHECKING, Optional

import numpy as np
<<<<<<< HEAD
from qat.clinalg.qpu import CLinalg
from qat.comm.qlmaas.ttypes import JobStatus as QLM_JobStatus, QLMServiceException
from qat.core.qpu.qpu import QPUHandler
from qat.core.wrappers.circuit import Circuit
from qat.core.wrappers.job import Job as JobQLM
from qat.core.wrappers.observable import Observable as QLM_Observable
from qat.core.wrappers.result import Result as QLM_Result
from qat.plugins.observable_splitter import ObservableSplitter
from qat.pylinalg import PyLinalg
from qat.qlmaas.result import AsyncResult
from qat.hardware.default import HardwareModel, DefaultGatesSpecification
from qat.quops import make_depolarizing_channel

=======
>>>>>>> 68ae4cad
from typeguard import typechecked

from mpqp.core.circuit import QCircuit
from mpqp.core.instruction.measurement import (
    BasisMeasure,
    ComputationalBasis,
    ExpectationMeasure,
    Observable,
)
<<<<<<< HEAD
from mpqp.execution.devices import ATOSDevice
from mpqp.noise.noise_model import NoiseModel, Depolarizing
from ...core.instruction.gates import CRk, CNOT, Rk

from ...tools.errors import QLMRemoteExecutionError, DeviceJobIncompatibleError, AdditionalGateNoiseWarning
=======
from mpqp.core.languages import Language
from mpqp.tools.errors import QLMRemoteExecutionError

>>>>>>> 68ae4cad
from ..connection.qlm_connection import get_QLMaaSConnection
from ..devices import ATOSDevice
from ..job import Job, JobStatus, JobType
from ..result import Result, Sample, StateVector

if TYPE_CHECKING:
    from qat.core.contexts import QPUContext
    from qat.core.qpu.qpu import QPUHandler
    from qat.core.wrappers.circuit import Circuit
    from qat.core.wrappers.job import Job as JobQLM
    from qat.core.wrappers.result import Result as QLM_Result
    from qat.qlmaas.result import AsyncResult


@typechecked
<<<<<<< HEAD
def job_pre_processing(job: Job) -> Circuit:
    """Extracts the myQLM circuit and check if ``job.type`` and ``job.measure``
    are coherent.

    Args:
        job: Mpqp job used to instantiate the myQLM circuit.

    Returns:
          The myQLM Circuit translated from the circuit of the job in parameter.
    """

    if (
        job.job_type == JobType.STATE_VECTOR
        and job.measure is not None
        and not isinstance(job.measure, BasisMeasure)
    ):
        raise ValueError("`STATE_VECTOR` jobs require `BasisMeasure` to be run.")
    if job.job_type == JobType.OBSERVABLE and not isinstance(
        job.measure, ExpectationMeasure
    ):
        raise ValueError("`OBSERVABLE` jobs require `ExpectationMeasure` to be run.")
    if job.job_type == JobType.STATE_VECTOR and job.device.is_noisy_simulator():
        raise DeviceJobIncompatibleError("QLM Noisy simulators cannot be used for `STATE_VECTOR` jobs.")

    if job.job_type == JobType.OBSERVABLE and job.device == ATOSDevice.QLM_NOISYQPROC and job.measure.shots == 0:
        raise DeviceJobIncompatibleError("NoisyQProc does not support properly ideal `OBSERVABLE` jobs.")

    if job.job_type == JobType.OBSERVABLE and job.device == ATOSDevice.QLM_MPO and job.measure.shots != 0:
        raise DeviceJobIncompatibleError("`OBSERVABLE` jobs with shots!=0 are disabled for MPO.")

    myqlm_circuit = job.circuit.to_other_language(Language.MY_QLM)

    return myqlm_circuit


@typechecked
def get_local_qpu(device: ATOSDevice) -> QPUHandler:
    """Returns the myQLM local QPU associated with the ATOSDevice given in
    parameter.
=======
def get_local_qpu(device: ATOSDevice) -> "QPUHandler":
    """Returns the myQLM local QPU associated with the ATOSDevice given in parameter.
>>>>>>> 68ae4cad

    Args:
        device: ATOSDevice referring to the myQLM local QPU.

    Raises:
        ValueError: If the required backend is a local simulator.
    """
    from qat.clinalg.qpu import CLinalg
    from qat.pylinalg import PyLinalg

    if device.is_remote():
        raise ValueError(f"Excepted a local device, not the remote QLM device {device}")
    if device == ATOSDevice.MYQLM_PYLINALG:
        return PyLinalg()
    return CLinalg()


@typechecked
def get_remote_qpu(device: ATOSDevice, job: Job = None):

    if not device.is_remote():
        raise ValueError(f"Excepted a remote device, but got a local myQLM simulator {device}")
    if job is not None and job.circuit.noises:
        if not device.is_noisy_simulator():
            raise DeviceJobIncompatibleError(f"Excepted a noisy remote simulator but got {device}")

        if device == ATOSDevice.QLM_NOISYQPROC:
            get_QLMaaSConnection()
            from qlmaas.qpus import NoisyQProc  # type: ignore
            hw_model = generate_hardware_model(job.circuit.noises, job.circuit.nb_qubits)
            qpu = NoisyQProc(hw_model, sim_method="stochastic", n_samples=job.measure.shots)
            if job.job_type == JobType.OBSERVABLE:
                from qlmaas.plugins import ObservableSplitter # type: ignore
                qpu = ObservableSplitter() | qpu
            return qpu
        elif device == ATOSDevice.QLM_MPO:
            get_QLMaaSConnection()
            from qlmaas.qpus import MPO  # type: ignore
            hw_model = generate_hardware_model(job.circuit.noises, job.circuit.nb_qubits)
            return MPO(hw_model)
        else:
            raise DeviceJobIncompatibleError(f"Device {device.name} not handled for noisy simulations. ")
    else:
        if device == ATOSDevice.QLM_LINALG:
            get_QLMaaSConnection()
            from qlmaas.qpus import LinAlg  # type: ignore
            return LinAlg()
        elif device == ATOSDevice.QLM_MPS:
            get_QLMaaSConnection()
            from qlmaas.qpus import MPS  # type: ignore
            return MPS()
        elif device == ATOSDevice.QLM_NOISYQPROC:
            get_QLMaaSConnection()
            from qlmaas.qpus import NoisyQProc  # type: ignore
            qpu = NoisyQProc(sim_method="stochastic", n_samples=job.measure.shots if job.measure is not None else 0)
            if job.job_type == JobType.OBSERVABLE:
                from qlmaas.plugins import ObservableSplitter  # type: ignore
                qpu = ObservableSplitter() | qpu
            return qpu
        elif device == ATOSDevice.QLM_MPO:
            get_QLMaaSConnection()
            from qlmaas.qpus import MPO  # type: ignore
            return MPO()
        else:
            raise DeviceJobIncompatibleError(f"Device {device.name} not handled for noiseless simulations.")


@typechecked
def generate_state_vector_job(
<<<<<<< HEAD
    myqlm_circuit: Circuit
) -> JobQLM:
    """Generates a myQLM job from the myQLM circuit.
=======
    myqlm_circuit: "Circuit", device: ATOSDevice = ATOSDevice.MYQLM_PYLINALG
) -> tuple["JobQLM", "QPUContext"]:
    """Generates a myQLM job from the myQLM circuit and selects the right myQLM
    QPU to run on it.
>>>>>>> 68ae4cad

    Args:
        myqlm_circuit: MyQLM circuit of the job.

    Returns:
        A myQLM Job to retrieve the statevector of the circuit.
    """

    return myqlm_circuit.to_job(job_type="SAMPLE")


@typechecked
<<<<<<< HEAD
def generate_sample_job(myqlm_circuit: Circuit, job: Job) -> JobQLM:
    """Generates a myQLM job from the myQLM circuit and job sample info (target, shots, ...).
=======
def generate_sample_job(
    myqlm_circuit: "Circuit", job: Job
) -> tuple["JobQLM", "QPUContext"]:
    """Generates a myQLM job from the myQLM circuit and job sample info (target,
    shots, ...), and selects the right myQLM QPU to run on it.
>>>>>>> 68ae4cad

    Args:
        myqlm_circuit: MyQLM circuit of the job.
        job: Original mpqp job used to generate the myQLM job.

    Returns:
        A myQLM Job for sampling the circuit according to the mpqp Job parameters.
    """

    assert job.measure is not None

    myqlm_job = myqlm_circuit.to_job(
        job_type="SAMPLE",
        qubits=job.measure.targets,
        nbshots=job.measure.shots,
    )

    return myqlm_job


@typechecked
def generate_observable_job(
<<<<<<< HEAD
    myqlm_circuit: Circuit, job: Job
) -> JobQLM:
    """Generates a myQLM job from the myQLM circuit and observable.
=======
    myqlm_circuit: "Circuit", job: Job
) -> tuple["JobQLM", "QPUContext"]:
    """Generates a myQLM job from the myQLM circuit and observable, and selects
    the right myQLM QPU to run on it.
>>>>>>> 68ae4cad

    Args:
        myqlm_circuit: MyQLM circuit of the job.
        job: Original ``MPQP`` job used to generate the myQLM job.

    Returns:
        A myQLM Job for retrieving the expectation value of the observable.
    """
    from qat.plugins.observable_splitter import ObservableSplitter

    assert job.measure is not None and isinstance(job.measure, ExpectationMeasure)
    qlm_obs = job.measure.observable.to_other_language(Language.MY_QLM)
    myqlm_job = myqlm_circuit.to_job(
        job_type="OBS",
        observable=qlm_obs,
        nbshots=job.measure.shots,
    )

    return myqlm_job


@typechecked
def generate_hardware_model(noises: list[NoiseModel], nb_qubits: int) -> HardwareModel:
    """
    Generates the QLM HardwareModel corresponding to the list of NoiseModel in parameter. The algorithm consider the
    cases when there are gate noise, for all qubits or specific to some, and the same for idle noise.

    Args:
        noises: List of NoiseModel of a QCircuit used to generate a QLM HardwareModel.
        nb_qubits: Number of qubits of the circuit.

    Returns:
        The HardwareModel corresponding to the combination of NoiseModels given in parameter.
    """
    all_qubits_target = True

    gate_noise_global = dict()
    gate_noise_local = dict()
    idle_lambda_global = []
    idle_lambda_local = dict()

    # For each noise model
    for noise in noises:
        this_noise_all_qubits_target = True

        if CRk in noise.gates:
            noise.gates.remove(CRk)
            if CNOT not in noise.gates:
                noise.gates.append(CNOT)
            noises.append(Depolarizing(noise.proba, noise.targets, dimension=1, gates=[Rk]))
            warnings.warn("Requested noise on CRk gate will introduce noise on CNOT and Rk (PH) due to its "
                          "decomposition in my_QLM",
                          AdditionalGateNoiseWarning)

        channel = noise.to_other_language(Language.MY_QLM)

        if noise.targets != list(range(nb_qubits)):
            this_noise_all_qubits_target = False
            all_qubits_target = False

        if noise.gates:
            # For each gate attached to this NoiseModel, we add to each gate key the right channels
            for gate in noise.gates:
                if hasattr(gate, "qlm_aqasm_keyword"):
                    gate_keyword = gate.qlm_aqasm_keyword

                    # If the target are all qubits
                    if this_noise_all_qubits_target:
                        if gate_keyword not in gate_noise_global:
                            gate_noise_global[gate_keyword] = channel
                        else:
                            gate_noise_global[gate_keyword] *= channel

                    else:
                        if gate_keyword not in gate_noise_local:
                            gate_noise_local[gate_keyword] = dict()

                        if gate.nb_qubits == 1:
                            for target in noise.targets:
                                if target not in gate_noise_local[gate_keyword]:
                                    gate_noise_local[gate_keyword][target] = channel
                                else:
                                    gate_noise_local[gate_keyword][target] *= channel
                        else:
                            tuples = permutations(noise.targets, gate.nb_qubits)
                            for t in tuples:
                                if t not in gate_noise_local[gate_keyword]:
                                    gate_noise_local[gate_keyword][t] = channel
                                else:
                                    gate_noise_local[gate_keyword][t] *= channel

        # Otherwise, we add an iddle noise
        else:
            if this_noise_all_qubits_target:
                idle_lambda_global.append(eval("lambda *_: c", {"c": channel}, {}))
            else:
                for target in noise.targets:
                    if target not in idle_lambda_local:
                        idle_lambda_local[target] = []
                    idle_lambda_local[target].append(eval("lambda *_: c", {"c": channel}, {}))

    if all_qubits_target:
        gate_noise_lambdas = dict()

        for gate_name in gate_noise_global:
            gate_noise_lambdas[gate_name] = eval("lambda *_: c", {"c": gate_noise_global[gate_name]}, {})

        return HardwareModel(DefaultGatesSpecification(),
                             gate_noise=gate_noise_lambdas if gate_noise_lambdas else None,
                             idle_noise=idle_lambda_global if idle_lambda_global else None)

    else:

        for gate_name in gate_noise_global:
            if gate_name in gate_noise_local:
                example_elem = list(gate_noise_local[gate_name])[0]
                if isinstance(example_elem, int):
                    for qubit in range(nb_qubits):
                        if qubit in gate_noise_local[gate_name]:
                            gate_noise_local[gate_name][qubit] *= gate_noise_global[gate_name]
                        else:
                            gate_noise_local[gate_name][qubit] = gate_noise_global[gate_name]
                else:
                    gate_nb_qubits = len(example_elem)
                    for t in permutations(list(range(nb_qubits)), gate_nb_qubits):
                        if t in gate_noise_local[gate_name]:
                            gate_noise_local[gate_name][t] *= gate_noise_global[gate_name]
                        else:
                            gate_noise_local[gate_name][t] = gate_noise_global[gate_name]

            else:
                gate_noise_local[gate_name] = gate_noise_global[gate_name]

        gate_noise_lambdas = dict()
        for gate_name in gate_noise_local:
            if isinstance(gate_noise_local[gate_name], dict):
                gate_noise_lambdas[gate_name] = dict()
                example_elem = list(gate_noise_local[gate_name])[0]
                if isinstance(example_elem, int):
                    for qubit in range(nb_qubits):
                        if qubit in gate_noise_local[gate_name]:
                            gate_noise_lambdas[gate_name][qubit] = (eval("lambda *_: c", {"c": gate_noise_local[gate_name][qubit]}, {}))
                        else:
                            # Identity channel, because it is required that every qubit is filled with a lambda
                            gate_noise_lambdas[gate_name][qubit] = (eval("lambda *_: c", {"c": make_depolarizing_channel(prob=0.0)}, {}))
                else:
                    gate_nb_qubits = len(example_elem)
                    for t in permutations(list(range(nb_qubits)), gate_nb_qubits):
                        if t in gate_noise_local[gate_name]:
                            gate_noise_lambdas[gate_name][t] = (eval("lambda *_: c", {"c": gate_noise_local[gate_name][t]}, {}))
                        else:
                            gate_noise_lambdas[gate_name][t] = (eval("lambda *_: c", {"c": make_depolarizing_channel(prob=0.0,nqbits=gate_nb_qubits)}, {}))

            else:
                gate_noise_lambdas[gate_name] = eval("lambda *_: c", {"c": gate_noise_local[gate_name]}, {})

        if idle_lambda_global or idle_lambda_local:

            for qubit in range(nb_qubits):
                if qubit in idle_lambda_local and len(idle_lambda_global) != 0:
                    idle_lambda_local[qubit].extend(idle_lambda_global)
                else:
                    if len(idle_lambda_global) != 0:
                        idle_lambda_local[qubit] = idle_lambda_global
                    else:
                        # Identity channel, because it is required that every qubit is filled with a list of lambda
                        idle_lambda_local[qubit] = [eval("lambda *_: c", {"c": make_depolarizing_channel(prob=0.0)}, {})]

        return HardwareModel(DefaultGatesSpecification(),
                             gate_noise=gate_noise_lambdas if gate_noise_lambdas else None,
                             idle_noise=idle_lambda_local if idle_lambda_local else None)


@typechecked
def extract_state_vector_result(
    myqlm_result: "QLM_Result",
    job: Optional[Job] = None,
    device: ATOSDevice = ATOSDevice.MYQLM_PYLINALG,
) -> Result:
    """Constructs a Result from the result given by the myQLM/QLM run in state
    vector mode.

    Args:
        myqlm_result: Result returned by myQLM/QLM after running of the job.
        job: Original ``MPQP`` job used to generate the run. Used to retrieve more
            easily info to instantiate the result.
        device: ATOSDevice on which the job was submitted. Used to know if the
            run was remote or local.

    Returns:
        A Result containing the result info extracted from the myQLM/QLM
        statevector result.
    """
    if job is None:
        nb_qubits = (
            myqlm_result.qregs[0].length
            if device.is_remote()
            else sum(len(qreg.qbits) for qreg in myqlm_result.data.qregs)
        )
        job = Job(JobType.STATE_VECTOR, QCircuit(nb_qubits), device, None)
    else:
        nb_qubits = job.circuit.nb_qubits

    nb_states = 2**nb_qubits
    amplitudes = np.zeros(nb_states, np.complex64)
    probas = np.zeros(nb_states, np.float32)
    for sample in myqlm_result:
        amplitudes[sample._state] = sample.amplitude
        probas[sample._state] = sample.probability

    return Result(job, StateVector(amplitudes, nb_qubits, probas), 0, 0)


@typechecked
def extract_sample_result(
    myqlm_result: "QLM_Result",
    job: Optional[Job] = None,
    device: ATOSDevice = ATOSDevice.MYQLM_PYLINALG,
) -> Result:
    """Constructs a Result from the result given by the myQLM/QLM run in sample
    mode.

    Args:
        myqlm_result: Result returned by myQLM/QLM after running of the job.
        job: Original ``MPQP`` job used to generate the run. Used to retrieve more
            easily info to instantiate the result.
        device: ATOSDevice on which the job was submitted. Used to know if the
            run was remote or local.

    Returns:
        A Result containing the result info extracted from the myQLM/QLM sample
        result.
    """
    if job is None:
        assert isinstance(myqlm_result.qregs[0].length, int)
        nb_qubits = (
            myqlm_result.qregs[0].length
            if device.is_remote()
            else sum(len(qreg.qbits) for qreg in myqlm_result.raw_data.qregs)
        )
        nb_shots = int(myqlm_result.meta_data["nbshots"])
        job = Job(
            JobType.SAMPLE,
            QCircuit(nb_qubits),
            device,
            BasisMeasure(targets=list(range(nb_qubits)), shots=nb_shots),
        )
    else:
        nb_qubits = job.circuit.nb_qubits
        if job.measure is None:
            raise NotImplementedError("We cannot handle job without measure for now")
        nb_shots = job.measure.shots

    # we here take the average of errors over all samples
    error = mean([sample.err for sample in myqlm_result])
    samples = [
        Sample(
            nb_qubits,
            index=sample._state,
            probability=sample.probability,
            bin_str=str(sample.state)[1:-1],
        )
        for sample in myqlm_result
    ]

    return Result(job, samples, error, nb_shots)


@typechecked
def extract_observable_result(
    myqlm_result: "QLM_Result",
    job: Optional[Job] = None,
    device: ATOSDevice = ATOSDevice.MYQLM_PYLINALG,
) -> Result:
    """Constructs a Result from the result given by the myQLM/QLM run in
    observable mode.

    Args:
        myqlm_result: Result returned by myQLM/QLM after running of the job.
        job: Original ``MPQP`` job used to generate the run. Used to retrieve more
            easily info to instantiate the result.
        device: ATOSDevice on which the job was submitted. Used to know if the
            run was remote or local.

    Returns:
        A Result containing the result info extracted from the myQLM/QLM
        observable result.
    """
    if job is None:
        if device.is_remote():
            nb_qubits = myqlm_result.data.qregs[0].length
        else:
            nb_qubits = sum(len(qreg.qbits) for qreg in myqlm_result.data.qregs)
        nb_shots = int(myqlm_result.meta_data["nbshots"])
        job = Job(
            JobType.OBSERVABLE,
            QCircuit(nb_qubits),
            device,
            ExpectationMeasure(
                targets=list(range(nb_qubits)),
                observable=Observable(
                    np.zeros((2**nb_qubits, 2**nb_qubits), dtype=np.complex64)
                ),
                shots=nb_shots,
            ),
        )
    else:
        if job.measure is None:
            raise NotImplementedError("We cannot handle job without measure for now")
        nb_shots = job.measure.shots

    error = None if myqlm_result.error is None else abs(myqlm_result.error)
    return Result(job, myqlm_result.value, error, nb_shots)


@typechecked
def extract_result(
    myqlm_result: "QLM_Result",
    job: Optional[Job] = None,
    device: ATOSDevice = ATOSDevice.MYQLM_PYLINALG,
) -> Result:
    """Constructs a Result from the result given by the myQLM/QLM run.

    Args:
        myqlm_result: Result returned by myQLM/QLM after running of the job.
        job: Original ``MPQP`` job used to generate the run. Used to retrieve more
            easily info to instantiate the result.
        device: ATOSDevice on which the job was submitted. Used to know if the
            run was remote or local.

    Returns:
        A Result containing the result info extracted from the myQLM/QLM result.
    """
    if (job is None) or job.device.is_remote():
        if myqlm_result.value is None:
            if list(myqlm_result)[0].amplitude is None:
                job_type = JobType.SAMPLE
            else:
                job_type = JobType.STATE_VECTOR
        else:
            job_type = JobType.OBSERVABLE
    else:
        job_type = job.job_type

    if job_type == JobType.STATE_VECTOR:
        return extract_state_vector_result(myqlm_result, job, device)
    elif job_type == JobType.SAMPLE:
        return extract_sample_result(myqlm_result, job, device)
    else:
        return extract_observable_result(myqlm_result, job, device)


@typechecked
<<<<<<< HEAD
=======
def job_pre_processing(job: Job) -> "Circuit":
    """Extracts the myQLM circuit and check if ``job.type`` and ``job.measure``
    are coherent.

    Args:
        job: ``MPQP`` job used to instantiate the myQLM circuit.

    Returns:
          The myQLM Circuit translated from the circuit of the job in parameter.
    """

    if (
        job.job_type == JobType.STATE_VECTOR
        and job.measure is not None
        and not isinstance(job.measure, BasisMeasure)
    ):
        raise ValueError("`STATE_VECTOR` jobs require basis measure to be run")
    if job.job_type == JobType.OBSERVABLE and not isinstance(
        job.measure, ExpectationMeasure
    ):
        raise ValueError("`OBSERVABLE` jobs require `ExpectationMeasure` to be run")

    myqlm_circuit = job.circuit.to_other_language(Language.MY_QLM)

    return myqlm_circuit


@typechecked
>>>>>>> 68ae4cad
def run_atos(job: Job) -> Result:
    """Executes the job on the right ATOS device precised in the job in
    parameter.

    Note:
        This function is not meant to be used directly, please use
        ``runner.run(...)`` instead.

    Args:
        job: Job to be executed.

    Returns:
        A Result after submission and execution of the job.
    """
    return run_myQLM(job) if not job.device.is_remote() else run_QLM(job)


@typechecked
def run_myQLM(job: Job) -> Result:
    """Executes the job on the local myQLM simulator.

    Note:
        This function is not meant to be used directly, please use
        ``runner.run(...)`` instead.

    Args:
        job: Job to be executed.

    Returns:
        A Result after submission and execution of the job.
    """

    result = None
    myqlm_job = None
    myqlm_result = None
    qpu = None

    myqlm_circuit = job_pre_processing(job)

    assert isinstance(job.device, ATOSDevice)
    qpu = get_local_qpu(job.device)
    if job.job_type == JobType.OBSERVABLE:
        qpu = ObservableSplitter() | qpu

    if job.job_type == JobType.STATE_VECTOR:
        myqlm_job = generate_state_vector_job(myqlm_circuit)

    elif job.job_type == JobType.SAMPLE:
        assert isinstance(job.measure, BasisMeasure)
        if isinstance(job.measure.basis, ComputationalBasis):
            myqlm_job = generate_sample_job(myqlm_circuit, job)
        else:
            raise NotImplementedError(
                "Does not handle other basis than the ComputationalBasis for the moment"
            )

    elif job.job_type == JobType.OBSERVABLE:
        assert isinstance(job.measure, ExpectationMeasure)
        myqlm_job = generate_observable_job(myqlm_circuit, job)

    else:
        raise ValueError(f"Job type {job.job_type} not handled")

    job.status = JobStatus.RUNNING
    myqlm_result = qpu.submit(myqlm_job)

    # retrieving the results
    result = extract_result(myqlm_result, job, job.device)  # type: ignore

    job.status = JobStatus.DONE
    return result


@typechecked
def submit_QLM(job: Job) -> tuple[str, "AsyncResult"]:
    """Submits the job on the remote QLM machine.

    Note:
        This function is not meant to be used directly, please use
        ``runner.submit(...)`` instead.

    Args:
        job: Job to be executed.

    Returns:
        The job_id and the AsyncResult of the submitted job.

    Raises:
        ValueError: When job of type different from `STATE_VECTOR`, `OBSERVABLE` or `SAMPLE`
        NotImplementedError: If the basis given is not the ComputationalBasis
    """

    myqlm_job = None
    qpu = None

    myqlm_circuit = job_pre_processing(job)

    assert isinstance(job.device, ATOSDevice)
    qpu = get_remote_qpu(job.device, job)

    if job.job_type == JobType.STATE_VECTOR:
        assert isinstance(job.device, ATOSDevice)
        myqlm_job = generate_state_vector_job(myqlm_circuit)

    elif job.job_type == JobType.SAMPLE:
        assert isinstance(job.measure, BasisMeasure)
        if isinstance(job.measure.basis, ComputationalBasis):
            myqlm_job = generate_sample_job(myqlm_circuit, job)
        else:
            raise NotImplementedError(
                "Does not handle other basis than the ComputationalBasis for the moment"
            )

    elif job.job_type == JobType.OBSERVABLE:
        assert isinstance(job.measure, ExpectationMeasure)
        myqlm_job = generate_observable_job(myqlm_circuit, job)

    else:
        raise ValueError(f"Job type {job.job_type} not handled")

    job.status = JobStatus.RUNNING
    async_result = qpu.submit(myqlm_job)
    job_id = async_result.get_info().id
    job.id = job_id

    return job_id, async_result


@typechecked
def run_QLM(job: Job) -> Result:
    """Submits the job on the remote QLM machine and waits for it to be done. This
    function is not meant to be used directly, please use ``runner.run(...)``
    instead.

    Args:
        job: Job to be executed.

    Returns:
        A Result after submission and execution of the job.

    Raises:
        ValueError: If the device is not a remote QLM device of the enum ATOSDevice.
    """

    if not isinstance(job.device, ATOSDevice) or not job.device.is_remote():
        raise ValueError(
            "This job's device is not a QLM one, so it cannot be handled by this "
            "function. Use ``run`` instead."
        )

    _, async_result = submit_QLM(job)
    qlm_result = async_result.join()

    return extract_result(qlm_result, job, job.device)


@typechecked
def get_result_from_qlm_job_id(job_id: str) -> Result:
    """Retrieves the ``QLM`` result, described by the job_id in parameter, from
    the remote ``QLM`` and converts it in a ``MPQP``
    :class:`Result<mpqp.execution.result.Result>`. If the job is still running,
    we wait (blocking) until its status becomes ``DONE``.

    Args:
        job_id: Id of the remote QLM job.

    Returns:
        The converted result.

    Raises:
<<<<<<< HEAD
        QLMRemoteExecutionError: When job not found, or the job is in a non-coherent status (cancelled, deleted, ...)

=======
        QLMRemoteExecutionError
>>>>>>> 68ae4cad
    """
    from qat.comm.qlmaas.ttypes import JobStatus as QLM_JobStatus
    from qat.comm.qlmaas.ttypes import QLMServiceException

    connection = get_QLMaaSConnection()

    try:
        qlm_job = connection.get_job(job_id)
    except QLMServiceException:
        raise QLMRemoteExecutionError(f"Job with id {job_id} not found.") from None

    status = qlm_job.get_status()
    if status in [
        QLM_JobStatus.CANCELLED,
        QLM_JobStatus.UNKNOWN_JOB,
        QLM_JobStatus.DELETED,
        QLM_JobStatus.FAILED,
        QLM_JobStatus.STOPPED,
    ]:
        raise QLMRemoteExecutionError(
            f"Trying to retrieve a QLM result for a job in status {status.name}"
        )
    elif status in [QLM_JobStatus.WAITING, QLM_JobStatus.RUNNING]:
        qlm_job.join()

    qlm_result: "QLM_Result" = qlm_job.get_result()

    qlm_qpu_name = qlm_job.get_info().resources.qpu.split(':')[1]

    return extract_result(qlm_result, None, ATOSDevice.from_str_remote(qlm_qpu_name))<|MERGE_RESOLUTION|>--- conflicted
+++ resolved
@@ -6,22 +6,6 @@
 from typing import TYPE_CHECKING, Optional
 
 import numpy as np
-<<<<<<< HEAD
-from qat.clinalg.qpu import CLinalg
-from qat.comm.qlmaas.ttypes import JobStatus as QLM_JobStatus, QLMServiceException
-from qat.core.qpu.qpu import QPUHandler
-from qat.core.wrappers.circuit import Circuit
-from qat.core.wrappers.job import Job as JobQLM
-from qat.core.wrappers.observable import Observable as QLM_Observable
-from qat.core.wrappers.result import Result as QLM_Result
-from qat.plugins.observable_splitter import ObservableSplitter
-from qat.pylinalg import PyLinalg
-from qat.qlmaas.result import AsyncResult
-from qat.hardware.default import HardwareModel, DefaultGatesSpecification
-from qat.quops import make_depolarizing_channel
-
-=======
->>>>>>> 68ae4cad
 from typeguard import typechecked
 
 from mpqp.core.circuit import QCircuit
@@ -31,17 +15,11 @@
     ExpectationMeasure,
     Observable,
 )
-<<<<<<< HEAD
 from mpqp.execution.devices import ATOSDevice
 from mpqp.noise.noise_model import NoiseModel, Depolarizing
 from ...core.instruction.gates import CRk, CNOT, Rk
 
 from ...tools.errors import QLMRemoteExecutionError, DeviceJobIncompatibleError, AdditionalGateNoiseWarning
-=======
-from mpqp.core.languages import Language
-from mpqp.tools.errors import QLMRemoteExecutionError
-
->>>>>>> 68ae4cad
 from ..connection.qlm_connection import get_QLMaaSConnection
 from ..devices import ATOSDevice
 from ..job import Job, JobStatus, JobType
@@ -57,7 +35,6 @@
 
 
 @typechecked
-<<<<<<< HEAD
 def job_pre_processing(job: Job) -> Circuit:
     """Extracts the myQLM circuit and check if ``job.type`` and ``job.measure``
     are coherent.
@@ -94,13 +71,9 @@
 
 
 @typechecked
-def get_local_qpu(device: ATOSDevice) -> QPUHandler:
+def get_local_qpu(device: ATOSDevice) -> "QPUHandler":
     """Returns the myQLM local QPU associated with the ATOSDevice given in
     parameter.
-=======
-def get_local_qpu(device: ATOSDevice) -> "QPUHandler":
-    """Returns the myQLM local QPU associated with the ATOSDevice given in parameter.
->>>>>>> 68ae4cad
 
     Args:
         device: ATOSDevice referring to the myQLM local QPU.
@@ -170,16 +143,9 @@
 
 @typechecked
 def generate_state_vector_job(
-<<<<<<< HEAD
-    myqlm_circuit: Circuit
-) -> JobQLM:
+    myqlm_circuit: "Circuit"
+) -> "JobQLM":
     """Generates a myQLM job from the myQLM circuit.
-=======
-    myqlm_circuit: "Circuit", device: ATOSDevice = ATOSDevice.MYQLM_PYLINALG
-) -> tuple["JobQLM", "QPUContext"]:
-    """Generates a myQLM job from the myQLM circuit and selects the right myQLM
-    QPU to run on it.
->>>>>>> 68ae4cad
 
     Args:
         myqlm_circuit: MyQLM circuit of the job.
@@ -192,16 +158,8 @@
 
 
 @typechecked
-<<<<<<< HEAD
-def generate_sample_job(myqlm_circuit: Circuit, job: Job) -> JobQLM:
+def generate_sample_job(myqlm_circuit: "Circuit", job: Job) -> "JobQLM":
     """Generates a myQLM job from the myQLM circuit and job sample info (target, shots, ...).
-=======
-def generate_sample_job(
-    myqlm_circuit: "Circuit", job: Job
-) -> tuple["JobQLM", "QPUContext"]:
-    """Generates a myQLM job from the myQLM circuit and job sample info (target,
-    shots, ...), and selects the right myQLM QPU to run on it.
->>>>>>> 68ae4cad
 
     Args:
         myqlm_circuit: MyQLM circuit of the job.
@@ -224,16 +182,9 @@
 
 @typechecked
 def generate_observable_job(
-<<<<<<< HEAD
-    myqlm_circuit: Circuit, job: Job
-) -> JobQLM:
+    myqlm_circuit: "Circuit", job: Job
+) -> "JobQLM":
     """Generates a myQLM job from the myQLM circuit and observable.
-=======
-    myqlm_circuit: "Circuit", job: Job
-) -> tuple["JobQLM", "QPUContext"]:
-    """Generates a myQLM job from the myQLM circuit and observable, and selects
-    the right myQLM QPU to run on it.
->>>>>>> 68ae4cad
 
     Args:
         myqlm_circuit: MyQLM circuit of the job.
@@ -587,8 +538,6 @@
 
 
 @typechecked
-<<<<<<< HEAD
-=======
 def job_pre_processing(job: Job) -> "Circuit":
     """Extracts the myQLM circuit and check if ``job.type`` and ``job.measure``
     are coherent.
@@ -617,7 +566,6 @@
 
 
 @typechecked
->>>>>>> 68ae4cad
 def run_atos(job: Job) -> Result:
     """Executes the job on the right ATOS device precised in the job in
     parameter.
@@ -788,12 +736,7 @@
         The converted result.
 
     Raises:
-<<<<<<< HEAD
         QLMRemoteExecutionError: When job not found, or the job is in a non-coherent status (cancelled, deleted, ...)
-
-=======
-        QLMRemoteExecutionError
->>>>>>> 68ae4cad
     """
     from qat.comm.qlmaas.ttypes import JobStatus as QLM_JobStatus
     from qat.comm.qlmaas.ttypes import QLMServiceException
