--- conflicted
+++ resolved
@@ -124,17 +124,10 @@
     """
 
     assert job.measure is not None and isinstance(job.measure, ExpectationMeasure)
-<<<<<<< HEAD
-    qml_Obs = job.measure.observable.to_other_language(Language.MY_QLM)
-    myqlm_job = myqlm_circuit.to_job(
-        job_type="OBS",
-        observable=qml_Obs,
-=======
     qlm_obs = job.measure.observable.to_other_language(Language.MY_QLM)
     myqlm_job = myqlm_circuit.to_job(
         job_type="OBS",
         observable=qlm_obs,
->>>>>>> 38365ca3
         nbshots=job.measure.shots,
     )
     if job.device.is_remote():
@@ -287,11 +280,7 @@
             raise NotImplementedError("We cannot handle job without measure for now")
         nb_shots = job.measure.shots
 
-<<<<<<< HEAD
-    error = float(myqlm_result.error) if isinstance(myqlm_result.error, np.complex128) else myqlm_result.error # type: ignore[reportArgumentType]
-=======
     error = None if myqlm_result.error is None else abs(myqlm_result.error)
->>>>>>> 38365ca3
     return Result(job, myqlm_result.value, error, nb_shots)
 
 
