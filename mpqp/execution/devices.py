--- conflicted
+++ resolved
@@ -454,11 +454,6 @@
 
     RIGETTI_SIM_QVM = "rigetti.sim.qvm"
     RIGETTI_SIM_QPU_ANKAA_3 = "rigetti.qpu.ankaa-3"
-<<<<<<< HEAD
-
-    MICROSOFT_ESTIMATOR = "microsoft.estimator"
-=======
->>>>>>> e76d4857
 
     def is_remote(self):
         return True
