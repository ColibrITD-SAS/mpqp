--- conflicted
+++ resolved
@@ -2,28 +2,19 @@
 Once the circuit is defined, you can execute it and retrieve the result using
 the function :func:`run`. You can execute said circuit on one or several devices
 (local or remote). The function will wait (blocking) until the job is completed
-<<<<<<< HEAD
 and will return a :class:`~mpqp.execution.result.Result` if only one
-=======
-and will return a :class:`~mpqp.execution.result.Result` if a single
->>>>>>> 30a574cc
 device was given or a :class:`~mpqp.execution.result.BatchResult` 
 otherwise (see the section :ref:`Results` for more details).
 
 Alternatively, when running jobs on a remote device, you might prefer to
 retrieve the result asynchronously, without having to wait and block the
 application until the computation is completed. In that case, you can use the
-<<<<<<< HEAD
 :func:`submit` instead. This will submit the job and
 return the corresponding job id and :class:`~mpqp.execution.job.Job` object.
 
 .. note::
     Unlike :func:`run`, we can only submit on one device at a time.
 """
-=======
-:func:`submit` instead. It will submit the job and
-return the corresponding job id and :class:`~mpqp.execution.job.Job` object."""
->>>>>>> 30a574cc
 
 from __future__ import annotations
 
@@ -337,13 +328,8 @@
 
     Args:
         circuit: QCircuit to be run.
-<<<<<<< HEAD
         device: Remote device to which the circuit will be submitted.
-        values: Set of values to substitute for symbolic variables.
-=======
-        device: Remote device on which the circuit will be submitted.
-        values: Set of values to substitute symbolic variables. Defaults to ``{}``.
->>>>>>> 30a574cc
+        values: Values to substitute for symbolic variables. Defaults to ``{}``.
 
     Returns:
         The job id provided by the remote device after submission of the job.
