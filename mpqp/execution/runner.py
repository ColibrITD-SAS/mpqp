--- conflicted
+++ resolved
@@ -19,11 +19,7 @@
 from __future__ import annotations
 
 from numbers import Complex
-<<<<<<< HEAD
-from typing import Iterable, Optional, Union
-=======
 from typing import Optional, Sequence, Union
->>>>>>> 68ae4cad
 
 import numpy as np
 from sympy import Expr
@@ -48,12 +44,8 @@
 from mpqp.execution.providers.google import run_google
 from mpqp.execution.providers.ibm import run_ibm, submit_ibmq
 from mpqp.execution.result import BatchResult, Result
-<<<<<<< HEAD
-from mpqp.tools.errors import DeviceJobIncompatibleError, RemoteExecutionError
-=======
 from mpqp.tools.errors import RemoteExecutionError
 from mpqp.tools.generics import OneOrMany
->>>>>>> 68ae4cad
 
 
 @typechecked
@@ -264,18 +256,8 @@
     if values is None:
         values = {}
 
-<<<<<<< HEAD
     if isinstance(device, Iterable):
         return BatchResult([_run_single(circuit, dev, values) for dev in set(device)])
-=======
-    if isinstance(device, Sequence):
-        # Duplicate devices are removed
-        set_device = list(set(device))
-        if len(set_device) == 1:
-            return _run_single(circuit, set_device[0], values)
-
-        return BatchResult([_run_single(circuit, dev, values) for dev in set_device])
->>>>>>> 68ae4cad
 
     return _run_single(circuit, device, values)
 
