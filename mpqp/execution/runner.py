--- conflicted
+++ resolved
@@ -191,15 +191,8 @@
             raise DeviceJobIncompatibleError(
                 f"Device {device} cannot simulate circuits containing NoiseModels."
             )
-<<<<<<< HEAD
-        elif not (isinstance(device, (ATOSDevice, AWSDevice))):
-            raise NotImplementedError(
-                f"Noisy simulations are not yet available on devices of type {type(device).name}."
-            )
-=======
         elif not isinstance(device, (ATOSDevice, AWSDevice)):
             raise NotImplementedError(f"Noisy simulations not supported on {device}.")
->>>>>>> 0204f729
 
     if isinstance(device, IBMDevice):
         return run_ibm(job)
