"""
Once the circuit is defined, you can to execute it and retrieve the result using
the function :func:`run`. You can execute said circuit on one or several devices
(local or remote). The function will wait (blocking) until the job is completed
and will return a :class:`~mpqp.execution.result.Result` in only one
device was given or a :class:`~mpqp.execution.result.BatchResult` 
otherwise (see :ref:`below<Results>`).

Alternatively, when running jobs on a remote device, you could prefer to
retrieve the result asynchronously, without having to wait and block the
application until the computation is completed. In that case, you can use the
:func:`submit` instead. It will submit the job and
return the corresponding job id and :class:`~mpqp.execution.job.Job` object.

.. note::
    Unlike :func:`run`, we can only submit on one device at a time.
"""

from __future__ import annotations

from numbers import Complex
from textwrap import indent
from typing import Iterable, Optional

import numpy as np
from sympy import Expr
from typeguard import typechecked

from mpqp.core.circuit import QCircuit
from mpqp.core.instruction.breakpoint import Breakpoint
from mpqp.core.instruction.measurement.basis_measure import BasisMeasure
from mpqp.core.instruction.measurement.expectation_value import (
    ExpectationMeasure,
    Observable,
)
from mpqp.execution.devices import (
    ATOSDevice,
    AvailableDevice,
    AWSDevice,
    AZUREDevice,
    GOOGLEDevice,
    IBMDevice,
)
from mpqp.execution.job import Job, JobStatus, JobType
from mpqp.execution.providers.atos import run_atos, submit_QLM
from mpqp.execution.providers.aws import run_braket, submit_job_braket
from mpqp.execution.providers.azure import run_azure
from mpqp.execution.providers.google import run_google
from mpqp.execution.providers.ibm import run_ibm, submit_remote_ibm
from mpqp.execution.result import BatchResult, Result
from mpqp.tools.display import state_vector_ket_shape
from mpqp.tools.errors import DeviceJobIncompatibleError, RemoteExecutionError
from mpqp.tools.generics import OneOrMany, find_index, flatten


@typechecked
def adjust_measure(measure: ExpectationMeasure, circuit: QCircuit):
    """We allow the measure to not span the entire circuit, but providers
    usually don't support this behavior. To make this work we tweak the measure
    this function to match the expected behavior.

    In order to do this, we add identity measures on the qubits not targeted by
    the measure. In addition of this, some swaps are automatically added so the
    the qubits measured are ordered and contiguous (though this is done in
    :func:`generate_job`)

    Args:
        measure: The expectation measure, potentially incomplete.
        circuit: The circuit to which will be added the potential swaps allowing
            the user to get the expectation value of the qubits in an arbitrary
            order (this part is not handled by this function).

    Returns:
        The measure padded with the identities before and after.
    """
    Id_before = np.eye(2 ** measure.rearranged_targets[0])
    Id_after = np.eye(2 ** (circuit.nb_qubits - measure.rearranged_targets[-1] - 1))
    tweaked_measure = ExpectationMeasure(
        Observable(np.kron(np.kron(Id_before, measure.observable.matrix), Id_after)),
        list(range(circuit.nb_qubits)),
        measure.shots,
    )
    return tweaked_measure


@typechecked
def generate_job(
    circuit: QCircuit, device: AvailableDevice, values: dict[Expr | str, Complex] = {}
) -> Job:
    """Creates the Job of appropriate type and containing the information needed
    for the execution of the circuit.

    If the circuit contains symbolic variables (see section :ref:`VQA` for more
    information on them), the ``values`` parameter is used perform the necessary
    substitutions.

    Args:
        circuit: Circuit to be run.
        device: Device on which the circuit will be run.
        values: Set of values to substitute symbolic variables.

    Returns:
        The Job containing information about the execution of the circuit.
    """
    circuit = circuit.subs(values, True)

    m_list = circuit.get_measurements()
    nb_meas = len(m_list)

    if nb_meas == 0:
        job = Job(JobType.STATE_VECTOR, circuit, device)
    elif nb_meas == 1:
        measurement = m_list[0]
        if isinstance(measurement, BasisMeasure):
            modified_circuit = circuit.without_measurements() + measurement.pre_measure
            modified_circuit.add(measurement)
            if measurement.shots <= 0:
                job = Job(JobType.STATE_VECTOR, modified_circuit, device, measurement)
            else:
                job = Job(JobType.SAMPLE, modified_circuit, device, measurement)
        elif isinstance(measurement, ExpectationMeasure):
            job = Job(
                JobType.OBSERVABLE,
                circuit + measurement.pre_measure,
                device,
                adjust_measure(measurement, circuit),
            )
        else:
            raise NotImplementedError(
                f"Measurement type {type(measurement)} not handled"
            )
    else:
        raise NotImplementedError(
            "Current version of MPQP do not support multiple measurement in a "
            "circuit."
        )

    return job


@typechecked
def _run_single(
    circuit: QCircuit,
    device: AvailableDevice,
    values: dict[Expr | str, Complex],
    display_breakpoints: bool = True,
) -> Result:
    """Runs the circuit on the ``backend``. If the circuit depends on variables,
    the ``values`` given in parameters are used to do the substitution.

    Args:
        circuit: QCircuit to be run.
        device: Device, on which the circuit will be run.
        values: Set of values to substitute symbolic variables. Defaults to ``{}``.
        display_breakpoints: If ``False``, breakpoints will be disabled. Each
            breakpoint adds an execution of the circuit(s), so you may use this
            option for performance if need be.

    Returns:
        The Result containing information about the measurement required.

    Raises:
        DeviceJobIncompatibleError: if a non noisy simulator is given in
            parameter and the circuit contains noise
        NotImplementedError: If the device is not handled for noisy simulation
            or other submissions.

    Example:
        >>> c = QCircuit([H(0), CNOT(0, 1), BasisMeasure([0, 1], shots=1000)], label="Bell pair")
        >>> result = run(c, IBMDevice.AER_SIMULATOR)
        >>> print(result) # doctest: +SKIP
        Result: IBMDevice, AER_SIMULATOR
         Probabilities: [0.523, 0, 0, 0.477]
         Counts: [523, 0, 0, 477]
         Samples:
          State: 00, Index: 0, Count: 523, Probability: 0.523
          State: 11, Index: 3, Count: 477, Probability: 0.477
         Error: None

    """

    if display_breakpoints:
        for k in range(len(circuit.breakpoints)):
<<<<<<< HEAD
            display_kth_breakpoint(circuit, k)
=======
            display_kth_breakpoint(circuit, k, device)

>>>>>>> 4c64841b
    job = generate_job(circuit, device, values)
    job.status = JobStatus.INIT

    if len(circuit.noises) != 0:
        if not device.is_noisy_simulator():
            raise DeviceJobIncompatibleError(
                f"Device {device} cannot simulate circuits containing NoiseModels."
            )
        elif not isinstance(device, (ATOSDevice, AWSDevice, IBMDevice)):
            raise NotImplementedError(f"Noisy simulations not supported on {device}.")

    if isinstance(device, IBMDevice):
        return run_ibm(job)
    elif isinstance(device, ATOSDevice):
        return run_atos(job)
    elif isinstance(device, AWSDevice):
        return run_braket(job)
    elif isinstance(device, GOOGLEDevice):
        return run_google(job)
    elif isinstance(device, AZUREDevice):
        return run_azure(job)
    else:
        raise NotImplementedError(f"Device {device} not handled")


@typechecked
def run(
    circuit: OneOrMany[QCircuit],
    device: OneOrMany[AvailableDevice],
    values: Optional[dict[Expr | str, Complex]] = None,
    display_breakpoints: bool = True,
) -> Result | BatchResult:
    """Runs the circuit on the backend, or list of backend, provided in
    parameter.

    If the circuit contains symbolic variables (see section :ref:`VQA` for more
    information on them), the ``values`` parameter is used perform the necessary
    substitutions.

    Args:
        circuit: Circuit, or list of circuits, to be run.
        device: Device, or list of devices, on which the circuit will be run.
        values: Set of values to substitute symbolic variables. Defaults to ``{}``.
        display_breakpoints: If ``False``, breakpoints will be disabled. Each
            breakpoint adds an execution of the circuit(s), so you may use this
            option for performance if need be.

    Returns:
        The Result containing information about the measurement required.

    Examples:
        >>> c = QCircuit(
        ...     [X(0), CNOT(0, 1), BasisMeasure([0, 1], shots=1000)],
        ...     label="X CNOT circuit",
        ... )
        >>> result = run(c, IBMDevice.AER_SIMULATOR)
        >>> print(result)
        Result: X CNOT circuit, IBMDevice, AER_SIMULATOR
         Counts: [0, 0, 0, 1000]
         Probabilities: [0, 0, 0, 1]
         Samples:
          State: 11, Index: 3, Count: 1000, Probability: 1
         Error: None
        >>> batch_result = run(
        ...     c,
        ...     [ATOSDevice.MYQLM_PYLINALG, AWSDevice.BRAKET_LOCAL_SIMULATOR]
        ... )
        >>> print(batch_result)
        BatchResult: 2 results
        Result: X CNOT circuit, ATOSDevice, MYQLM_PYLINALG
         Counts: [0, 0, 0, 1000]
         Probabilities: [0, 0, 0, 1]
         Samples:
          State: 11, Index: 3, Count: 1000, Probability: 1
         Error: 0.0
        Result: X CNOT circuit, AWSDevice, BRAKET_LOCAL_SIMULATOR
         Counts: [0, 0, 0, 1000]
         Probabilities: [0, 0, 0, 1]
         Samples:
          State: 11, Index: 3, Count: 1000, Probability: 1
         Error: None
        >>> c2 = QCircuit(
        ...     [X(0), X(1), BasisMeasure([0, 1], shots=1000)],
        ...     label="X circuit",
        ... )
        >>> result = run([c,c2], IBMDevice.AER_SIMULATOR)
        >>> print(result)
        BatchResult: 2 results
        Result: X CNOT circuit, IBMDevice, AER_SIMULATOR
         Counts: [0, 0, 0, 1000]
         Probabilities: [0, 0, 0, 1]
         Samples:
          State: 11, Index: 3, Count: 1000, Probability: 1
         Error: None
        Result: X circuit, IBMDevice, AER_SIMULATOR
         Counts: [0, 0, 0, 1000]
         Probabilities: [0, 0, 0, 1]
         Samples:
          State: 11, Index: 3, Count: 1000, Probability: 1
         Error: None

    """
    if values is None:
        values = {}

    def namer(circ: QCircuit, i: int):
        circ.label = f"circuit {i}" if circ.label is None else circ.label
        return circ

    if isinstance(circuit, Iterable) or isinstance(device, Iterable):
        return BatchResult(
            [
                _run_single(namer(circ, i + 1), dev, values, display_breakpoints)
                for i, circ in enumerate(flatten(circuit))
                for dev in flatten(device)
            ]
        )
    else:
        return _run_single(circuit, device, values, display_breakpoints)


@typechecked
def submit(
    circuit: QCircuit, device: AvailableDevice, values: dict[Expr | str, Complex] = {}
) -> tuple[str, Job]:
    """Submit the job related with the circuit on the remote backend provided in
    parameter. The submission returns a ``job_id`` that can be used to retrieve
    the :class:`~mpqp.execution.result.Result` later, using the
    :func:`~mpqp.execution.remote_handler.get_remote_result`
    function.

    If the circuit contains symbolic variables (see section :ref:`VQA` for more
    information on them), the ``values`` parameter is used perform the necessary
    substitutions.

    Mind that this function only support single device submissions.

    Args:
        circuit: QCircuit to be run.
        device: Remote device on which the circuit will be submitted.
        values: Set of values to substitute symbolic variables.

    Returns:
        The job id provided by the remote device after submission of the job.

    Example:
        >>> circuit = QCircuit([H(0), CNOT(0,1), BasisMeasure([0,1], shots=10)])
        >>> job_id, job = submit(circuit, ATOSDevice.QLM_LINALG) #doctest: +SKIP
        Logging as user <qlm_user>...
        Submitted a new batch: Job766
        >>> print("Status of " +job_id +":", job.job_status) #doctest: +SKIP
        Status of Job766: JobStatus.RUNNING

    """
    if not device.is_remote():
        raise RemoteExecutionError(
            "submit(...) function is only made for remote device."
        )

    job = generate_job(circuit, device, values)
    job.status = JobStatus.INIT

    if isinstance(device, IBMDevice):
        job_id, _ = submit_remote_ibm(job)
    elif isinstance(device, ATOSDevice):
        job_id, _ = submit_QLM(job)
    elif isinstance(device, AWSDevice):
        job_id, _ = submit_job_braket(job)
    else:
        raise NotImplementedError(f"Device {device} not handled")

    return job_id, job


def display_kth_breakpoint(
    circuit: QCircuit, k: int, device: AvailableDevice = ATOSDevice.MYQLM_CLINALG
):
    """Prints to the standard output the state vector corresponding to the state
    of the system when it encounters the `k^{th}` breakpoint.

    Args:
        circuit: The circuit to be examined.
        k: The state desired is met at the `k^{th}` breakpoint.
    """
    bp = circuit.breakpoints[k]
    if bp.enabled:
        name_part = "" if bp.label is None else f", at breakpoint `{bp.label}`"
        relevant_instructions = list(
            filter(
                lambda i: i is bp or not isinstance(i, Breakpoint), circuit.instructions
            )
        )
        bp_instructions_index = find_index(relevant_instructions, lambda i: i is bp)
        copy = QCircuit(
            relevant_instructions[:bp_instructions_index],
            nb_qubits=circuit.nb_qubits,
            nb_cbits=circuit.nb_cbits,
            label=circuit.label,
        )
        res = _run_single(copy, device, {}, False)
        print(f"DEBUG: After instruction {bp_instructions_index}{name_part}, state is")
        print("       " + state_vector_ket_shape(res.amplitudes))
        if bp.draw_circuit:
            print("       and circuit is")
            print(indent(str(copy), "       "))<|MERGE_RESOLUTION|>--- conflicted
+++ resolved
@@ -181,12 +181,8 @@
 
     if display_breakpoints:
         for k in range(len(circuit.breakpoints)):
-<<<<<<< HEAD
-            display_kth_breakpoint(circuit, k)
-=======
             display_kth_breakpoint(circuit, k, device)
 
->>>>>>> 4c64841b
     job = generate_job(circuit, device, values)
     job.status = JobStatus.INIT
 
