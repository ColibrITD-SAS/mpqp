"""After the jobs are submitted, one can use the functions of this module to
retrieve the results from a job_id or the job directly, and list all job
attached to the configured accounts."""

from __future__ import annotations

from typing import Optional

from typeguard import typechecked

from mpqp.execution import Result
from mpqp.execution.connection.aws_connection import get_all_task_ids as aws_ids
from mpqp.execution.connection.google_connection import get_all_job_ids as cirq_ids
from mpqp.execution.connection.ibm_connection import get_all_job_ids as ibm_ids
from mpqp.execution.connection.qlm_connection import get_all_job_ids as qlm_ids
<<<<<<< HEAD
from mpqp.execution.connection.google_connection import get_all_job_ids as cirq_ids
from mpqp.execution.connection.azure_connection import get_all_job_ids as azure_ids
=======
>>>>>>> 280913c6
from mpqp.execution.devices import (
    ATOSDevice,
    AvailableDevice,
    AWSDevice,
    GOOGLEDevice,
<<<<<<< HEAD
    AZUREDevice,
=======
    IBMDevice,
>>>>>>> 280913c6
)
from mpqp.execution.job import Job
from mpqp.execution.providers.atos import get_result_from_qlm_job_id
from mpqp.execution.providers.aws import get_result_from_aws_task_arn
from mpqp.execution.providers.ibm import get_result_from_ibm_job_id
from mpqp.execution.providers.azure import get_result_from_azure_job_id


@typechecked
def get_remote_result(
    job_data: str | Job, device: Optional[AvailableDevice] = None
) -> Result:
    """Retrieve and parse a remote the result from a job_id and device. If the
    job is still running, it will wait until it is done.

    Args:
        job_data: Either the :class:`~mpqp.execution.job.Job` object or the
            job id used to identify the job on the remote device.
        device: Remote device on which the job was launched, needed only if
            ``job_data`` is the identifier of the job.

    Returns:
        The ``Result`` of the desired remote job.

    Examples:
        >>> print(get_remote_result('Job141933', ATOSDevice.QLM_LINALG))
        Result: ATOSDevice, QLM_LINALG
         Counts: [1017, 0, 0, 0, 983, 0, 0, 0]
         Probabilities: [0.5085 0.     0.     0.     0.4915 0.     0.     0.    ]
          State: 000, Index: 0, Count: 1017, Probability: 0.5085
          State: 100, Index: 4, Count: 983, Probability: 0.4915
         Error: 0.011181519941139355
        >>> print(get_remote_result(
        ...     'cm80pb1054sir2ck9i3g',
        ...     IBMDevice.IBMQ_QASM_SIMULATOR,
        ... ))
        Result: IBMDevice, IBMQ_QASM_SIMULATOR
         Expectation value: 1.6410799999999999
         Error/Variance: 1.24570724535
        >>> aws_task_id = (
        ...     'arn:aws:braket:us-east-1:752542621531:quantum-task/'
        ...     '6a46ae9a-d02f-4a23-b46f-eae43471bc22'
        ... )
        >>> print(get_remote_result(
        ...     aws_task_id,
        ...     AWSDevice.BRAKET_SV1_SIMULATOR,
        ... ))
        Result: AWSDevice, BRAKET_SV1_SIMULATOR
         Expectation value: 1.6635202030411578
         Error/Variance: None

        >>> circ = QCircuit([H(0), CNOT(0,1)])
        >>> _, job = submit(circ, ATOSDevice.QLM_LINALG)
        >>> print(get_remote_result(job))
        Result: ATOSDevice, QLM_LINALG
         State vector: [0.7071068, 0, 0, 0.7071068]
         Probabilities: [0.5, 0, 0, 0.5]
         Number of qubits: 2

    """
    if isinstance(job_data, Job):
        if job_data.id is None:
            raise ValueError("Can't retrieve remote result for a job whose id is None.")

        device = job_data.device
        job_data = job_data.id
    else:
        if device is None:
            raise ValueError(
                "To get a remote result from a job it, please also provide the "
                "device to get the data from."
            )

    if not device.is_remote():
        raise ValueError(
            "Trying to retrieve a remote result while the device of the job was local."
        )

    if isinstance(device, IBMDevice):
        return get_result_from_ibm_job_id(job_data)
    elif isinstance(device, ATOSDevice):
        return get_result_from_qlm_job_id(job_data)
    elif isinstance(device, AWSDevice):
        return get_result_from_aws_task_arn(job_data)
    elif isinstance(device, AZUREDevice):
        return get_result_from_azure_job_id(job_data)
    else:
        raise NotImplementedError(
            f"The device {device.name} is not supported for remote features."
        )


def get_all_job_ids() -> dict[type[AvailableDevice], list[str]]:
    """Retrieve from the remote providers all the job-ids associated with this
    account.

    Returns:
        A dictionary of job-ids indexed by the correspond AvailableDevice
        (ATOSDevice, AWSDevice, IBMDevice, ...).
    """
    job_ids: dict[type[AvailableDevice], list[str]] = {
        AWSDevice: aws_ids(),
        ATOSDevice: qlm_ids(),
        IBMDevice: ibm_ids(),
        GOOGLEDevice: cirq_ids(),
        AZUREDevice: azure_ids(),
    }

    return job_ids<|MERGE_RESOLUTION|>--- conflicted
+++ resolved
@@ -13,21 +13,15 @@
 from mpqp.execution.connection.google_connection import get_all_job_ids as cirq_ids
 from mpqp.execution.connection.ibm_connection import get_all_job_ids as ibm_ids
 from mpqp.execution.connection.qlm_connection import get_all_job_ids as qlm_ids
-<<<<<<< HEAD
 from mpqp.execution.connection.google_connection import get_all_job_ids as cirq_ids
 from mpqp.execution.connection.azure_connection import get_all_job_ids as azure_ids
-=======
->>>>>>> 280913c6
 from mpqp.execution.devices import (
     ATOSDevice,
     AvailableDevice,
     AWSDevice,
     GOOGLEDevice,
-<<<<<<< HEAD
     AZUREDevice,
-=======
     IBMDevice,
->>>>>>> 280913c6
 )
 from mpqp.execution.job import Job
 from mpqp.execution.providers.atos import get_result_from_qlm_job_id
