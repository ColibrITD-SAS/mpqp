--- conflicted
+++ resolved
@@ -6,13 +6,7 @@
 from mpqp.execution.connection.env_manager import get_env_variable, save_env_variable
 
 
-<<<<<<< HEAD
 def config_key(key_name: str, configuration_name: str, test_connection:  Callable[[str], bool]):
-=======
-def config_key(
-    key_name: str, configuration_name: str, test_connection: Callable[[str], bool]
-):
->>>>>>> c7153240
     """
     Configure a key by setting the API token.
 
@@ -80,11 +74,7 @@
 
 def config_aqt_key():
     """
-<<<<<<< HEAD
-    # 3M-TODO add aqt in list of provider
-=======
     # TODO add aqt in list of provider
->>>>>>> c7153240
     Configure the AQT account by setting the API token.
 
     Returns:
@@ -97,11 +87,7 @@
 
 def test_aqt_connection(key: Optional[str] = None) -> bool:
     """
-<<<<<<< HEAD
     # 3M-TODO install qiskit_aqt_provider by updating qiskit to 1.0.0
-=======
-    # TODO install qiskit_aqt_provider by updating qiskit to 1.0.0
->>>>>>> c7153240
     Test the connection to the AQT service.
 
     Returns:
@@ -134,17 +120,10 @@
         ionq_job_ids = [job.job_id() for job in service.list_jobs()]
     return ionq_job_ids
 
-<<<<<<< HEAD
 def get_aqt_job_ids() -> list[str]:
     """
-    # 3M-TODO 
+    # TODO 
     Retrieves all job IDs associated with AQT jobs.
-=======
-
-def get_aqt_job_ids() -> list[str]:
-    """Retrieves all job IDs associated with AQT jobs.
-    # TODO
->>>>>>> c7153240
 
     Returns:
         A list of job IDs.
