--- conflicted
+++ resolved
@@ -64,10 +64,7 @@
             access_key_id: 'AKIA26NYJ***********'
             secret_access_key: 'sMDad***********************************'
             region: 'us-east-1'
-<<<<<<< HEAD
 
-=======
->>>>>>> e098450c
     """
     if get_env_variable("BRAKET_CONFIGURED") == "False":
         raise AWSBraketRemoteExecutionError(
@@ -114,10 +111,7 @@
          ResultType(name='Expectation', observables=['x', 'y', 'z', 'h', 'i'], minShots=10, maxShots=100000),
          ResultType(name='Variance', observables=['x', 'y', 'z', 'h', 'i'], minShots=10, maxShots=100000),
          ResultType(name='Probability', observables=None, minShots=10, maxShots=100000)]
-<<<<<<< HEAD
 
-=======
->>>>>>> e098450c
     """
     if not device.is_remote():
         from braket.devices import LocalSimulator
