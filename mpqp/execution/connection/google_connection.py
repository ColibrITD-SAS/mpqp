--- conflicted
+++ resolved
@@ -22,14 +22,7 @@
 
     Returns:
         A list of job IDs.
-<<<<<<< HEAD
     
     #3M-TODO: get job of google
     """
-    return []
-=======
->>>>>>> c7153240
-
-    # TODO: get job of google
-    """
     return []