--- conflicted
+++ resolved
@@ -1,9 +1,6 @@
 from getpass import getpass
 from typing import TYPE_CHECKING
 
-from mpqp.execution.connection.env_manager import get_env_variable, save_env_variable
-from mpqp.execution.devices import IBMDevice
-from mpqp.tools.errors import IBMRemoteExecutionError
 from termcolor import colored
 from typeguard import typechecked
 
@@ -162,11 +159,7 @@
     """Retrieves the corresponding ``qiskit`` remote device.
 
     Args:
-<<<<<<< HEAD
         device: The device to get from the qiskit Runtime service.
-=======
-        device: The IBMDevice to get from the qiskit Runtime service.
->>>>>>> 13c6890e
 
     Returns:
         The requested backend.
