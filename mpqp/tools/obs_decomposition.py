<<<<<<< HEAD
"""Functions used for the decomposition of observables in the Pauli basis.
"""
=======
"""Functions used for the decomposition of observables in the Pauli basis."""
>>>>>>> 4bff38e2

from __future__ import annotations

from numbers import Real

import numpy as np
import numpy.typing as npt
from numba import njit, prange

from mpqp.core.instruction.measurement.pauli_string import (
    I,
    PauliString,
    PauliStringAtom,
    PauliStringMonomial,
    X,
    Y,
    Z,
)
from mpqp.tools import Matrix, is_hermitian, is_power_of_two

paulis = [I, X, Y, Z]


class PauliNode:
    def __init__(self, atom: PauliStringAtom = None, parent: "PauliNode" = None):
        self.pauli = atom
        self.parent: PauliNode = parent
        self.depth = parent.depth + 1 if parent is not None else 0
        self.children: list[PauliNode] = []
        self.coefficient: float = 0.0

        if parent is None:
            self.nY = 0
        else:
            self.nY = parent.nY + 1 if atom is Y else parent.nY

    @property
    def childI(self):
        return self.children[0]

    @property
    def childX(self):
        return self.children[1]

    @property
    def childY(self):
        return self.children[2]

    @property
    def childZ(self):
        return self.children[3]

    def get_monomial(self):
        """TODO"""
        atoms = []
        node = self
        while node.parent is not None:
            atoms.append(node.pauli)
            node = node.parent
        return PauliStringMonomial(self.coefficient, atoms)


def compute_coefficients(
    k: list[int],
    m: list[int],
    current_node: PauliNode,
    matrix: Matrix,
    monomial_list: list[PauliStringMonomial],
):
    """Algorithm 2: compute the coefficients for this node"""

    m_size = len(matrix)

    current_node.coefficient = (
        sum(
            matrix[k[j], j] * m[j] * (-1j) ** (current_node.nY % 4)
            for j in range(m_size)
        ).real
        / m_size  # This factor was forgotten in the article
    )

    if current_node.coefficient != 0.0:
        monomial_list.append(current_node.get_monomial())


def update_tree(current_node: PauliNode, k: list[int], m: list[int]):
    """Algorithm 3: updates k and m for the node based on its type"""
    l = current_node.depth - 1
    t_l = 2**l
    if current_node.pauli is I:
        for i in range(t_l):
            k[i + t_l] = k[i] + t_l
            m[i + t_l] = m[i]

    elif current_node.pauli is X:
        for i in range(t_l):
            k[i + t_l] -= t_l
            k[i] += t_l

    elif current_node.pauli is Y:
        for i in range(t_l, 2 * t_l):
            m[i] *= -1

    elif current_node.pauli is Z:
        for i in range(t_l):
            k[i + t_l] += t_l
            k[i] -= t_l


def generate_and_explore_node(
    k: list[int],
    m: list[int],
    current_node: PauliNode,
    matrix: Matrix,
    n: int,
    monomials: list[PauliStringMonomial],
):
    """Algorithm 4: recursively explore tree, updating nodes"""
    if current_node.depth > 0:
        update_tree(current_node, k, m)

    if current_node.depth < n:

        current_node.children.extend(
            [PauliNode(atom=a, parent=current_node) for a in paulis]
        )

        generate_and_explore_node(k, m, current_node.childI, matrix, n, monomials)
        generate_and_explore_node(k, m, current_node.childX, matrix, n, monomials)
        generate_and_explore_node(k, m, current_node.childY, matrix, n, monomials)
        generate_and_explore_node(k, m, current_node.childZ, matrix, n, monomials)

    else:
        compute_coefficients(k, m, current_node, matrix, monomials)


def decompose_hermitian_matrix_ptdr(matrix: Matrix) -> PauliString:
    """Decompose the observable represented by the hermitian matrix given in parameter into a PauliString.

    TODO : put reference
    A tree-approach Pauli decomposition algorithm with application to quantum computing
    Océane Koska, Marc Baboulin, Arnaud Gazda

    Args:
        matrix: Hermitian matrix representing the observable to decompose

    Returns:

    """

    if not is_hermitian(matrix):
        raise ValueError(
            "The matrix in parameter is not hermitian (cannot define an observable)."
        )

    monomials = []
    size = len(matrix)
    # TODO add all the necessary checks on the size
    nb_qubits = int(np.log2(size))
    root = PauliNode()
    i_k = [0] * size
    i_m = [0] * size
    i_m[0] = 1
    generate_and_explore_node(i_k, i_m, root, matrix, nb_qubits, monomials)

    return PauliString(monomials)


############################### DIAGONAL CASE PTDR ##########################################


class DiagPauliNode:
    def __init__(self, atom: PauliStringAtom = None, parent: "DiagPauliNode" = None):
        self.pauli = atom
        self.parent: DiagPauliNode = parent
        self.depth = self.parent.depth + 1 if self.parent is not None else 0
        self.children: list[DiagPauliNode] = []
        self.coefficient: float = 0.0

    @property
    def childI(self):
        return self.children[0]

    @property
    def childZ(self):
        return self.children[1]

    def get_monomial(self):
        atoms = []
        node = self
        while node.parent is not None:
            atoms.append(node.pauli)
            node = node.parent
        return PauliStringMonomial(self.coefficient, atoms)


def compute_coefficients_diagonal_case(
    m: list[bool],
    current_node: DiagPauliNode,
    diag_elements: npt.NDArray[np.float64],
    monomial_list: list[PauliStringMonomial],
):
    """Algorithm 2: compute the coefficients for this node"""

    m_size = len(diag_elements)

    current_node.coefficient = (
        sum(diag_elements[j] * (-1 if m[j] else 1) for j in range(m_size))
        / m_size  # This factor was forgotten in the article
    )

    monomial_list.append(current_node.get_monomial())


def update_tree_diagonal_case(current_node: DiagPauliNode, m: list[bool]):
    """Algorithm 3: updates k and m for the node based on its type"""
    l = current_node.depth - 1
    t_l = 2**l
    if current_node.pauli is I:
        m[t_l : 2 * t_l] = m[0:t_l]

    elif current_node.pauli is Z:
        for i in range(t_l):
            m[i + t_l] = not m[i + t_l]


def generate_and_explore_node_diagonal_case(
    m: list[bool],
    current_node: DiagPauliNode,
    diag_elements: npt.NDArray[np.float64],
    n: int,
    monomials: list[PauliStringMonomial],
):
    """Algorithm 4: recursively explore tree, updating nodes"""
    if current_node.depth > 0:
        update_tree_diagonal_case(current_node, m)

    if current_node.depth < n:

        current_node.children.append(DiagPauliNode(atom=I, parent=current_node))
        current_node.children.append(DiagPauliNode(atom=Z, parent=current_node))

        generate_and_explore_node_diagonal_case(
            m, current_node.childI, diag_elements, n, monomials
        )
        generate_and_explore_node_diagonal_case(
            m, current_node.childZ, diag_elements, n, monomials
        )

    else:
        compute_coefficients_diagonal_case(m, current_node, diag_elements, monomials)


def decompose_diagonal_observable_ptdr(
    diag_elements: list[Real] | npt.NDArray[np.float64],
) -> PauliString:
    """Decompose the observable represented by the hermitian matrix given in parameter into a PauliString.

    Args:
        diag_elements:

    Returns:

    """

    diags = np.array(diag_elements)
    monomials = []
    size = len(diags)

    if not is_power_of_two(size):
        raise ValueError
    # TODO add all the necessary checks on the size
    nb_qubits = int(np.log2(size))
    root = DiagPauliNode()
    i_m = [False] * size
    i_m[0] = False
    generate_and_explore_node_diagonal_case(i_m, root, diags, nb_qubits, monomials)

    return PauliString(monomials)


############################### WALSH HADAMARD IDEA ##########################################


@njit(parallel=True)
def numba_hadamard(n):
    if n < 1:
        lg2 = 0
    else:
        lg2 = int(np.log2(n))
    if 2**lg2 != n:
        raise ValueError("n must be a power of 2")
    H = np.array([[1]], dtype=np.int8)
    for _ in range(lg2):
        size = H.shape[0]
        new_H = np.empty((2 * size, 2 * size), dtype=np.int8)
        for i in prange(size):
            for j in range(size):
                new_H[i, j] = H[i, j]
                new_H[i + size, j] = H[i, j]
                new_H[i, j + size] = H[i, j]
                new_H[i + size, j + size] = -H[i, j]
        H = new_H
    return H


@njit(parallel=True)
def compute_coefficients(H_loaded, diagonal_elements):
    row_sums = np.zeros(H_loaded.shape[0])

    for i in prange(H_loaded.shape[0]):
        row_sum = 0
        for j in range(H_loaded.shape[1]):
            row_sum += H_loaded[i, j] * diagonal_elements[j]
        row_sums[i] = row_sum

    return row_sums


def decompose_diagonal_observable_walsh_hadamard(
    diag_elements: list[Real] | npt.NDArray[np.float64],
) -> PauliString:
    """

    Args:
        diag_elements:

    Returns:

    """<|MERGE_RESOLUTION|>--- conflicted
+++ resolved
@@ -1,9 +1,4 @@
-<<<<<<< HEAD
-"""Functions used for the decomposition of observables in the Pauli basis.
-"""
-=======
 """Functions used for the decomposition of observables in the Pauli basis."""
->>>>>>> 4bff38e2
 
 from __future__ import annotations
 
