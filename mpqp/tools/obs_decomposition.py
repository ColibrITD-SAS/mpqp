"""Functions used for the decomposition of observables in the Pauli basis."""

from __future__ import annotations

from numbers import Real
from typing import TYPE_CHECKING, Optional

import numpy as np
import numpy.typing as npt
from mpqp.core.instruction.measurement.pauli_string import (
    I,
    PauliString,
    PauliStringAtom,
    PauliStringMonomial,
    X,
    Y,
    Z,
)
from mpqp.tools import Matrix, is_hermitian, is_power_of_two
from numba import prange
from typeguard import typechecked

paulis: list[PauliStringAtom] = [I, X, Y, Z]


@typechecked
class PauliNode:
    """A class represents a node in the Pauli tree used for decomposing a
    Hermitian matrix into a PauliString.

    Args:
        atom: The Pauli atom (I, X, Y, Z) associated with this node.
        parent: The parent node in the decomposition tree. ``None`` means that
            the node is the root of the tree.

    """

    def __init__(
        self,
        atom: Optional[PauliStringAtom] = None,
        parent: Optional["PauliNode"] = None,
    ):
        self.pauli = atom
        self.parent: Optional[PauliNode] = parent
        self.depth = parent.depth + 1 if parent is not None else 0
        self.children: list[PauliNode] = []
        self.coefficient: float = 0.0

        if parent is None:
            self.nY = 0
        else:
            self.nY = parent.nY + 1 if atom is Y else parent.nY

    @property
    def childI(self) -> "PauliNode":
        """Returns the child node corresponding to the Pauli-I atom."""
        return self.children[0]

    @property
    def childX(self) -> "PauliNode":
        """Returns the child node corresponding to the Pauli-X atom."""
        return self.children[1]

    @property
    def childY(self) -> "PauliNode":
        """Returns the child node corresponding to the Pauli-Y atom."""
        return self.children[2]

    @property
    def childZ(self) -> "PauliNode":
        """Returns the child node corresponding to the Pauli-Z atom."""
        return self.children[3]

    def get_monomial(self) -> PauliStringMonomial:
        """Constructs and returns the PauliStringMonomial corresponding to the node.

        Returns:
            PauliStringMonomial: The monomial representation of the node.

        """

        atoms = []
        node = self
        while node.parent is not None:
            atoms.append(node.pauli)
            node = node.parent
        return PauliStringMonomial(self.coefficient, atoms)


@typechecked
def compute_coefficients(
    k: list[int],
    m: list[bool],
    current_node: PauliNode,
    matrix: Matrix,
    monomial_list: list[PauliStringMonomial],
):
    """Computes coefficients for the current node in the pauli tree based on the
    given matrix.

    Args:
        k: A list of column indices where the non-zero elements of the matrix
            are located.
        m: A list of booleans corresponding to the non-zero coefficients of the
            matrix indexed in `k`. False refers to 1, while True to -1.
        current_node: The current node in the Pauli tree.
        matrix: The given Hermitian matrix to be decomposed.
        monomial_list: A list to store the computed monomials.

    """

    m_size = len(matrix)

    current_node.coefficient = (
        sum(
            matrix[j, k[j]] * (-1 if m[j] else 1) * (-1j) ** (current_node.nY % 4)
            for j in range(m_size)
        ).real
        / m_size  # This factor was forgotten in the article
    )

    if current_node.coefficient != 0.0:
        monomial_list.append(current_node.get_monomial())


@typechecked
def update_tree(current_node: PauliNode, k: list[int], m: list[bool]):
    """Updates k (indices) and m (values) based on the Pauli type of the current
    node, and computing coefficients.

    Args:
        current_node: The current node in the Pauli tree.
        k: A list of column indices where the non-zero elements of the matrix
            are located.
        m: A list of booleans corresponding to the non-zero coefficients of the
            matrix indexed in `k`. False refers to 1, while True to -1.

    """
    l = current_node.depth - 1
    t_l = 2**l
    if current_node.pauli is I:
        for i in range(t_l):
            k[i + t_l] = k[i] + t_l
            m[i + t_l] = m[i]

    elif current_node.pauli is X:
        for i in range(t_l):
            k[i + t_l] -= t_l
            k[i] += t_l

    elif current_node.pauli is Y:
        for i in range(t_l, 2 * t_l):
            m[i] = not m[i]

    elif current_node.pauli is Z:
        for i in range(t_l):
            k[i + t_l] += t_l
            k[i] -= t_l


@typechecked
def generate_and_explore_node(
    k: list[int],
    m: list[bool],
    current_node: PauliNode,
    matrix: Matrix,
    n: int,
    monomials: list[PauliStringMonomial],
    progression: Optional[list[int]] = None,
):
    """Recursively generates and explores nodes in the Pauli tree.

    Args:
        k: A list of column indices where the non-zero elements of the matrix
            are located. Since the matrix corresponding to each Pauli monomial is sparse and contains only one
            non-zero element per line, we only store the index of this element for each line.
        m: A list of booleans corresponding to the non-zero coefficients of the
            matrix indexed in `k`. By considering the modified Pauli basis (``Y`` replaced by ``iY``), only 2
            values are possible: 1 and -1. Thus, they can be stored as booleans: False refers to 1, while True to -1.
        current_node: The current node in the Pauli tree.
        matrix: The given Hermitian matrix to be decomposed.
        n: Number of qubits of the observable.
        monomials: A list to store the computed monomials.
        progression: Tuple of integers storing the index of the current node and the tree size for printing the
            progression. None if no printing required.

    """

    if current_node.depth > 0:
        update_tree(current_node, k, m)

    if current_node.depth < n:

        current_node.children.extend(
            [PauliNode(atom=a, parent=current_node) for a in paulis]
        )

        for child in current_node.children:
            generate_and_explore_node(k, m, child, matrix, n, monomials, progression)

    else:
        compute_coefficients(k, m, current_node, matrix, monomials)
        if progression is not None:
            print(
                f"Pauli from matrix (ptdr): {progression[0]}/{progression[1]} nodes "
                f"({int(progression[0] / progression[1] * 100)}%)",
                end="\r",
            )
            progression[0] += 1


@typechecked
def decompose_hermitian_matrix_ptdr(
    matrix: Matrix, print_progression: bool = False
) -> PauliString:
    """Decompose the observable represented by the hermitian matrix given in
        parameter into a PauliString.

    Args:
        matrix: Hermitian matrix representing the observable to be decomposed.
        print_progression: Print the progression of the algorithm through the run (exploration of the node).

    Returns:
        PauliString: The resulting decomposition as a PauliString representation.

    Raises:
        ValueError: If the matrix is not Hermitian or its dimensions are not a power of 2.

    Reference:
        Océane Koska, Marc Baboulin & Arnaud Gazda. (2024). A tree-approach
        Pauli decomposition algorithm with application to quantum computing.
        Link: https://arxiv.org/pdf/2403.11644

    """

    if not is_hermitian(matrix):
        raise ValueError(
            "The matrix in parameter is not hermitian (cannot define an observable)."
        )

    size = len(matrix)

    if not is_power_of_two(size):
        raise ValueError("Matrix dimensions must be a power of 2.")

    monomials = []
    nb_qubits = int(np.log2(size))
    root = PauliNode()
    i_k = [0] * size
    i_m = [False] * size
    progression = [1, 2 ** (2 * nb_qubits)] if print_progression else None
    generate_and_explore_node(i_k, i_m, root, matrix, nb_qubits, monomials, progression)

    return PauliString(monomials)


@typechecked
class DiagPauliNode:
    """A class represents a node in the Pauli tree used for decomposing a
    diagonal observable into a PauliString.

    Args:
        atom: The Pauli atom (I, Z) associated with this node.
        parent: The parent node.  ``None`` means that
            the node is the root of the tree.

    """

    def __init__(
        self,
        atom: Optional[PauliStringAtom] = None,
        parent: Optional["DiagPauliNode"] = None,
    ):
        self.pauli = atom
        self.parent: Optional[DiagPauliNode] = parent
        self.depth = self.parent.depth + 1 if self.parent is not None else 0
        self.children: list[DiagPauliNode] = []
        self.coefficient: float = 0.0

    @property
    def childI(self):
        """Returns the child node corresponding to the Pauli-I atom."""
        return self.children[0]

    @property
    def childZ(self):
        """Returns the child node corresponding to the Pauli-Z atom."""
        return self.children[1]

    def get_monomial(self) -> PauliStringMonomial:
        """Constructs and returns the PauliStringMonomial corresponding to the
        node.

        Returns:
            PauliStringMonomial: The monomial representation of the node.

        """
        atoms = []
        node = self
        while node.parent is not None:
            atoms.append(node.pauli)
            node = node.parent
        return PauliStringMonomial(self.coefficient, atoms)


@typechecked
def compute_coefficients_diagonal_case(
    m: list[bool],
    current_node: DiagPauliNode,
    diag_elements: npt.NDArray[np.float64],
    monomial_list: list[PauliStringMonomial],
):
    """Computes coefficients for the current node in the pauli tree based on the
    diagonal elements.

    Args:
        m: A list of booleans corresponding to the non-zero coefficients of the
            matrix indexed in `k`. False refers to 1, while True to -1.
        current_node: The current node in the Pauli tree.
        diag_elements: The diagonal elements of the observable.
        monomial_list: A list to store the computed monomials.

    """

    m_size = len(diag_elements)

    current_node.coefficient = (
        sum(diag_elements[j] * (-1 if m[j] else 1) for j in range(m_size))
        / m_size  # This factor was forgotten in the article
    )

    monomial_list.append(current_node.get_monomial())


@typechecked
def update_tree_diagonal_case(current_node: DiagPauliNode, m: list[bool]):
    """Updates ``m`` based on the Pauli type of the current node.

    Args:
        current_node: The current node in the tree.
        m: A list of booleans corresponding to the non-zero coefficients of the
            matrix indexed in `k`. False refers to 1, while True to -1.

    """
    l = current_node.depth - 1
    t_l = 2**l
    if current_node.pauli is I:
        m[t_l : 2 * t_l] = m[0:t_l]

    elif current_node.pauli is Z:
        for i in range(t_l):
            m[i + t_l] = not m[i + t_l]


@typechecked
def generate_and_explore_node_diagonal_case(
    m: list[bool],
    current_node: DiagPauliNode,
    diag_elements: npt.NDArray[np.float64],
    n: int,
    monomials: list[PauliStringMonomial],
    progression: Optional[list[int]] = None,
):
    """Recursively explores the Pauli tree and computes the required monomials.

    Args:
        m: A list of booleans corresponding to the non-zero coefficients of the
            matrix indexed in `k`. By considering monomials only made of I and Z, only 2 values are possible: 1 and -1.
            Thus, they can be stored as booleans: False refers to 1, while True to -1.
        current_node: The current node in the Pauli tree.
        diag_elements: The diagonal elements of the observable.
        n: The number of qubits.
        monomials: A list to store the computed monomials.
        progression: Tuple of integers storing the index of the current node and the tree size for printing the
            progression. None if no printing required.

    """

    if current_node.depth > 0:
        update_tree_diagonal_case(current_node, m)

    if current_node.depth < n:

        current_node.children.append(DiagPauliNode(atom=I, parent=current_node))
        current_node.children.append(DiagPauliNode(atom=Z, parent=current_node))

        generate_and_explore_node_diagonal_case(
            m, current_node.childI, diag_elements, n, monomials, progression
        )
        generate_and_explore_node_diagonal_case(
            m, current_node.childZ, diag_elements, n, monomials, progression
        )

    else:
        compute_coefficients_diagonal_case(m, current_node, diag_elements, monomials)
        if progression is not None:
            print(
                f"Pauli from diagonal elements (ptdr): {progression[0]}/{progression[1]} nodes "
                f"({int(progression[0] / progression[1] * 100)}%)",
                end="\r",
            )
            progression[0] += 1


@typechecked
def decompose_diagonal_observable_ptdr(
    diag_elements: list[Real] | npt.NDArray[np.float64], print_progression: bool = False
) -> PauliString:
    """Decomposes a diagonal observable into a Pauli string representation.

    Args:
        diag_elements: The diagonal elements of the observable.
        print_progression: Print the progression of the algorithm through the run (exploration of the node).

    Returns:
        The corresponding Pauli string representation.

    """

    diags = np.array(diag_elements)
    monomials = []
    size = len(diags)

    if size == 0:
        raise ValueError("Diagonal elements cannot be empty.")

    if len(diags.shape) > 1:
        raise ValueError(
            f"List of diagonal elements was expected but matrix of dimension {diags.shape} was given."
        )

    if not is_power_of_two(size):
        raise ValueError(
            f"Diagonal elements must have a length that is a power of two, but got {size}."
        )

    nb_qubits = int(np.log2(size))
    root = DiagPauliNode()
    i_m = [False] * size
    progression = [1, size] if print_progression else None
    generate_and_explore_node_diagonal_case(
        i_m, root, diags, nb_qubits, monomials, progression
    )

    return PauliString(monomials)


# TODO, to optimize
def generate_hadamard(n: int) -> npt.NDArray[np.int8]:
    """Generates a Hadamard matrix of size n x n using Numba.

    Args:
        n: The size of the Hadamard matrix, must be a power of 2.

    Returns:
        The generated Hadamard matrix.

    Raises:
        ValueError: If n is not a power of 2.

    """
    if n < 1:
        lg2 = 0
    else:
        lg2 = int(np.log2(n))
    if 2**lg2 != n:
        raise ValueError("n must be a power of 2")
    H_matrix = np.array([[1]], dtype=np.int8)
    for _ in range(lg2):
        size = H_matrix.shape[0]
        new_H = np.empty((2 * size, 2 * size), dtype=np.int8)
        for i in prange(size):
            for j in range(size):
                new_H[i, j] = H_matrix[i, j]
                new_H[i + size, j] = H_matrix[i, j]
                new_H[i, j + size] = H_matrix[i, j]
                new_H[i + size, j + size] = -H_matrix[i, j]
        H_matrix = new_H
    return H_matrix


def compute_coefficients_walsh(
    H_matrix: npt.NDArray[np.int8], diagonal_elements: npt.NDArray[np.float64]
) -> list[float]:
    """Computes the coefficients using the Walsh-Hadamard transform.

    Args:
        H_matrix: The Hadamard matrix.
        diagonal_elements: The diagonal elements of the observable.

    Returns:
        The computed coefficients.
    """
    coefs = []
    inv = 1.0 / H_matrix.shape[0]

    for i in prange(H_matrix.shape[0]):
        row_sum = 0.0
        for j in range(H_matrix.shape[1]):
            row_sum += H_matrix[i, j] * diagonal_elements[j]
        coefs.append(row_sum * inv)

    return coefs


@typechecked
def decompose_diagonal_observable_walsh_hadamard(
    diag_elements: list[Real] | npt.NDArray[np.float64],
) -> PauliString:
    """Decomposes the observable represented by the diagonal elements into a
    Pauli string using the Walsh-Hadamard transform.

    Args:
        diag_elements: The diagonal elements of the observable.

    Returns:
        The corresponding Pauli string representation.

    """
    pauli_1q = [1 * I, 1 * Z]
<<<<<<< HEAD
    basis: list[PauliStringMonomial] = pauli_1q
=======
    basis = pauli_1q
>>>>>>> fb8e5cdf
    diags = np.array(diag_elements)

    size = len(diags)
    nb_qubits = int(np.log2(size))
    for _ in range(nb_qubits - 1):
        basis = [
            p1 @ p2 for p1 in basis for p2 in pauli_1q
        ]  # pyright: ignore[reportAssignmentType]

    H_matrix = generate_hadamard(size)
    coefs = compute_coefficients_walsh(H_matrix, diags)
    final_monomials = []
    for m, c in zip(basis, coefs):
        if TYPE_CHECKING:
            assert isinstance(m, PauliStringMonomial)
        if c != 0.0:
            m.coef = c
            final_monomials.append(m)

    return PauliString(final_monomials)<|MERGE_RESOLUTION|>--- conflicted
+++ resolved
@@ -518,11 +518,7 @@
 
     """
     pauli_1q = [1 * I, 1 * Z]
-<<<<<<< HEAD
     basis: list[PauliStringMonomial] = pauli_1q
-=======
-    basis = pauli_1q
->>>>>>> fb8e5cdf
     diags = np.array(diag_elements)
 
     size = len(diags)
