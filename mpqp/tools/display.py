from __future__ import annotations

import re
from typing import Union

import numpy as np
import numpy.typing as npt
from typing import TYPE_CHECKING

from sympy import Basic

if TYPE_CHECKING:
    from sympy import Expr

from .generics import Matrix


def state_vector_ket_shape(sv: npt.NDArray[np.complex64]) -> str:
    """Formats a state vector into its ket format."""
    if len(sv.shape) != 1:
        raise ValueError(f"Input state {sv} should be a vector (1 dimensional matrix).")
    nb_qubits = int(np.log2(len(sv)))
    if 2**nb_qubits != len(sv):
        raise ValueError(f"Input state {sv} should have a power of 2 size")
    return (
        " ".join(
            f"{with_sign(v)}|{np.binary_repr(i,nb_qubits)}⟩"
            for i, v in enumerate(sv)
            if v.round(3) != 0
        )
    )[2:]


def with_sign(val: np.complex64) -> str:
    """Sometimes, we want values under a specific format, in particular
    ``<sign> <value>``. Where value is as simple as possible (*e.g.* no period
    or no imaginary part if there is no need).

    Args:
        val: The value to be formatted.

    Returns:
        The formatted value
    """
    rounded = _remove_null_imag(val)
    if rounded == 1:
        return "+ "
    if rounded.real == 0:
        sign = "+ " if rounded.imag >= 0 else "- "
        rounded = _remove_unnecessary_decimals(abs(rounded))
        return sign + str(rounded) + "j"
    str_rounded = str(rounded)
    if str_rounded.startswith("-") or str_rounded.startswith("(-"):
        return "- " + str(-rounded)
    return "+ " + str_rounded


def _remove_null_imag(val: np.complex64) -> np.complex64 | np.float32 | int:
    val = np.round(val, 3)
    if val.imag != 0:
        return val
    return _remove_unnecessary_decimals(val.real)


def _remove_unnecessary_decimals(val: np.float32 | int) -> np.float32 | int:
    val = np.float32(val)
    if val.is_integer():
        return int(val)
    return val


def _unpack_expr(expr: Expr | Basic):
    if str(expr).startswith("Expr"):
        return _unpack_expr(expr.args[0])
    return expr


def format_element(element: Union[int, float, complex | Expr], round: int = 5) -> str:
    """
    Formats a numeric or symbolic element for cleaner representation. Rounds the real and
    imaginary parts of a number to a specified number of decimal places, formats whole
    numbers as integers, and properly handles symbolic expressions by simplifying them.
    It produces a string representation of the element, with 'j' notation for complex numbers
    and a simplified form for symbolic expressions.

    Args:
        element: The element to format, which can be an integer, float, complex number, or symbolic expression.
        round: The number of decimal places to round to for real and imaginary parts.

    Returns:
        str: A string representation of the formatted element.

    Example:
        >>> format_element(3.456789, round=4)
        '3.4568'
        >>> format_element(1+2j, round=2)
        '1+2j'
        >>> format_element(3+0j)
        '3'
        >>> from sympy import symbols, Expr
        >>> x = symbols('x')
        >>> format_element(Expr(x + x))
        '2*x'

    """
    from sympy import Expr

    if isinstance(element, Expr):
        return str(_unpack_expr(element.simplify()))

    real_part = np.round(np.real(element), round)
    imag_part = np.round(np.imag(element), round)

    if real_part == int(real_part):
        real_part = int(real_part)
    if imag_part == int(imag_part):
        imag_part = int(imag_part)

    if real_part == 0 and imag_part != 0:
        real_part = ""

    if imag_part == 0:
        imag_part = ""
    else:
        imag_part = str(imag_part) + "j"
        if real_part != "" and not imag_part.startswith("-"):
            imag_part = "+" + imag_part

    return f"{str(real_part)}{str(imag_part)}"


def clean_1D_array(
    array: list[complex] | npt.NDArray[np.complex64 | np.float32], round: int = 5
) -> str:
    """Cleans and formats elements of a one dimensional array. This function
    rounds the parts of the numbers in the array and formats them as integers if
    appropriate. It returns a string representation of the cleaned array.

    Args:
<<<<<<< HEAD
        array: An array containing numeric elements.
        round: precision to round the numbers to.
=======
        array: An array containing numeric elements, possibly including complex numbers.
        round: The number of decimal places to round the real and imaginary parts.
>>>>>>> bde45d48

    Returns:
        A string representation of the cleaned array.

    Example:
        >>> clean_1D_array([1.234567895546, 2.3456789645645, 3.45678945645])
        '[1.23457, 2.34568, 3.45679]'
        >>> clean_1D_array([1+2j, 3+4j, 5+6j])
        '[1+2j, 3+4j, 5+6j]'
        >>> clean_1D_array([1+0j, 0.5+0j, 5.+1j])
        '[1, 0.5, 5+1j]'
        >>> clean_1D_array([1.0, 2.1, 3.0])
        '[1, 2.1, 3]'
        >>> clean_1D_array([1+0j, 0+0j, 5.])
        '[1, 0, 5]'
        >>> clean_1D_array([1.0, 2.0, 3.0])
        '[1, 2, 3]'
        >>> clean_1D_array([-0.01e-09+9.82811211e-01j,  1.90112689e-01+5.22320655e-09j,
        ... 2.91896816e-09-2.15963155e-09j, -4.17753839e-09-5.64638430e-09j,
        ... 9.44235988e-08-8.58300965e-01j, -5.42123454e-08+2.07957438e-07j,
        ... 5.13144658e-01+2.91786504e-08j, -0000000.175980538-1.44108434e-07j])
        '[0.98281j, 0.19011, 0, 0, -0.8583j, 0, 0.51314, -0.17598]'
        >>> clean_1D_array([-0.01e-09+9.82811211e-01j,  1.90112689e-01+5.22320655e-09j,
        ... 2.91896816e-09-2.15963155e-09j, -4.17753839e-09-5.64638430e-09j,
        ... 9.44235988e-08-8.58300965e-01j, -5.42123454e-08+2.07957438e-07j,
        ... 5.13144658e-01+2.91786504e-08j, -0000000.175980538-1.44108434e-07j], round=7)
        '[0.9828112j, 0.1901127, 0, 0, 1e-07-0.858301j, -1e-07+2e-07j, 0.5131447, -0.1759805-1e-07j]'

    """
<<<<<<< HEAD
    return (
        "["
        + ", ".join(
            clean_number_repr(element, round)
            for element in np.array(array, dtype=np.complex64)
        )
        + "]"
    )


def clean_number_repr(number: complex, round: int = 7):
    """Cleans and formats a number. This function rounds the parts of
    complex numbers and formats them as integers if appropriate. It returns a
    string representation of the number.

    Args:
        number: The number to be formatted

    Returns:
        A string representation of the number.

    Example:
        >>> clean_number_repr(1.234567895546)
        '1.2345679'
        >>> clean_number_repr(1.0+2.0j)
        '1+2j'
        >>> clean_number_repr(1+0j)
        '1'
        >>> clean_number_repr(0.0 + 1.0j)
        '1j'

    """
    real_part = np.round(np.real(number), round)
    imag_part = np.round(np.imag(number), round)

    if real_part == int(real_part):
        real_part = int(real_part)
    if imag_part == int(imag_part):
        imag_part = int(imag_part)

    if real_part == 0 and imag_part != 0:
        real_part = ""

    if imag_part == 0:
        imag_part = ""
    else:
        imag_part = str(imag_part) + "j"
        if real_part != "" and not imag_part.startswith("-"):
            imag_part = "+" + imag_part
    return f"{str(real_part)}{str(imag_part)}"


def clean_matrix(matrix: Matrix):
    """Cleans and formats elements of a 2D matrix. This function rounds the
    parts of the numbers in the matrix and formats them as integers if
    appropriate. It returns a string representation of the cleaned matrix.

    Args:
        matrix: An 2d array containing numeric elements.
=======
    cleaned_array = [format_element(element, round) for element in array]
    return "[" + ", ".join(map(str, cleaned_array)) + "]"


def clean_matrix(matrix: Matrix, round: int = 5, align: bool = True):
    """Cleans and formats elements of a matrix. It rounds the real parts of complex numbers
    in the matrix places and formats them as integers if they are whole numbers. It returns a
    string representation of the cleaned matrix without parentheses.

    Args:
        matrix: A matrix containing numeric elements, possibly including complex numbers.
        round: The number of decimal places to round the real and imaginary parts.
        align: Whether to align the elements for a cleaner output.
>>>>>>> bde45d48

    Returns:
        A string representation of the cleaned matrix.

    Examples:
        >>> print(clean_matrix([[1.234567895546, 2.3456789645645, 3.45678945645],
        ...                     [1+5j, 0+1j, 5.],
        ...                     [1.223123425+0.95113462364j, 2.0, 3.0]]))
        [[1.23457         , 2.34568, 3.45679],
         [1+5j            , 1j     , 5      ],
         [1.22312+0.95113j, 2      , 3      ]]

    """

    formatted_matrix = [
        [format_element(element, round) for element in row] for row in matrix
    ]
    if align:
        max_lengths = [
            max(len(row[i]) for row in formatted_matrix)
            for i in range(len(formatted_matrix[0]))
        ]

        formatted_matrix = [
            [element.ljust(max_lengths[i]) for i, element in enumerate(row)]
            for row in formatted_matrix
        ]

    return (
        "["
        + ",\n ".join(["[" + ", ".join(row) + "]" for row in formatted_matrix])
        + "]"
    )


def pprint(matrix: Matrix, round: int = 5, align: bool = True):
    """Print a cleans and formats elements of a matrix. It rounds the real parts of complex numbers
    in the matrix places and formats them as integers if they are whole numbers. It returns a
    string representation of the cleaned matrix without parentheses.

    Args:
        matrix: A matrix containing numeric elements, possibly including complex numbers.
        round: The number of decimal places to round the real and imaginary parts.
        align: Whether to align the elements for a cleaner output.

    Example:
        >>> pprint([[1.234567895546, 2.3456789645645, 3.45678945645],
        ...                     [1+5j, 0+1j, 5.],
        ...                     [1.223123425+0.95113462364j, 2.0, 3.0]])
        [[1.23457         , 2.34568, 3.45679],
         [1+5j            , 1j     , 5      ],
         [1.22312+0.95113j, 2      , 3      ]]

    """
    print(clean_matrix(matrix, round, align))


def one_lined_repr(obj: object):
    """One-liner returning a representation of the given object by removing
    extra whitespace.

    Args:
        obj: The object for which a representation is desired.
    """
    return re.sub(r"\s+", " ", repr(obj))<|MERGE_RESOLUTION|>--- conflicted
+++ resolved
@@ -137,13 +137,8 @@
     appropriate. It returns a string representation of the cleaned array.
 
     Args:
-<<<<<<< HEAD
         array: An array containing numeric elements.
         round: precision to round the numbers to.
-=======
-        array: An array containing numeric elements, possibly including complex numbers.
-        round: The number of decimal places to round the real and imaginary parts.
->>>>>>> bde45d48
 
     Returns:
         A string representation of the cleaned array.
@@ -173,7 +168,6 @@
         '[0.9828112j, 0.1901127, 0, 0, 1e-07-0.858301j, -1e-07+2e-07j, 0.5131447, -0.1759805-1e-07j]'
 
     """
-<<<<<<< HEAD
     return (
         "["
         + ", ".join(
@@ -233,21 +227,6 @@
 
     Args:
         matrix: An 2d array containing numeric elements.
-=======
-    cleaned_array = [format_element(element, round) for element in array]
-    return "[" + ", ".join(map(str, cleaned_array)) + "]"
-
-
-def clean_matrix(matrix: Matrix, round: int = 5, align: bool = True):
-    """Cleans and formats elements of a matrix. It rounds the real parts of complex numbers
-    in the matrix places and formats them as integers if they are whole numbers. It returns a
-    string representation of the cleaned matrix without parentheses.
-
-    Args:
-        matrix: A matrix containing numeric elements, possibly including complex numbers.
-        round: The number of decimal places to round the real and imaginary parts.
-        align: Whether to align the elements for a cleaner output.
->>>>>>> bde45d48
 
     Returns:
         A string representation of the cleaned matrix.
