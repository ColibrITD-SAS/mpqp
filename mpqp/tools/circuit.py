--- conflicted
+++ resolved
@@ -25,14 +25,9 @@
 def random_circuit(
     gate_classes: Optional[list[type]] = None,
     nb_qubits: int = 5,
-<<<<<<< HEAD
-    nb_gates: int = np.random.randint(5, 10),
-) -> QCircuit:
-=======
     nb_gates: Optional[int] = None,
     seed: Optional[int] = None,
 ):
->>>>>>> 00d8aaae
     """This function creates a QCircuit with a specified number of qubits and gates.
     The gates are chosen randomly from the provided list of native gate classes.
 
@@ -49,58 +44,6 @@
         ValueError: If the number of qubits is too low for the specified gates.
 
     Examples:
-<<<<<<< HEAD
-        >>> random_circuit([U, TOF], 3) # doctest: +SKIP
-                            ┌──────────────────────────┐┌───┐
-        q_0: ──■────■────■──┤ U(2.4433,0.72405,4.7053) ├┤ X ├───────────────────────────
-             ┌─┴─┐  │    │  └┬────────────────────────┬┘└─┬─┘
-        q_1: ┤ X ├──■────■───┤ U(4.603,5.6604,1.4087) ├───■─────────────────────────────
-             └─┬─┘┌─┴─┐┌─┴─┐┌┴────────────────────────┤   │  ┌─────────────────────────┐
-        q_2: ──■──┤ X ├┤ X ├┤ U(4.2873,4.4459,2.6049) ├───■──┤ U(3.6991,3.7342,2.4204) ├
-                  └───┘└───┘└─────────────────────────┘      └─────────────────────────┘
-        >>> from mpqp.core.instruction.gates import native_gates
-        >>> random_circuit(nb_qubits=4, nb_gates=10) # doctest: +SKIP
-                           ┌───┐           ┌────────────┐           ┌───┐
-        q_0: ──────■───────┤ Z ├─X─────────┤ Rz(5.0279) ├───────────┤ S ├──────────
-                   │       └───┘ │         └────────────┘           └───┘
-        q_1: ──────■─────────────┼─────────────────────────────────────────────────
-             ┌────────────┐      │ ┌───────────────────────────┐┌────────────┐┌───┐
-        q_2: ┤ Rz(2.7008) ├──────X─┤ U(1.8753,2.3799,0.012721) ├┤ Rx(3.5982) ├┤ H ├
-             └───┬───┬────┘        └───────────────────────────┘└────────────┘└───┘
-        q_3: ────┤ Y ├─────────────────────────────────────────────────────────────
-                 └───┘
-    """
-    qcircuit = QCircuit(nb_qubits)
-    for _ in range(nb_gates):
-        qcircuit.add(random_instruction(gate_classes, nb_qubits))
-    return qcircuit
-
-
-def random_instruction(
-    gate_classes: Optional[list[type]] = None,
-    nb_qubits: int = 5,
-) -> Gate:
-    """This function creates a instruction with a specified number of qubits.
-    The gates are chosen randomly from the provided list of native gate classes.
-
-    args:
-        nb_qubits : Number of qubits in the circuit.
-        gate_classes : List of native gate classes to use in the circuit.
-
-    Returns:
-        A quantum circuit with the specified number of qubits and randomly chosen gates.
-
-    Raises:
-        ValueError: If the number of qubits is too low for the specified gates.
-
-    Examples:
-        >>> random_instruction([U, TOF], 3) # doctest: +SKIP
-        U(2.067365317109373, 0.18652872274018245, 0.443968374745352, 0)
-        >>> random_instruction(nb_qubits=4) # doctest: +SKIP
-        SWAP(3, 1)
-
-    """
-=======
         >>> print(random_circuit([U, TOF], 3)) # doctest: +NORMALIZE_WHITESPACE
              ┌───┐┌───┐     ┌───┐                            ┌───┐┌───┐
         q_0: ┤ X ├┤ X ├──■──┤ X ├────────────────────────────┤ X ├┤ X ├
@@ -121,7 +64,42 @@
 
     """
     rng = np.random.default_rng(seed)
->>>>>>> 00d8aaae
+
+    if nb_gates is None:
+        nb_gates = rng.integers(5, 10)
+        
+    qcircuit = QCircuit(nb_qubits)
+    for _ in range(nb_gates):
+        qcircuit.add(random_instruction(gate_classes, nb_qubits, seed))
+    return qcircuit
+
+
+def random_instruction(
+    gate_classes: Optional[list[type]] = None,
+    nb_qubits: int = 5,
+    seed: Optional[int] = None,
+) -> Gate:
+    """This function creates a instruction with a specified number of qubits.
+    The gates are chosen randomly from the provided list of native gate classes.
+
+    args:
+        nb_qubits : Number of qubits in the circuit.
+        gate_classes : List of native gate classes to use in the circuit.
+
+    Returns:
+        A quantum circuit with the specified number of qubits and randomly chosen gates.
+
+    Raises:
+        ValueError: If the number of qubits is too low for the specified gates.
+
+    Examples:
+        >>> random_instruction([U, TOF], 3) # doctest: +SKIP
+        U(2.067365317109373, 0.18652872274018245, 0.443968374745352, 0)
+        >>> random_instruction(nb_qubits=4) # doctest: +SKIP
+        SWAP(3, 1)
+
+    """
+    rng = np.random.default_rng(seed)
 
     if gate_classes is None:
         gate_classes = []
@@ -133,14 +111,8 @@
     elif any(not issubclass(gate, Gate) for gate in gate_classes):
         raise ValueError("gate_classes must be an instance of Gate")
 
-    if nb_gates is None:
-        nb_gates = rng.integers(5, 10)
 
     qubits = list(range(nb_qubits))
-<<<<<<< HEAD
-=======
-    qcircuit = QCircuit(nb_qubits)
->>>>>>> 00d8aaae
 
     if any(
         not issubclass(gate, SingleQubitGate)
@@ -149,83 +121,43 @@
     ):
         raise ValueError("number of qubits too low for this gates")
 
-<<<<<<< HEAD
-    gate_class: type[Gate] = random.choice(gate_classes)
-    target = random.choice(qubits)
+    gate_class = rng.choice(np.array(gate_classes))
+    target = rng.choice(qubits).item()
 
     if issubclass(gate_class, SingleQubitGate):
         if issubclass(gate_class, ParametrizedGate):
             if issubclass(gate_class, U):
                 return U(
-                    random.uniform(0, 2 * np.pi),
-                    random.uniform(0, 2 * np.pi),
-                    random.uniform(0, 2 * np.pi),
+                    rng.uniform(0, 2 * np.pi),
+                    rng.uniform(0, 2 * np.pi),
+                    rng.uniform(0, 2 * np.pi),
                     target,
                 )
             elif issubclass(gate_class, Rk):
-                return Rk(random.randint(0, 10), target)
+                return Rk(rng.integers(1, 10), target)
             elif issubclass(gate_class, RotationGate):
                 if TYPE_CHECKING:
                     assert issubclass(gate_class, (Rx, Ry, Rz, P))
-                return gate_class(random.uniform(0, 2 * np.pi), target)
+                return gate_class(rng.uniform(0, 2 * np.pi), target)
             else:
                 raise ValueError
         else:
             return gate_class(target)
     else:
-        control = random.choice(list(set(qubits) - {target}))
+        control = rng.choice(list(set(qubits) - {target})).item()
         if issubclass(gate_class, ParametrizedGate):
             if TYPE_CHECKING:
                 assert issubclass(gate_class, CRk)
             return gate_class(
-                random.randint(0, 10),
+                rng.integers(1, 10),
                 control,
                 target,
             )
         elif issubclass(gate_class, TOF):
-            control2 = random.choice(list(set(qubits) - {target, control}))
+            control2 = rng.choice(list(set(qubits) - {target, control})).item()
             return TOF([control, control2], target)
         else:
             return gate_class(control, target)
-=======
-    for _ in range(nb_gates):
-        gate_class = rng.choice(np.array(gate_classes))
-        target = rng.choice(qubits).item()
-        if issubclass(gate_class, SingleQubitGate):
-            if issubclass(gate_class, ParametrizedGate):
-                if issubclass(gate_class, U):
-                    qcircuit.add(
-                        gate_class(
-                            rng.uniform(0, 2 * np.pi),
-                            rng.uniform(0, 2 * np.pi),
-                            rng.uniform(0, 2 * np.pi),
-                            target,
-                        )
-                    )
-                elif issubclass(gate_class, Rk):
-                    qcircuit.add(Rk(rng.integers(1, 10), target))
-                elif issubclass(gate_class, RotationGate):
-                    if TYPE_CHECKING:
-                        assert issubclass(gate_class, (Rx, Ry, Rz, P))
-                    qcircuit.add(gate_class(rng.uniform(0, 2 * np.pi), target))
-                else:
-                    raise ValueError
-            else:
-                qcircuit.add(gate_class(target))
-        else:
-            control = rng.choice(list(set(qubits) - {target})).item()
-            if issubclass(gate_class, ParametrizedGate):
-                if TYPE_CHECKING:
-                    assert issubclass(gate_class, CRk)
-                qcircuit.add(gate_class(rng.integers(1, 10), control, target))
-            elif issubclass(gate_class, TOF):
-                control2 = rng.choice(list(set(qubits) - {target, control})).item()
-                qcircuit.add(TOF([control, control2], target))
-            else:
-                qcircuit.add(gate_class(control, target))
-
-    return qcircuit
->>>>>>> 00d8aaae
 
 
 def compute_expected_matrix(qcircuit: QCircuit):
