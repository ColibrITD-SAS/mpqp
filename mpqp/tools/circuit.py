--- conflicted
+++ resolved
@@ -1,9 +1,4 @@
-<<<<<<< HEAD
 from typing import Optional, Union
-=======
-import random
-from typing import TYPE_CHECKING, Optional
->>>>>>> fe8df101
 
 import numpy as np
 from qiskit import QuantumCircuit, transpile
@@ -101,12 +96,7 @@
         rng = np.random.default_rng(seed)
 
     if gate_classes is None:
-        gate_classes = []
-        for gate in NATIVE_GATES:
-            if TYPE_CHECKING:
-                assert isinstance(gate.nb_qubits, int)
-            if gate.nb_qubits <= nb_qubits:
-                gate_classes.append(gate)
+        gate_classes = NATIVE_GATES
 
     if nb_gates is None:
         nb_gates = rng.integers(5, 10)
@@ -122,13 +112,8 @@
         raise ValueError("number of qubits too low for this gates")
 
     for _ in range(nb_gates):
-<<<<<<< HEAD
-        gate_class = rng.choice(gate_classes)  # type: ignore[reportArgumentType]
+        gate_class: type[NativeGate] = rng.choice(gate_classes)  # type: ignore[reportArgumentType]
         target = int(rng.choice(qubits))
-=======
-        gate_class: type[NativeGate] = random.choice(gate_classes)
-        target = random.choice(qubits)
->>>>>>> fe8df101
         if issubclass(gate_class, SingleQubitGate):
             if issubclass(gate_class, ParametrizedGate):
                 if issubclass(gate_class, U):
@@ -141,37 +126,22 @@
                         )
                     )
                 elif issubclass(gate_class, Rk):
-<<<<<<< HEAD
                     qcircuit.add(Rk(rng.integers(1, 10), target))
-                else:
-                    qcircuit.add(gate_class(int(rng.uniform(0, 2 * np.pi)), target))  # type: ignore[reportArgumentType]
-=======
-                    qcircuit.add(Rk(random.randint(0, 10), target))
                 elif issubclass(gate_class, RotationGate):
                     if TYPE_CHECKING:
                         assert issubclass(gate_class, (Rx, Ry, Rz, P))
                     qcircuit.add(gate_class(random.uniform(0, 2 * np.pi), target))
                 else:
+                    qcircuit.add(gate_class(int(rng.uniform(0, 2 * np.pi)), target))  # type: ignore[reportArgumentType]
                     raise ValueError
->>>>>>> fe8df101
             else:
                 qcircuit.add(gate_class(target))
         else:
             control = int(rng.choice(list(set(qubits) - {target})))
             if issubclass(gate_class, ParametrizedGate):
-<<<<<<< HEAD
-                qcircuit.add(gate_class(rng.integers(0, 10), control, target))  # type: ignore[reportArgumentType]
-=======
                 if TYPE_CHECKING:
                     assert issubclass(gate_class, CRk)
-                qcircuit.add(
-                    gate_class(
-                        random.randint(0, 10),
-                        control,
-                        target,
-                    )
-                )
->>>>>>> fe8df101
+                qcircuit.add(gate_class(rng.integers(0, 10), control, target))  # type: ignore[reportArgumentType]
             elif issubclass(gate_class, TOF):
                 control2 = int(rng.choice(list(set(qubits) - {target, control})))
                 qcircuit.add(TOF([control, control2], target))
