--- conflicted
+++ resolved
@@ -4,11 +4,6 @@
 
 import numpy as np
 from numpy.random import Generator
-<<<<<<< HEAD
-from qiskit import QuantumCircuit
-from qiskit.circuit.quantumcircuitdata import CircuitInstruction
-=======
->>>>>>> 1a31e13f
 
 from mpqp.core.circuit import QCircuit
 from mpqp.core.instruction.gates.gate import Gate, SingleQubitGate
