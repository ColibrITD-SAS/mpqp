"""This module contains a collection of generic types and functions needed 
across the library.

Type aliases :obj:`Matrix`, :obj:`OneOrMany` and :obj:`ArbitraryNestedSequence`
are used across the library. In particular, :obj:`ArbitraryNestedSequence` is
used in cases the nesting of the sequence is unknown; and in these cases you
might want to flatten the list using :func:`flatten`.

On occasion, there is also a need to "flatten" the string representation of an 
object *i.e.* to display it on one line. In this case :func:`one_line_repr` is
your friend.

Lastly, we find the default list search mechanism in python a bit too
restrictive. :func:`find` allow us a much more versatile search using an 
``oracle``.
"""

from __future__ import annotations

from abc import ABCMeta
from inspect import getsource
from typing import (
    TYPE_CHECKING,
    Any,
    Callable,
    Iterable,
    Iterator,
    Sequence,
    TypeVar,
    Union,
)

from aenum import Enum

# This is needed because for some reason pyright does not understand that Enum
# is a class (probably because Enum does weird things to the Enum class)
if TYPE_CHECKING:
    from enum import Enum
    from mpqp.core.circuit import QCircuit

import numpy as np
import numpy.typing as npt
from typeguard import typechecked

T = TypeVar("T")
"""A generic type."""
OneOrMany = Union[T, Sequence[T]]
"""Type alias for single elements of type :obj:`T`, or sequences of such 
elements."""
ArbitraryNestedSequence = Union[Sequence["ArbitraryNestedSequence[T]"], T]
"""This type alias allows us to define heterogeneously nested Sequences of 
:obj:`T`.

Examples:
    >>> l: ArbitraryNestedSequence[int]
    >>> l = [[0,1],0,[[0,2],3]]
    >>> l = 1
    >>> l = [2,1,3]

"""
Matrix = Union[npt.NDArray[np.complex64], npt.NDArray[np.object_]]
"""Type alias denoting all the matrices we consider (either matrices of complex 
or of ``sympy`` expressions, given to ``numpy`` as objects)"""


@typechecked
def flatten_generator(lst: ArbitraryNestedSequence[T]) -> Iterator[T]:
    """Helper generator function for flattening an arbitrarily nested list.

    Args:
        lst: The list, or nested list, to be flattened.

    Yields:
        Elements from the input list in a flattened order.
    """
    if isinstance(lst, Sequence):
        for el in lst:
            yield from flatten_generator(el)
    else:
        yield lst


@typechecked
def flatten(lst: ArbitraryNestedSequence[T]) -> list[T]:
    """Flattens an arbitrarily nested Sequence.

    This is a wrapper around :func:`flatten_generator`.

    Args:
        lst: The nested sequence, to be flattened.

    Returns:
        A flattened list containing all elements from the input list.

    Example:
        >>> nested_list = [[1, 2, [3, 4]], [5, [6, 7]], 8]
        >>> flatten(nested_list)
        [1, 2, 3, 4, 5, 6, 7, 8]

    """
    return list(flatten_generator(lst))


@typechecked
def find(sequence: Sequence[T], oracle: Callable[[T], bool]) -> T:
    """Finds the first element in the sequence that satisfies the given oracle.

    Args:
        sequence: The sequence to search for the element.
        oracle: A callable function that takes an element and returns ``True``
            if the element satisfies the condition.

    Returns:
        The first element in the sequence that satisfies the oracle.

    Raises:
        ValueError: If no element in the sequence satisfies the given oracle.

    Example:
        >>> numbers = [1, 2, 3, 4, 5]
        >>> is_even = lambda x: x % 2 == 0
        >>> find(numbers, is_even)
        2

    """
    return sequence[find_index(sequence, oracle)]


def find_index(iterable: Iterable[T], oracle: Callable[[T], bool]) -> int:
    """Finds the index of the first element in the iterable that satisfies the
    given oracle.

    Args:
        iterable: The iterable to search for the element.
        oracle: A callable function that takes an element and returns ``True``
            if the element satisfies the condition.

    Returns:
        The index of the first element in the iterable that satisfies the oracle.

    Raises:
        ValueError: If no element in the iterable satisfies the given oracle.

    Example:
        >>> numbers = [1, 2, 3, 4, 5]
        >>> is_even = lambda x: x % 2 == 0
        >>> find_index(numbers, is_even)
        1

    """
    for index, item in enumerate(iterable):
        if oracle(item):
            return index
    raise ValueError("No objects satisfies the given oracle")


<<<<<<< HEAD
def compute_expected_matrix(qcircuit: QCircuit):
    """
    Computes the expected matrix resulting from applying single-qubit gates
    in reverse order on a quantum circuit.

    args:
        qcircuit : The quantum circuit object containing instructions.

    returns:
        Expected matrix resulting from applying the gates.

    raises:
        ValueError: If any gate in the circuit is not a SingleQubitGate.
    """
    from sympy import N

    from mpqp.core.instruction.gates.gate import Gate, SingleQubitGate

    gates = [
        instruction
        for instruction in qcircuit.instructions
        if isinstance(instruction, Gate)
    ]
    nb_qubits = qcircuit.nb_qubits

    result_matrix = np.eye(2**nb_qubits, dtype=complex)

    for gate in reversed(gates):
        if not isinstance(gate, SingleQubitGate):
            raise ValueError(
                f"Unsupported gate: {type(gate)} only SingleQubitGate can be computed for now"
            )
        matrix = np.eye(2**nb_qubits, dtype=complex)
        gate_matrix = gate.to_matrix()
        index = gate.targets[0]
        matrix = np.kron(
            np.eye(2**index, dtype=complex),
            np.kron(gate_matrix, np.eye(2 ** (nb_qubits - index - 1), dtype=complex)),
        )

        result_matrix = np.dot(result_matrix, matrix)

    return np.vectorize(N)(result_matrix).astype(complex)


=======
>>>>>>> 6472f33d
class SimpleClassReprMeta(type):
    """Metaclass used to change the repr of the class (not the instances) to
    display the name of the class only (instead of the usual
    <class mpqp.path.ClassName>)"""

    def __repr__(cls):
        return cls.__name__


class SimpleClassReprABCMeta(SimpleClassReprMeta, ABCMeta):
    pass


class SimpleClassReprABC(metaclass=SimpleClassReprABCMeta):
    """This class is the equivalent of ABC (it signifies that it's subclass
    isn't meant to be instantiated directly), but it adds the small feature of
    setting the ``repr`` to be the class name, which is for instance useful for
    gates."""

    pass


class classproperty:
    """Decorator yo unite the ``classmethod`` and ``property`` decorators."""

    def __init__(self, func: Callable[..., Any]):
        self.fget = func

    def __get__(self, instance: object, owner: object):
        return self.fget(owner)


def _get_doc(enum: type[Any], member: str):
    src = getsource(enum)
    member_pointer = src.find(member)
    docstr_start = member_pointer + src[member_pointer:].find('"""') + 3
    docstr_end = docstr_start + src[docstr_start:].find('"""')
    return src[docstr_start:docstr_end]


class MessageEnum(Enum):
    """Enum subclass allowing you to access the docstring of the members of your
    enum through the ``message`` property.

    Example:
        >>> class A(MessageEnum):  # doctest: +SKIP
        ...     '''an enum'''
        ...     VALUE1 = auto()
        ...     '''member VALUE1'''
        ...     VALUE2 = auto()
        ...     '''member VALUE2'''
        >>> A.VALUE1.message  # doctest: +SKIP
        'member VALUE1'

    Warning:
        This implementation is not very robust, in particular, in case some
        members are not documented, it will mess things up. In addition, this
        can only work for code in file, and will not work in the interpreter.
    """

    message: str
    """Each of the members of the eum will have the ``message`` attribute."""

    def __init__(self, *args: Any, **kwds: dict[str, Any]) -> None:
        super().__init__(*args, **kwds)
        for member in type(self).__members__:
            type(self).__members__[member].message = _get_doc(type(self), member)<|MERGE_RESOLUTION|>--- conflicted
+++ resolved
@@ -154,7 +154,6 @@
     raise ValueError("No objects satisfies the given oracle")
 
 
-<<<<<<< HEAD
 def compute_expected_matrix(qcircuit: QCircuit):
     """
     Computes the expected matrix resulting from applying single-qubit gates
@@ -200,8 +199,6 @@
     return np.vectorize(N)(result_matrix).astype(complex)
 
 
-=======
->>>>>>> 6472f33d
 class SimpleClassReprMeta(type):
     """Metaclass used to change the repr of the class (not the instances) to
     display the name of the class only (instead of the usual
