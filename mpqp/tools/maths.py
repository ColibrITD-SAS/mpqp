"""Mathematical tools for linear algebra, functions generalized to more data 
types, etc…"""

from __future__ import annotations

import math
from functools import reduce
from numbers import Complex, Real
from typing import TYPE_CHECKING, Optional

if TYPE_CHECKING:
    from sympy import Expr
    import sympy as sp

import numpy as np
import numpy.typing as npt
from scipy.linalg import inv, sqrtm
from typeguard import typechecked

from mpqp.tools.generics import Matrix

rtol = 1e-05
"""The relative tolerance parameter."""
atol = 1e-08
"""The absolute tolerance parameter."""


@typechecked
def normalize(v: npt.NDArray[np.complex64]) -> npt.NDArray[np.complex64]:
    """Normalizes an array representing the amplitudes of the state.

    Args:
        v: The vector to be normalized.

    Returns:
        The normalized vector.

    Examples:
        >>> vector = np.array([1,0,0,1])
        >>> normalize(vector)
        array([0.70710678, 0.        , 0.        , 0.70710678])
        >>> vector = np.array([0,0,0,0])
        >>> normalize(vector)
        array([0, 0, 0, 0])

    """
    norm = np.linalg.norm(v, ord=2)
    return v if norm == 0 else v / norm


@typechecked
def matrix_eq(lhs: Matrix, rhs: Matrix, atol: float = atol, rtol: float = rtol) -> bool:
    r"""Checks whether two matrix (including vectors) are element-wise equal, within a tolerance.

    For respectively each elements `a` and `b` of both inputs, we check this
    specific condition: `|a - b| \leq (atol + rtol * |b|)`.

    Args:
        lhs: Left-hand side matrix of the equality.
        rhs: Right-hand side matrix of the equality.

    Returns:
        ``True`` if the two matrix are equal (according to the definition above).
    """

    for elt in zip(np.ndarray.flatten(lhs), np.ndarray.flatten(rhs)):
        try:
            if abs(elt[0] - elt[1]) > (atol + rtol * abs(elt[1])):
                return False
        except TypeError:
            if elt[0] != elt[1]:
                return False

    return True


@typechecked
def is_hermitian(matrix: Matrix) -> bool:
    """Checks whether the matrix in parameter is hermitian.

    Args:
        matrix: matrix for which we want to know if it is hermitian.

    Returns:
        ``True`` if the matrix in parameter is Hermitian.

    Examples:
        >>> m1 = np.array([[1,2j,3j],[-2j,4,5j],[-3j,-5j,6]])
        >>> is_hermitian(m1)
        True
        >>> m2 = np.diag([1,2,3,4])
        >>> is_hermitian(m2)
        True
        >>> m3 = np.array([[1,2,3],[2,4,5],[3,5,6]])
        >>> is_hermitian(m3)
        True
        >>> m4 = np.array([[1,2,3],[4,5,6],[7,8,9]])
        >>> is_hermitian(m4)
        False
        >>> x = symbols("x", real=True)
        >>> m5 = np.diag([1,x])
        >>> is_hermitian(m5)
        True
        >>> m6 = np.array([[1,x],[-x,2]])
        >>> is_hermitian(m6)
        False

    """
    return matrix_eq(
        np.array(matrix).transpose().conjugate(),  # pyright: ignore[reportArgumentType]
        matrix,
    )


@typechecked
def is_unitary(matrix: Matrix) -> bool:
    """Checks whether the matrix in parameter is unitary.

    Args:
        matrix: Matrix for which we want to know if it is unitary.

    Returns:
        ``True`` if the matrix in parameter is Unitary.

    Example:
        >>> a = np.array([[1,1],[1,-1]])
        >>> is_unitary(a)
        False
        >>> is_unitary(a/np.sqrt(2))
        True

    """
    return matrix_eq(
        np.eye(len(matrix), dtype=np.complex64),
        matrix.transpose().conjugate().dot(matrix),
    )


@typechecked
def closest_unitary(matrix: Matrix):
    """Calculate the unitary matrix that is closest with respect to the operator norm distance to the general matrix
    in parameter.

    Args:
        matrix: Matrix for which we want to determine the closest unitary matrix.

        Return U as a numpy matrix.

    Example:
        # TODO : fill examples

    """
    from scipy.linalg import svd

    V, _, Wh = svd(matrix)
    return np.array(V.dot(Wh))


@typechecked
def cos(angle: Expr | Real) -> sp.Expr | float:
    """Generalization of the cosine function, to take as input either
    ``sympy``'s expressions or floating numbers.

    Args:
        angle: The angle considered.

    Returns:
        Cosine of the given ``angle``.
    """
    if isinstance(angle, Real):
        if TYPE_CHECKING:
            assert isinstance(angle, float)
        return np.cos(angle)
    else:
        import sympy as sp
        from sympy import Expr

        res = sp.cos(angle)
        assert isinstance(res, Expr)
        return res


@typechecked
def sin(angle: Expr | Real) -> sp.Expr | float:
    """Generalization of the sine function, to take as input either
    ``sympy``'s expressions or floating numbers.

    Args:
        angle: The angle considered.

    Returns:
        Sine of the given ``angle``.
    """
    if isinstance(angle, Real):
        if TYPE_CHECKING:
            assert isinstance(angle, float)
        return np.sin(angle)
    else:
        import sympy as sp
        from sympy import Expr

        res = sp.sin(angle)
        assert isinstance(res, Expr)
        return res


@typechecked
def exp(angle: Expr | Complex) -> sp.Expr | complex:
    """Generalization of the exponential function, to take as input either
    ``sympy``'s expressions or floating numbers.

    Args:
        angle: The angle considered.

    Returns:
        Exponential of the given ``angle``.
    """
    if isinstance(angle, Complex):
        if TYPE_CHECKING:
            assert isinstance(angle, complex)
        return np.exp(angle)
    else:
        import sympy as sp
        from sympy import Expr

        res = sp.exp(angle)
        assert isinstance(res, Expr)
        return res


def rand_orthogonal_matrix(
    size: int, seed: Optional[int] = None
) -> npt.NDArray[np.complex64]:
    """Generate a random orthogonal matrix optionally with a given seed.

    Args:
        size: Size (number of columns) of the square matrix to generate.
        seed: Seed used to control the random generation of the matrix.

    Returns:
        A random orthogonal matrix.

    Examples:
        >>> rand_orthogonal_matrix(3) # doctest: +SKIP
        array([[ 0.94569439,  0.2903415 ,  0.14616405],
               [-0.32503798,  0.83976928,  0.43489984],
               [ 0.0035254 , -0.45879121,  0.88853711]])

        >>> rand_orthogonal_matrix(3, seed=42)
        array([[ 0.21667149,  0.1867762 ,  0.95821089],
               [ 0.9608116 ,  0.13303749, -0.24319148],
               [-0.17290035,  0.9733528 , -0.15063131]])

    """
    rs = np.random.RandomState(seed)
    m = rs.rand(size, size)
    return m.dot(inv(sqrtm(m.T.dot(m))))


def rand_clifford_matrix(nb_qubits: int) -> npt.NDArray[np.complex64]:
    """Generate a random Clifford matrix.

    Args:
        size: Size (number of columns) of the square matrix to generate.

    Returns:
        A random Clifford matrix.

    Examples:
        >>> rand_clifford_matrix(2) # doctest: +SKIP
        array([[ 0.5+0.j, -0.5+0.j,  0.5+0.j, -0.5+0.j],
               [-0.5+0.j,  0.5+0.j,  0.5+0.j, -0.5+0.j],
               [ 0.5+0.j,  0.5+0.j,  0.5+0.j,  0.5+0.j],
               [-0.5+0.j, -0.5+0.j,  0.5+0.j,  0.5+0.j]])

    """
    from qiskit import quantum_info

    res = quantum_info.random_clifford(nb_qubits).to_matrix()
<<<<<<< HEAD

    if TYPE_CHECKING:
        assert isinstance(res, np.ndarray)

=======
    if TYPE_CHECKING:
        assert isinstance(res, np.ndarray)
>>>>>>> fe8df101
    return res


def rand_unitary_2x2_matrix() -> npt.NDArray[np.complex64]:
    """Generate a random one-qubit unitary matrix.

    Args:
        size: Size (number of columns) of the square matrix to generate.

    Returns:
        A random Clifford matrix.

    Examples:
        >>> rand_unitary_2x2_matrix() # doctest: +SKIP
        array([[ 0.86889957+0.j        ,  0.44138577+0.22403602j],
               [-0.44138577-0.22403602j, -0.72981565-0.47154594j]])

    """
    theta, phi, gamma = np.random.rand(3) * 2 * math.pi
    c, s, eg, ep = (
        np.cos(theta / 2),
        np.sin(theta / 2),
        np.exp(gamma * 1j),
        np.exp(phi * 1j),
    )
    return np.array([[c, -eg * s], [eg * s, eg * ep * c]])


def rand_product_local_unitaries(nb_qubits: int) -> npt.NDArray[np.complex64]:
    """Generate a pseudo random matrix, resulting from a tensor product of
    random unitary matrices.

    Args:
        nb_qubits: Number of qubits on which the product of unitaries will act.

    Returns:
        A tensor product of random unitary matrices.

    Example:
        >>> rand_product_local_unitaries(2) # doctest: +SKIP
        array([[-0.39648015+0.j        ,  0.49842218-0.16609181j,
                   0.39826454-0.21692223j, -0.40979321+0.43953607j],
               [-0.49842218+0.16609181j,  0.14052896-0.37073997j,
                   0.40979321-0.43953607j,  0.06167784+0.44929471j],
               [-0.39826454+0.21692223j,  0.40979321-0.43953607j,
                   0.16112375-0.36226461j, -0.05079312+0.52290651j],
               [-0.40979321+0.43953607j, -0.06167784-0.44929471j,
                   0.05079312-0.52290651j,  0.28163685+0.27906487j]])

    """
    return reduce(np.kron, [rand_unitary_2x2_matrix() for _ in range(nb_qubits - 1)])


def rand_hermitian_matrix(size: int) -> npt.NDArray[np.complex64]:
    """Generate a random Hermitian matrix.

    Args:
        size: Size (number of columns) of the square matrix to generate.

    Returns:
        A random Hermitian Matrix.

    Example:
        >>> rand_hermitian_matrix(2) # doctest: +SKIP
        array([[1.4488624 +0.j, 0.20804943+0.j],
               [0.20804943+0.j, 0.7826408 +0.j]], dtype=complex64)

    """
    m = np.random.rand(size, size).astype(np.complex64)
    return m + m.conjugate().transpose()


<<<<<<< HEAD
Id = np.eye(2)
pauli_X = np.ones((2, 2)) - Id
pauli_Z = np.diag([1, -1])
pauli_Y = 1j * pauli_X @ pauli_Z
=======
@typechecked
def is_power_of_two(n: int):
    """Checks if the integer in parameter is a (positive) power of two.

    Args:
        n: Integer for which we want to check if it is a power of two.

    Returns:
        True if the integer in parameter is a power of two.

    Example:
        >>> is_power_of_two(4)
        True
        >>> is_power_of_two(6)
        False

    """
    return n >= 1 and (n & (n - 1)) == 0
>>>>>>> fe8df101
<|MERGE_RESOLUTION|>--- conflicted
+++ resolved
@@ -277,15 +277,8 @@
     from qiskit import quantum_info
 
     res = quantum_info.random_clifford(nb_qubits).to_matrix()
-<<<<<<< HEAD
-
     if TYPE_CHECKING:
         assert isinstance(res, np.ndarray)
-
-=======
-    if TYPE_CHECKING:
-        assert isinstance(res, np.ndarray)
->>>>>>> fe8df101
     return res
 
 
@@ -358,28 +351,26 @@
     return m + m.conjugate().transpose()
 
 
-<<<<<<< HEAD
+@typechecked
+def is_power_of_two(n: int):
+    """Checks if the integer in parameter is a (positive) power of two.
+
+    Args:
+        n: Integer for which we want to check if it is a power of two.
+
+    Returns:
+        True if the integer in parameter is a power of two.
+
+    Example:
+        >>> is_power_of_two(4)
+        True
+        >>> is_power_of_two(6)
+        False
+
+    """
+    return n >= 1 and (n & (n - 1)) == 0
+
 Id = np.eye(2)
 pauli_X = np.ones((2, 2)) - Id
 pauli_Z = np.diag([1, -1])
-pauli_Y = 1j * pauli_X @ pauli_Z
-=======
-@typechecked
-def is_power_of_two(n: int):
-    """Checks if the integer in parameter is a (positive) power of two.
-
-    Args:
-        n: Integer for which we want to check if it is a power of two.
-
-    Returns:
-        True if the integer in parameter is a power of two.
-
-    Example:
-        >>> is_power_of_two(4)
-        True
-        >>> is_power_of_two(6)
-        False
-
-    """
-    return n >= 1 and (n & (n - 1)) == 0
->>>>>>> fe8df101
+pauli_Y = 1j * pauli_X @ pauli_Z