--- conflicted
+++ resolved
@@ -133,7 +133,6 @@
 
 
 @typechecked
-<<<<<<< HEAD
 def is_diagonal(matrix: Matrix):
     """Checks whether the square matrix in parameter is diagonal.
 
@@ -162,10 +161,7 @@
 
 
 @typechecked
-def closest_unitary(matrix: Matrix):
-=======
 def closest_unitary(matrix: Matrix) -> Matrix:
->>>>>>> 8d17a290
     """Calculate the unitary matrix that is closest with respect to the operator
     norm distance to the general matrix in parameter.
 
@@ -305,7 +301,7 @@
     """Generate a random Clifford matrix.
 
     Args:
-        nb_qubits: Qubits of the clifford operator to generate.
+        nb_qubits: Qubits of the clifford operator to be generated.
         seed: Seed used to initialize the random number generation.
 
     Returns:
