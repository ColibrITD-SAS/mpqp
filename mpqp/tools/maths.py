from __future__ import annotations

import math
from functools import reduce
from numbers import Complex, Real
from typing import TYPE_CHECKING

import numpy as np
import numpy.typing as npt
import sympy as sp
from qiskit import quantum_info
from scipy.linalg import inv, sqrtm
from sympy import Expr, I, pi  # pyright: ignore[reportUnusedImport]
from typeguard import typechecked

from mpqp.tools.generics import Matrix

rtol = 1e-05
"""The relative tolerance parameter."""
atol = 1e-08
"""The absolute tolerance parameter."""


@typechecked
def normalize(v: npt.NDArray[np.complex64]) -> npt.NDArray[np.complex64]:
    """Normalizes an array representing the amplitudes of the state.

    Args:
        v: The vector to be normalized.

    Returns:
        The normalized vector.

    Examples:
        >>> vector = np.array([1,0,0,1])
        >>> normalize(vector)
        array([0.70710678, 0., 0., 0.70710678])
        >>> vector = np.array([0,0,0,0])
        >>> normalize(vector)
        array([0, 0, 0, 0])
    """
    norm = np.linalg.norm(v, ord=2)
    return v if norm == 0 else v / norm


@typechecked
<<<<<<< HEAD
def matrix_eq(lhs: Matrix, rhs: Matrix, atol:float = atol, rtol:float = rtol) -> bool:
    r"""Checks whether two matrix (including vectors) are element-wise equal, within a tolerance.
=======
def matrix_eq(lhs: Matrix, rhs: Matrix) -> bool:
    r"""Checks whether two matrix (including vectors) are element-wise equal,
    within a tolerance.
>>>>>>> d135072b

    For respectively each elements `a` and `b` of both inputs, we check this
    specific condition: `|a - b| \leq (atol + rtol * |b|)`.

    Args:
        lhs: Left-hand side matrix of the equality.
        rhs: Right-hand side matrix of the equality.

    Returns:
        ``True`` if the two matrix are equal (according to the definition above).
    """
    for elt in zip(np.ndarray.flatten(lhs), np.ndarray.flatten(rhs)):
        if isinstance(elt[0], Expr) or isinstance(elt[1], Expr):
            if elt[0] != elt[1]:
                return False
        else:
            if abs(elt[0] - elt[1]) > (atol + rtol * abs(elt[1])):
                return False
    return True


@typechecked
def is_hermitian(matrix: Matrix) -> bool:
    """Checks whether the matrix in parameter is hermitian.

    Args:
        matrix: matrix for which we want to know if it is hermitian.

    Returns:
        ``True`` if the matrix in parameter is Hermitian.

    Examples:
        >>> m1 = np.array([[1,2j,3j],[-2j,4,5j],[-3j,-5j,6]])
        >>> is_hermitian(m1)
        True
        >>> m2 = np.diag([1,2,3,4])
        >>> is_hermitian(m2)
        True
        >>> m3 = np.array([[1,2,3],[2,4,5],[3,5,6]])
        >>> is_hermitian(m3)
        True
        >>> m4 = np.array([[1,2,3],[4,5,6],[7,8,9]])
        >>> is_hermitian(m4)
        False
        >>> x = symbols("x", real=True)
        >>> m5 = np.diag([1,x])
        >>> is_hermitian(m5)
        True
        >>> m6 = np.array([[1,x],[-x,2]])
        >>> is_hermitian(m6)
        False
    """
    return matrix_eq(np.array(matrix).transpose().conjugate(), matrix)  # type: ignore


@typechecked
def is_unitary(matrix: Matrix) -> bool:
    """Checks whether the matrix in parameter is unitary.

    Args:
        matrix: Matrix for which we want to know if it is unitary.

    Returns:
        ``True`` if the matrix in parameter is Unitary.

    Example:
        >>> a = np.array([[1,1],[1,-1]])
        >>> is_unitary(a)
        False
        >>> is_unitary(a/np.sqrt(2))
        True
    """
    return matrix_eq(
        np.eye(len(matrix), dtype=np.complex64),
        matrix.transpose().conjugate().dot(matrix),
    )


@typechecked
def cos(angle: Expr | Real) -> sp.Expr | float:
    """Generalization of the cosine function, to take as input either
    ``sympy``'s expressions or floating numbers.

    Args:
        angle: The angle considered.

    Returns:
        Cosine of the given ``angle``.
    """
    # TODO: all those types checks are not ideal, can we do better ?
    if isinstance(angle, Real):
        if TYPE_CHECKING:
            assert isinstance(angle, float)
        return np.cos(angle)
    else:
        res = sp.cos(angle)
        assert isinstance(res, Expr)
        return res


@typechecked
def sin(angle: Expr | Real) -> sp.Expr | float:
    """Generalization of the sine function, to take as input either
    ``sympy``'s expressions or floating numbers.

    Args:
        angle: The angle considered.

    Returns:
        Sine of the given ``angle``.
    """
    if isinstance(angle, Real):
        if TYPE_CHECKING:
            assert isinstance(angle, float)
        return np.sin(angle)
    else:
        res = sp.sin(angle)
        assert isinstance(res, Expr)
        return res


@typechecked
def exp(angle: Expr | Complex) -> sp.Expr | complex:
    """Generalization of the exponential function, to take as input either
    ``sympy``'s expressions or floating numbers.

    Args:
        angle: The angle considered.

    Returns:
        Exponential of the given ``angle``.
    """
    if isinstance(angle, Complex):
        if TYPE_CHECKING:
            assert isinstance(angle, complex)
        return np.exp(angle)
    else:
        res = sp.exp(angle)
        assert isinstance(res, Expr)
        return res


def rand_orthogonal_matrix_seed(size: int, seed: int) -> npt.NDArray[np.complex64]:
    """Generate a random orthogonal matrix with a given seed.

    Args:
        size: Size (number of columns, or rows) of the squared matrix to generate.
        seed: Seed used to control the random generation of the matrix.

    Returns:
        A random orthogonal Matrix.
    """
    # TODO: example
    np.random.seed(seed)
    m = np.random.rand(size, size)
    return m.dot(inv(sqrtm(m.T.dot(m))))


def rand_orthogonal_matrix(size: int) -> npt.NDArray[np.complex64]:
    """Generate a random orthogonal matrix without a given seed"""
    # TODO: to comment + examples
    m = np.random.rand(size, size)
    return m.dot(inv(sqrtm(m.T.dot(m))))


def rand_clifford_matrix(nb_qubits: int) -> npt.NDArray[np.complex64]:
    """Generate a random Clifford matrix"""
    # TODO: to comment + examples
    return quantum_info.random_clifford(
        nb_qubits
    ).to_matrix()  # pyright: ignore[reportReturnType]


def rand_unitary_2x2_matrix() -> npt.NDArray[np.complex64]:
    """Generate a random one-qubit unitary matrix"""
    # TODO: to comment + examples
    theta, phi, gamma = np.random.rand(3) * 2 * math.pi
    c, s, eg, ep = (
        np.cos(theta / 2),
        np.sin(theta / 2),
        np.exp(gamma * 1j),
        np.exp(phi * 1j),
    )
    return np.array([[c, -eg * s], [eg * s, eg * ep * c]])


def rand_product_local_unitaries(nb_qubits: int) -> npt.NDArray[np.complex64]:
    """
    Generate a random tensor product of unitary matrices

    Args:
        nb_qubits: Number of qubits on which the product of unitaries will act.
    """
    return reduce(
        np.kron,
        [rand_unitary_2x2_matrix() for _ in range(nb_qubits - 1)],
        np.eye(1, dtype=np.complex64),
    )


def rand_hermitian_matrix(size: int) -> npt.NDArray[np.complex64]:
    """Generate a random Hermitian matrix.

    Args:
        size: Size (number of columns, or rows) of the squared matrix to generate.

    Returns:
        A random orthogonal Matrix.
    """
    # TODO: examples
    m = np.random.rand(size, size).astype(np.complex64)
    return m + m.conjugate().transpose()<|MERGE_RESOLUTION|>--- conflicted
+++ resolved
@@ -44,14 +44,8 @@
 
 
 @typechecked
-<<<<<<< HEAD
 def matrix_eq(lhs: Matrix, rhs: Matrix, atol:float = atol, rtol:float = rtol) -> bool:
     r"""Checks whether two matrix (including vectors) are element-wise equal, within a tolerance.
-=======
-def matrix_eq(lhs: Matrix, rhs: Matrix) -> bool:
-    r"""Checks whether two matrix (including vectors) are element-wise equal,
-    within a tolerance.
->>>>>>> d135072b
 
     For respectively each elements `a` and `b` of both inputs, we check this
     specific condition: `|a - b| \leq (atol + rtol * |b|)`.
