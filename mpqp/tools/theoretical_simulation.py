--- conflicted
+++ resolved
@@ -31,11 +31,7 @@
     gates = [
         (
             (gate.label, gate.controls + gate.targets)
-<<<<<<< HEAD
-            if isinstance(gate, CNOT)
-=======
             if isinstance(gate, ControlledGate)
->>>>>>> a50b206b
             else (gate.label, gate.targets)
         )
         for gate in gate_operations
