--- conflicted
+++ resolved
@@ -187,22 +187,6 @@
         shots: Number of shots to be performed.
         label: Label used to identify the measure.
 
-<<<<<<< HEAD
-    Attributes:
-        observable: Observable used for the measure.
-        pre_measure: Circuit added before the expectation measurement to correctly swap
-                target qubits when their are note ordered or contiguous.
-        rearranged_targets: Adjusted list of target qubits when they are not initially sorted and
-                contiguous.
-
-    Example:
-        >>> obs = Observable(np.diag([0.7, -1, 1, 1]))
-        >>> c = QCircuit([H(0), CNOT(0,1), ExpectationMeasure(obs, shots=10000)])
-        >>> run(c, ATOSDevice.MYQLM_PYLINALG).expectation_value # doctest: +SKIP
-        0.85918
-
-=======
->>>>>>> 8d17a290
     Warns:
         UserWarning: If the ``targets`` are not sorted and contiguous, some
             additional swaps will be needed. This will change the performance of
@@ -232,16 +216,10 @@
         self._check_targets_order()
 
     def _check_targets_order(self):
-<<<<<<< HEAD
-        from mpqp.core.circuit import QCircuit
-
-        if self.targets == []:
-=======
         """Ensures target qubits are ordered and contiguous, rearranging them if necessary (private)."""
         from mpqp.core.circuit import QCircuit
 
         if len(self.targets) == 0:
->>>>>>> 8d17a290
             self.pre_measure = QCircuit(0)
             return
 
@@ -252,11 +230,8 @@
             )
 
         self.pre_measure = QCircuit(max(self.targets) + 1)
-<<<<<<< HEAD
-=======
         """Circuit added before the expectation measurement to correctly swap
         target qubits when their are note ordered or contiguous."""
->>>>>>> 8d17a290
         targets_is_ordered = all(
             [self.targets[i] > self.targets[i - 1] for i in range(1, len(self.targets))]
         )
@@ -283,6 +258,8 @@
                     self.pre_measure.add(SWAP(target, tweaked_tgt[t_index - 1] + 1))
                     tweaked_tgt[t_index] = tweaked_tgt[t_index - 1] + 1
         self.rearranged_targets = tweaked_tgt
+        """Adjusted list of target qubits when they are not initially sorted and
+        contiguous."""
 
     def __repr__(self) -> str:
         targets = (
