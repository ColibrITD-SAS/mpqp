"""Information about the state can be retrieved using the expectation value of
this state measured by one or several observables. This is done using the :class:`Observable`
class to define your observable, and a :class:`ExpectationMeasure` to perform
the measure."""

from __future__ import annotations

import copy
from numbers import Real
from typing import TYPE_CHECKING, Literal, Optional, Union
from warnings import warn

import numpy as np
import numpy.typing as npt
from typeguard import typechecked

from mpqp.core.instruction.gates.native_gates import SWAP
from mpqp.core.instruction.measurement.measure import Measure
from mpqp.core.instruction.measurement.pauli_string import PauliString, PauliStringMonomial
from mpqp.core.languages import Language
from mpqp.tools.display import one_lined_repr
from mpqp.tools.errors import NumberQubitsError
from mpqp.tools.generics import Matrix, OneOrMany
from mpqp.tools.maths import is_diagonal, is_hermitian, is_power_of_two

if TYPE_CHECKING:
    from braket.circuits.observables import Hermitian
    from cirq.circuits.circuit import Circuit as CirqCircuit
    from cirq.ops.linear_combinations import PauliSum as CirqPauliSum
    from cirq.ops.pauli_string import PauliString as CirqPauliString
    from qat.core.wrappers.observable import Observable as QLMObservable
    from qiskit.circuit import Parameter
    from qiskit.quantum_info import SparsePauliOp
    from sympy import Expr


@typechecked
class Observable:
    """Class defining an observable, used for evaluating expectation values.

    An observable can be defined by using a Hermitian matrix, or using a
    combination of operators in a specific basis Pauli.

    Args:
        observable : can be either a Hermitian matrix representing the
            observable or PauliString representing the observable.

    Raises:
        ValueError: If the input matrix is not Hermitian or does not have a
            square shape.
        NumberQubitsError: If the number of qubits in the input observable does
            not match the number of target qubits.

    Examples:
        >>> Observable(np.array([[1, 0], [0, -1]]))
        Observable(array([[ 1.+0.j, 0.+0.j], [ 0.+0.j, -1.+0.j]], dtype=complex64))

        >>> from mpqp.measures import I, X, Y, Z
        >>> Observable(3 * I @ Z + 4 * X @ Y)  # doctest: +NORMALIZE_WHITESPACE
        Observable(array([[ 3.+0.j,  0.+0.j, 0.+0.j,  0.+4.j],
                [ 0.+0.j, -3.+0.j, 0.-4.j,  0.+0.j],
                [ 0.+0.j,  0.+4.j, 3.+0.j,  0.+0.j],
                [ 0.-4.j,  0.+0.j, 0.+0.j, -3.+0.j]],
            dtype=complex64))
        >>> Observable(3 * I @ Z + 4 * X @ Y).pauli_string.sorted_monomials()
        3*I@Z + 4*X@Y

    """

    def __init__(self, observable: Matrix | list[Real] | PauliString):
        self._matrix = None
        self._pauli_string = None
        self._is_diagonal = None
        self._diag_elements = None

        if isinstance(observable, PauliString):
            # TODO: add some checks, if all the coefficients of the pauli string are real ? (or obviously not necessary?)
            self.nb_qubits = observable.nb_qubits
            self._pauli_string = observable.simplify()
            self._is_diagonal = observable.is_diagonal()
        else:
            size_1 = len(observable)

            if not is_power_of_two(size_1):
                raise ValueError("The size of the observable is not a power of two.")

            self.nb_qubits = int(np.log2(size_1))
            """Number of qubits of this observable."""

<<<<<<< HEAD
            if not isinstance(observable, list):
=======
            if isinstance(observable, list):
>>>>>>> da9c31e3
                shape = observable.shape

                if len(shape) > 2:
                    raise ValueError(
                        f"The dimension of the observable matrix {len(shape)} does not correspond "
                        f"to the one of a  matrix (2) or a list (1)."
                    )

                if len(shape) == 2:
                    if shape != (size_1, size_1):
                        raise ValueError(
                            f"The size of the matrix {shape} doesn't neatly fit on a"
                            " quantum register. It should be a square matrix of size a power"
                            " of two."
                        )

                    if not is_hermitian(observable):
                        raise ValueError(
                            "The matrix in parameter is not hermitian (cannot define an observable)."
                        )

                    self._matrix = np.array(observable)
                    self._is_diagonal = is_diagonal(self._matrix)

            # correspond to if len(shape) == 1 or isinstance(observable, list)
            else:
                self._is_diagonal = True
                self._diag_elements = observable

    @property
    def matrix(self) -> Matrix:
        """The matrix representation of the observable."""
        if self._matrix is None:
            if self.is_diagonal:
                self._matrix = np.diag(self._diag_elements)
            else:
                self._matrix = self.pauli_string.to_matrix()
        matrix = copy.deepcopy(self._matrix).astype(np.complex64)
        return matrix

    @property
    def pauli_string(self) -> PauliString:
        """The PauliString representation of the observable."""
        if self._pauli_string is None:
            if self.is_diagonal:
                self._pauli_string = PauliString.from_diagonal_elements(
                    self._diag_elements
                )
            else:
                self._pauli_string = PauliString.from_matrix(self.matrix)
        pauli_string = copy.deepcopy(self._pauli_string)
        return pauli_string

    @property
    def diagonal_elements(self) -> npt.NDArray[np.float32]:
        """The diagonal elements of the matrix representing the observable (diagonal or not)."""
        if self._diag_elements is None:
            self._diag_elements = np.diagonal(self.matrix)
        return self._diag_elements

    @matrix.setter
    def matrix(self, matrix: Matrix):
        # TODO: add some checks on the matrix (square, power of two, hermitian)
        self._matrix = matrix
        self._pauli_string = None
        self._diag_elements = None
        self._is_diagonal = None

    @pauli_string.setter
    def pauli_string(self, pauli_string: PauliString):
        self._pauli_string = pauli_string
        self._matrix = None
        self._diag_elements = None
        self._is_diagonal = None

    @diagonal_elements.setter
    def diagonal_elements(self, diag_elements: list[Real] | npt.NDArray[np.float64]):
        # TODO: add some checks on the diagonal elements (size power of 2)

        self._diag_elements = diag_elements
        self._is_diagonal = True
        self._pauli_string = None
        self._matrix = None

    @property
    def is_diagonal(self) -> bool:
        if self._is_diagonal is None:
            # We first check if the pauli string is already known, we use it for efficiency
            if self._pauli_string is not None:
                self._is_diagonal = self._pauli_string.is_diagonal()
            # If not we check if the matrix is already known,
            elif self._matrix is not None:
                self._is_diagonal = is_diagonal(self._matrix)
            # If only the diagonal elements are known, we pass by the matrix for efficiency
            elif self._diag_elements is not None:
                self._is_diagonal = is_diagonal(self.matrix)
            # Otherwise, the observable is empty, we return False by convention
            else:
                return False

        return self._is_diagonal

    def __repr__(self) -> str:
        return f"{type(self).__name__}({one_lined_repr(self.matrix)})"

    def __mult__(self, other: Expr | Real) -> Observable:
        """3M-TODO"""
        ...

    def is_commuting(self, obs: Observable):
        # Naive version, just computing AB - BA, and compare to 0 matrix.
        # TODO : distinguer si on a l'observable ou le pauli string
        # TODO: traitement spécifique si observable diagonal ?

        if self.is_diagonal:
            if obs.is_diagonal:
                return True
            # TODO: check if self is multiple of identity

        return ~np.any(self.matrix.dot(obs.matrix) - obs.matrix.dot(self.matrix))

    def subs(
        self, values: dict[Expr | str, Real], remove_symbolic: bool = False
    ) -> Observable:
        """3M-TODO"""
        ...

    def to_other_language(
        self, language: Language, circuit: Optional[CirqCircuit] = None
    ) -> Union[SparsePauliOp, QLMObservable, Hermitian, CirqPauliSum, CirqPauliString]:
        """Converts the observable to the representation of another quantum
        programming language.

        Args:
            language: The target programming language.
            circuit: The Cirq circuit associated with the observable (required
                if ``language == Language.CIRQ``).

        Returns:
            Depends on the target language.

        Example:
            >>> obs = Observable(np.diag([0.7, -1, 1, 1]))
            >>> obs_qiskit = obs.to_other_language(Language.QISKIT)
            >>> obs_qiskit.to_list()  # doctest: +NORMALIZE_WHITESPACE
            [('II', (0.42499999701976776+0j)), ('IZ', (0.42499999701976776+0j)),
             ('ZI', (-0.5750000029802322+0j)), ('ZZ', (0.42499999701976776+0j))]

        """
        if language == Language.QISKIT:
            from qiskit.quantum_info import Operator, SparsePauliOp

            return SparsePauliOp.from_operator(Operator(self.matrix))
        elif language == Language.MY_QLM:
            from qat.core.wrappers.observable import Observable as QLMObservable

            return QLMObservable(self.nb_qubits, matrix=self.matrix)
        elif language == Language.BRAKET:
            from braket.circuits.observables import Hermitian

            return Hermitian(self.matrix)
        elif language == Language.CIRQ:
            return self.pauli_string.to_other_language(Language.CIRQ, circuit)
        else:
            raise ValueError(f"Unsupported language: {language}")


@typechecked
class ExpectationMeasure(Measure):
    """This measure evaluates the expectation value of the output of the circuit
    measured by the observable(s) given as input.

    If the ``targets`` are not sorted and contiguous, some additional swaps will
    be needed. This will affect the performance of your circuit if run on noisy
    hardware. The swaps added can be checked out in the :attr:`pre_measure`
    attribute.

    Args:
        targets: List of indices referring to the qubits on which the measure
            will be applied.
        observable: Observable used for the measure.
        shots: Number of shots to be performed.
        label: Label used to identify the measure.

    Warns:
        UserWarning: If the ``targets`` are not sorted and contiguous, some
            additional swaps will be needed. This will change the performance of
            your circuit is run on noisy hardware.

    Example:
        >>> obs = Observable(np.diag([0.7, -1, 1, 1]))
        >>> c = QCircuit([H(0), CNOT(0,1), ExpectationMeasure(obs, shots=10000)])
        >>> run(c, ATOSDevice.MYQLM_PYLINALG).expectation_value # doctest: +SKIP
        0.85918

    """

    def __init__(
        self,
        observable: Union[
            Observable, list[Observable]
        ],  # TODO : handle the multi_observable case
        targets: Optional[list[int]] = None,
        shots: int = 0,
        label: Optional[str] = None,
    ):

        super().__init__(targets, shots, label)
        # TODO Do some checks on the observables when they are many (same size because of targets)
        self.observable: list[Observable]
        """See parameter description."""
        if isinstance(observable, Observable):
            self.observable = [observable]
<<<<<<< HEAD
=======
        # elif isinstance(observable, list) and all(isinstance(obs, Observable) for obs in observable):
        #     self.observable = observable
>>>>>>> da9c31e3
        else:
            if not all(
                observable[0].nb_qubits == obs.nb_qubits for obs in observable[1:]
            ):
                raise ValueError(
                    "All observables in ExpectationMeasure must have the same size. Sizes: "
                    + str([o.nb_qubits for o in observable])
                )
            self.observable = observable
        self._check_targets_order()

    def _check_targets_order(self):
        """Ensures target qubits are ordered and contiguous, rearranging them if necessary (private)."""
        from mpqp.core.circuit import QCircuit

        if len(self.targets) == 0:
            self.pre_measure = QCircuit(0)
            return

        if self.nb_qubits != self.observable[0].nb_qubits:
            raise NumberQubitsError(
                f"Target size {self.nb_qubits} doesn't match observable size "
                f"{self.observable[0].nb_qubits}."
            )

        self.pre_measure = QCircuit(max(self.targets) + 1)
        """Circuit added before the expectation measurement to correctly swap
        target qubits when their are note ordered or contiguous."""
        targets_is_ordered = all(
            [self.targets[i] > self.targets[i - 1] for i in range(1, len(self.targets))]
        )
        tweaked_tgt = copy.copy(self.targets)
        if (
            max(tweaked_tgt) - min(tweaked_tgt) + 1 != len(tweaked_tgt)
            or not targets_is_ordered
        ):
            warn(
                "Non contiguous or non sorted observable target will introduce "
                "additional CNOTs."
            )

            for t_index, target in enumerate(tweaked_tgt):  # sort the targets
                min_index = tweaked_tgt.index(min(tweaked_tgt[t_index:]))
                if t_index != min_index:
                    self.pre_measure.add(SWAP(target, tweaked_tgt[min_index]))
                    tweaked_tgt[t_index] = tweaked_tgt[min_index]
                    tweaked_tgt[min_index] = target
            for t_index, target in enumerate(tweaked_tgt):  # compact the targets
                if t_index == 0:
                    continue
                if target != tweaked_tgt[t_index - 1] + 1:
                    self.pre_measure.add(SWAP(target, tweaked_tgt[t_index - 1] + 1))
                    tweaked_tgt[t_index] = tweaked_tgt[t_index - 1] + 1
        self.rearranged_targets = tweaked_tgt
        """Adjusted list of target qubits when they are not initially sorted and
        contiguous."""

<<<<<<< HEAD
    def get_pauli_grouping(
        self, method: Literal["full_commutative_graph", "b"] = "full_commutative_graph"
    ) -> list[set[PauliStringMonomial]]:
=======
        print("Checking target order:")
        print("Target size:", self.nb_qubits)
        print(
            "Observable sizes:",
            (
                [obs.nb_qubits for obs in self.observable]
                if isinstance(self.observable, list)
                else self.observable.nb_qubits
            ),
        )

    def get_pauli_grouping(self, method: Literal["a", "b"]) -> list[set[Observable]]:
>>>>>>> da9c31e3
        """
        TODO: decompose the observables, regroup the pauli measurements by commutativity relation,
          and return the measurements to be performed.
        Returns:

        """
        ...

    def __repr__(self) -> str:
        targets = (
            f", {self.targets}"
            if (not self._dynamic and len(self.targets)) != 0
            else ""
        )
        shots = "" if self.shots == 0 else f", shots={self.shots}"
        label = "" if self.label is None else f", label={self.label}"
        # TODO: update the repr when self.observable contains a list of observables, with also the number of observables
        return f"ExpectationMeasure({self.observable}{targets}{shots}{label})"

    def to_other_language(
        self,
        language: Language = Language.QISKIT,
        qiskit_parameters: Optional[set["Parameter"]] = None,
    ) -> None | str:
        raise NotImplementedError(
            "This object should not be exported as is, because other SDKs have "
            "no equivalent. Instead, this object is used to store the "
            "appropriate data, and the data in later used in the needed "
            "locations."
        )<|MERGE_RESOLUTION|>--- conflicted
+++ resolved
@@ -87,11 +87,7 @@
             self.nb_qubits = int(np.log2(size_1))
             """Number of qubits of this observable."""
 
-<<<<<<< HEAD
             if not isinstance(observable, list):
-=======
-            if isinstance(observable, list):
->>>>>>> da9c31e3
                 shape = observable.shape
 
                 if len(shape) > 2:
@@ -305,11 +301,6 @@
         """See parameter description."""
         if isinstance(observable, Observable):
             self.observable = [observable]
-<<<<<<< HEAD
-=======
-        # elif isinstance(observable, list) and all(isinstance(obs, Observable) for obs in observable):
-        #     self.observable = observable
->>>>>>> da9c31e3
         else:
             if not all(
                 observable[0].nb_qubits == obs.nb_qubits for obs in observable[1:]
@@ -367,11 +358,6 @@
         """Adjusted list of target qubits when they are not initially sorted and
         contiguous."""
 
-<<<<<<< HEAD
-    def get_pauli_grouping(
-        self, method: Literal["full_commutative_graph", "b"] = "full_commutative_graph"
-    ) -> list[set[PauliStringMonomial]]:
-=======
         print("Checking target order:")
         print("Target size:", self.nb_qubits)
         print(
@@ -383,8 +369,9 @@
             ),
         )
 
-    def get_pauli_grouping(self, method: Literal["a", "b"]) -> list[set[Observable]]:
->>>>>>> da9c31e3
+    def get_pauli_grouping(
+            self, method: Literal["full_commutative_graph", "b"] = "full_commutative_graph"
+    ) -> list[set[PauliStringMonomial]]:
         """
         TODO: decompose the observables, regroup the pauli measurements by commutativity relation,
           and return the measurements to be performed.
