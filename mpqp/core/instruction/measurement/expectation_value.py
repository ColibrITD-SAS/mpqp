--- conflicted
+++ resolved
@@ -21,12 +21,9 @@
     from qat.core.wrappers.observable import Observable as QLMObservable
     from braket.circuits.observables import Hermitian
     from cirq.circuits.circuit import Circuit as Cirq_Circuit
-<<<<<<< HEAD
-    from cirq.ops.linear_combinations import PauliSum as Cirq_PauliSum 
-=======
     from cirq.ops.pauli_string import PauliString as CirqPauliString
     from cirq.ops.linear_combinations import PauliSum as CirqPauliSum
->>>>>>> 38b046e8
+
 
 from mpqp.core.instruction.gates.native_gates import SWAP
 from mpqp.core.instruction.measurement.measure import Measure
@@ -158,12 +155,6 @@
         elif language == Language.CIRQ:
             if circuit is None:
                 raise ValueError("Circuit must be specified for cirq_observable.")
-<<<<<<< HEAD
-            from cirq.ops.identity import I as Cirq_I
-            from cirq.ops.pauli_gates import X as Cirq_X, Y as Cirq_Y, Z as Cirq_Z
-            from cirq.ops.linear_combinations import PauliSum as Cirq_PauliSum 
-=======
->>>>>>> 38b046e8
 
             from cirq.ops.identity import I as Cirq_I
             from cirq.ops.pauli_gates import X as Cirq_X
@@ -179,22 +170,6 @@
                 )
             )
 
-<<<<<<< HEAD
-            cirq_pauli_string: Cirq_PauliSum = Cirq_PauliSum()
-            pauli_gate_map = {"I": Cirq_I, "X": Cirq_X, "Y": Cirq_Y, "Z": Cirq_Z}
-            for monomial in self.pauli_string.monomials:
-                cirq_monomial = None
-                for index, atom in enumerate(monomial.atoms):
-                    cirq_atom = pauli_gate_map[atom.label](all_qubits_list[index])
-                    cirq_monomial = (
-                        cirq_atom
-                        if cirq_monomial is None
-                        else cirq_monomial * cirq_atom # type: ignore[reportOperatorIssue]
-                    )
-                cirq_monomial *= monomial.coef # type: ignore[reportOperatorIssue]
-                cirq_pauli_string += cirq_monomial
-            return cirq_pauli_string
-=======
             pauli_gate_map = {"I": Cirq_I, "X": Cirq_X, "Y": Cirq_Y, "Z": Cirq_Z}
 
             return sum(
@@ -207,7 +182,6 @@
                 )
                 for monomial in self.pauli_string.monomials
             )
->>>>>>> 38b046e8
         else:
             raise ValueError(f"Unsupported language: {language}")
 
