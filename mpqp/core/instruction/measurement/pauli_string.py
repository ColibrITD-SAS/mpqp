<<<<<<< HEAD
"""Observables can be defined using linear combinations of Pauli operators,
=======
"""Observables can be defined using (real valued) linear combinations of Pauli operators,
>>>>>>> f9b2cdd3
these are called "Pauli strings". In ``mpqp``, a :class:`PauliString` is a
linear combination of :class:`PauliStringMonomial` which are themselves
combinations (tensor products) of :class:`PauliStringAtom`. :class:`PauliString`
can be added, subtracted and tensored together, as well as multiplied by scalars."""

from __future__ import annotations

from copy import deepcopy
from functools import reduce
from numbers import Real
from operator import matmul, mul
from typing import TYPE_CHECKING, Any, Optional, Union

import numpy as np
import numpy.typing as npt
<<<<<<< HEAD
from sympy import Expr

=======
>>>>>>> f9b2cdd3
from mpqp.core.languages import Language
from mpqp.tools.generics import Matrix
from mpqp.tools.maths import atol, is_power_of_two, rtol

FixedReal = Union[Real, float]

if TYPE_CHECKING:
    from braket.circuits.observables import Observable as BraketObservable
    from braket.circuits.observables import Sum as BraketSum
    from braket.circuits.observables import TensorProduct
    from cirq.circuits.circuit import Circuit as CirqCircuit
    from cirq.ops.gate_operation import GateOperation as CirqGateOperation
    from cirq.ops.linear_combinations import PauliSum as CirqPauliSum
    from cirq.ops.pauli_string import PauliString as CirqPauliString
    from cirq.ops.raw_types import Qid
    from qat.core.wrappers.observable import Term
    from qiskit.quantum_info import SparsePauliOp

FixedReal = Union[Real, float, Expr]
class PauliString:
    """Represents a Pauli string, a linear combination of Pauli monomials.

    Note that as a user of our library, you would most likely never need to
    directly call this class. Instead, we advise you to build the Pauli strings
    you need from the atom we provide (see the example bellow).

    Args:
        monomials : List of Pauli monomials defining the PauliString.

    Example:
        >>> from mpqp.measures import I, X, Y, Z
        >>> I @ Z + 2 * Y @ I + X @ Z
        1*I@Z + 2*Y@I + 1*X@Z

    Note:
        Pauli atoms are named ``I``, ``X``, ``Y``, and ``Z``. If you have
        conflicts with the gates of the same name, you could:

        - Rename the Pauli atoms:

        .. code-block:: python

            from mpqp.measures import X as Pauli_X,  Y as Pauli_Y
            ps = Pauli_X + Pauli_Y/2

        - Import the Pauli atoms directly from the module:

        .. code-block:: python

            from mpqp.measures import pauli_string
            ps = pauli_string.X + pauli_string.Y/2
    """

    def __init__(self, monomials: Optional[list["PauliStringMonomial"]] = None):
        self._monomials: list[PauliStringMonomial] = []

        if monomials is not None:
            for mono in monomials:
                if isinstance(mono, PauliStringAtom):
                    mono = PauliStringMonomial(1, [mono])
                self._monomials.append(mono)

        self._initial_nb_qubits = (
            self._monomials[0].nb_qubits if len(self._monomials) != 0 else 0
        )

        for mono in self._monomials:
            if mono.nb_qubits != self._initial_nb_qubits:
                raise ValueError(
                    f"Non homogeneous sizes for given PauliStrings: {monomials}"
                )

    @property
    def monomials(self) -> list[PauliStringMonomial]:
        """Monomials of the PauliString."""
        return self._monomials

    @property
    def nb_qubits(self) -> int:
        """Number of qubits associated with the PauliString."""
        return (
            self._monomials[0].nb_qubits
            if len(self._monomials) != 0
            else self._initial_nb_qubits
        )

    def __str__(self):
<<<<<<< HEAD
        return " + ".join(map(str, self.round().simplify().sort_monomials()._monomials))
        #return " + ".join(map(str, self._monomials))
=======

        sorted_ps = self.round().simplify()
        sorted_ps.sort_monomials()

        if len(sorted_ps._monomials) == 0:
            return "0"

        out = str(sorted_ps._monomials[0])
        for m in sorted_ps._monomials[1:]:
            if m.coef < 0:
                m.coef *= -1
                out += " - "
            else:
                out += " + "
            out += str(m)

        return out
>>>>>>> f9b2cdd3

    def __repr__(self):
        if len(self._monomials) == 0:
            return "PauliString()"

        out = str(self._monomials[0])
        for m in self._monomials[1:]:
            if m.coef < 0:
                m.coef *= -1
                out += " - "
            else:
                out += " + "
            out += str(m)

        return out

    def __pos__(self) -> "PauliString":
        return deepcopy(self)

    def __neg__(self) -> "PauliString":
        return -1 * self

    def __iadd__(self, other: "PauliString") -> "PauliString":
        if len(self.monomials) != 0:
            if not all([mono.nb_qubits == self.nb_qubits for mono in other.monomials]):
                raise ValueError(
                    f"Non homogeneous sizes for given PauliStrings: {(self, other)}"
                )
        else:
            self._initial_nb_qubits = other.nb_qubits
        self._monomials.extend(deepcopy(other.monomials))
        return self

    def __add__(self, other: "PauliString") -> "PauliString":
        res = deepcopy(self)
        res += other
        return res

    def __isub__(self, other: "PauliString") -> "PauliString":
        self += -1 * other
        return self

    def __sub__(self, other: "PauliString") -> "PauliString":
        return self + (-1) * other

    def __imul__(self, other: FixedReal) -> "PauliString":
        for i, mono in enumerate(self._monomials):
            if isinstance(mono, PauliStringAtom):
                self.monomials[i] = PauliStringMonomial(atoms=[mono])
            self.monomials[i] *= other
        return self

    def __mul__(self, other: FixedReal) -> "PauliString":
        res = deepcopy(self)
        res *= other
        return res

    def __rmul__(self, other: FixedReal) -> "PauliString":
        return self * other

    def __itruediv__(self, other: FixedReal) -> "PauliString":
        self *= 1 / other  # pyright: ignore[reportOperatorIssue]
        return self

    def __truediv__(self, other: FixedReal) -> "PauliString":
        return self * (1 / other)  # pyright: ignore[reportOperatorIssue]

    def __imatmul__(self, other: "PauliString") -> "PauliString":
        self._monomials = [
            mono for s_mono in self.monomials for mono in (s_mono @ other).monomials
        ]
        return self

    def __matmul__(self, other: "PauliString") -> "PauliString":
        res = deepcopy(self)
        res @= other
        return res

    def __eq__(self, other: object) -> bool:
        if not isinstance(other, PauliString):
            return False

        return self.to_dict() == other.to_dict()

    def simplify(self, inplace: bool = False) -> PauliString:
        """Simplifies the Pauli string by combining identical terms and removing
        terms with null coefficients. When all terms anihilate themselves, we return
        an empty PauliString with a number of qubits corresponding to the initial one.

        Args:
            inplace: Indicates if ``self`` should be updated in addition of a
                new Pauli string being returned.

        Returns:
            The simplified version of the Pauli string.

        Example:
            >>> from mpqp.measures import I, X, Y, Z
            >>> (I @ I - 2 *I @ I + Z @ I - Z @ I).simplify()
            -1*I@I

        """
        from sympy import simplify

        res = PauliString()
        res._initial_nb_qubits = self.nb_qubits
        for unique_mono_atoms in {tuple(mono.atoms) for mono in self.monomials}:
            coef = sum(
                    [
                        simplify(mono.coef)
                        for mono in self.monomials
                        if mono.atoms == list(unique_mono_atoms)
                    ]
                )
            if not isinstance(coef, Expr):
                if coef == int(coef):
                    coef = int(coef)
                if coef != 0:
                    res.monomials.append(PauliStringMonomial(coef, list(unique_mono_atoms)))
            else:
                res.monomials.append(PauliStringMonomial(coef, list(unique_mono_atoms)))

        if inplace:
            self._monomials = res.monomials
        return res

    def round(self, max_digits: int = 4) -> PauliString:
        """Rounds the coefficients of the PauliString to a specified number of
        decimals.

        Args:
            max_digits: Number of decimal places to round the coefficients to.

        Returns:
            The Pauli string with coefficients rounded to the specified number of
            decimals.

        Example:
            >>> from mpqp.measures import I, X, Y, Z
            >>> ps = 0.6875 * I @ I + 0.1275 * I @ Z
            >>> ps.round(1)
            0.7*I@I + 0.1*I@Z

        """
        from sympy import Expr

        res = PauliString()
        res._initial_nb_qubits = self.nb_qubits
        for mono in self.monomials:
<<<<<<< HEAD
            if not isinstance(mono.coef, Expr):
                coef = float(np.round(float(mono.coef.real), max_digits))
                if coef == int(coef):
                    coef = int(coef)
                if coef != 0:
                    res.monomials.append(PauliStringMonomial(coef, mono.atoms))
            else:
                res.monomials.append(PauliStringMonomial(mono.coef, mono.atoms))
            if len(res.monomials) == 0:
                res.monomials.append(
                    PauliStringMonomial(0, [I for _ in range(self.nb_qubits)])
                )
=======
            coef = float(np.round(float(mono.coef.real), max_digits))
            if coef == int(coef):
                coef = int(coef)
            if coef != 0:
                res.monomials.append(PauliStringMonomial(coef, mono.atoms))
>>>>>>> f9b2cdd3
        return res

    def sort_monomials(self) -> PauliString:
        """Creates a new Pauli string with the same monomials but sorted in
        monomial alphabetical ascending order (and the coefficients are not
        taken into account).

        Returns:
            The Pauli string with its monomials sorted.

        Example:
            >>> from mpqp.measures import I, X, Y, Z
            >>> (2 * I @ Z + .5 * I @ X + X @ Y).sort_monomials()
            0.5*I@X + 2*I@Z + 1*X@Y
        """
        sorted_monomials = sorted(
            self.monomials, key=lambda m: tuple(str(atom) for atom in m.atoms)
        )
        return PauliString(sorted_monomials)

    def to_matrix(self) -> Matrix:
        """Converts the PauliString to a matrix representation.

        Returns:
            Matrix representation of the Pauli string.

        Example:
            >>> from mpqp.measures import I, X, Y, Z
            >>> pprint((I + Z).to_matrix())
            [[2, 0],
             [0, 0]]

        """
        self.simplify(inplace=True)
        size = 2**self.nb_qubits
        return sum(
            map(lambda m: m.to_matrix(), self.monomials),
            start=np.zeros((size, size), dtype=np.complex64),
        )

    @staticmethod
    def from_matrix(matrix: Matrix, method: str = "ptdr") -> PauliString:
        """Constructs a PauliString from a matrix.

        Args:
            matrix: Matrix from which the PauliString is generated.
            method: String indicating which Pauli decomposition method is used. "ptdr" refers to the tree-based
                decomposition algorithm, and "trace" to the one computing the trace of the observable with each
                possible monomial.

        Returns:
            PauliString corresponding to the pauli decomposition of the matrix in parameter.

        Raises:
            ValueError: If the input matrix is not square or its dimensions are
                not a power of 2.

        Example:
            >>> PauliString.from_matrix(np.array([[0, 1], [1, 2]]))
            1.0*I + 1.0*X - 1.0*Z

        """

        if method == "ptdr":
            from mpqp.tools.obs_decomposition import decompose_hermitian_matrix_ptdr

            return decompose_hermitian_matrix_ptdr(matrix)

        elif method == "trace":
            if matrix.shape[0] != matrix.shape[1]:
                raise ValueError("Input matrix must be square.")

            if not is_power_of_two(matrix.shape[0]):
                raise ValueError("Matrix dimensions must be a power of 2.")
            num_qubits = int(np.log2(matrix.shape[0]))

            # Return the ordered Pauli basis for the n-qubit Pauli basis.
            pauli_1q = [PauliStringMonomial(1, [atom]) for atom in [I, X, Y, Z]]
            basis = pauli_1q
            for _ in range(num_qubits - 1):
                basis = [p1 @ p2 for p1 in basis for p2 in pauli_1q]

            pauli_list = PauliString()
            for i, mat in enumerate(basis):
                coeff = (np.trace(mat.to_matrix().dot(matrix)) / (2**num_qubits)).real
                if not np.isclose(coeff, 0, atol=atol, rtol=rtol):
                    mono = basis[i] * coeff
                    pauli_list += mono

            if len(pauli_list.monomials) == 0:
                pauli_list.monomials.append(
                    PauliStringMonomial(0, [I for _ in range(num_qubits)])
                )
            return pauli_list
        else:
            raise ValueError(
                f"Unexpected observable matrix decomposition method name {method}."
            )

    @staticmethod
    def from_diagonal_elements(
        diagonal_elements: list[Real] | npt.NDArray[np.float64], method: str = "walsh"
    ):
        """TODO comment, to test"""

        if method == "walsh":
            from mpqp.tools.obs_decomposition import (
                decompose_diagonal_observable_walsh_hadamard,
            )

            return decompose_diagonal_observable_walsh_hadamard(diagonal_elements)

        elif method == "ptdr":
            from mpqp.tools.obs_decomposition import decompose_diagonal_observable_ptdr

            return decompose_diagonal_observable_ptdr(diagonal_elements)

    @staticmethod
    def _get_dimension_cirq_pauli(
        pauli: Union[CirqPauliSum, CirqPauliString, CirqGateOperation],
    ):
        from cirq.ops.gate_operation import GateOperation as CirqGateOperation
        from cirq.ops.linear_combinations import PauliSum as CirqPauliSum
        from cirq.ops.pauli_string import PauliString as CirqPauliString

        dimension = 0
        if isinstance(pauli, CirqPauliSum):
            for term in pauli:
                for qubit, _ in term.items():
                    nb_qubits = (
                        int(qubit.x)
                        if hasattr(qubit, "x")
                        else int(qubit.name.split("_")[1])
                    )
                    dimension = max(dimension, nb_qubits + 1)
        elif isinstance(pauli, CirqPauliString):
            for qubit in pauli.qubits:
                nb_qubits = (
                    int(qubit.x)
                    if hasattr(qubit, "x")
                    else int(qubit.name.split("_")[1])
                )
                dimension = max(dimension, nb_qubits + 1)
        elif isinstance(pauli, CirqGateOperation):
            for line_qubit in pauli._qubits:
                nb_qubits = int(line_qubit.x)
                dimension = max(dimension, nb_qubits + 1)
        return dimension

    @staticmethod
    def _from_cirq(
        pauli: Union[CirqPauliSum, CirqPauliString, CirqGateOperation],
        min_dimension: int = 1,
    ) -> PauliString:
        from cirq.ops.gate_operation import GateOperation as CirqGateOperation
        from cirq.ops.identity import I as Cirq_I
        from cirq.ops.linear_combinations import PauliSum as CirqPauliSum
        from cirq.ops.pauli_gates import X as Cirq_X
        from cirq.ops.pauli_gates import Y as Cirq_Y
        from cirq.ops.pauli_gates import Z as Cirq_Z
        from cirq.ops.pauli_string import PauliString as CirqPauliString

        ps_mapping = {Cirq_X: X, Cirq_Y: Y, Cirq_Z: Z, Cirq_I: I}

        num_qubits = max(PauliString._get_dimension_cirq_pauli(pauli), min_dimension)
        pauli_string = PauliString()

        def process_term(term: CirqPauliString, pauli_string: PauliString):
            coef = term.coefficient.real
            monomial = [I] * num_qubits
            for qubit, op in term.items():
                index = (
                    int(qubit.x)
                    if hasattr(qubit, "x")
                    else int(qubit.name.split("_")[1])
                )
                monomial[index] = ps_mapping[op]
            pauli_string += PauliStringMonomial(coef, monomial)

        if isinstance(pauli, CirqPauliSum):
            for term in pauli:
                process_term(term, pauli_string)
        elif isinstance(pauli, CirqPauliString):
            process_term(pauli, pauli_string)
        elif isinstance(pauli, CirqGateOperation):
            monomial = [I] * num_qubits
            for line_qubit in pauli._qubits:
                index = int(line_qubit.x)
                monomial[index] = ps_mapping[pauli._gate]
            pauli_string += PauliStringMonomial(1, monomial)

        return pauli_string

    @staticmethod
    def _from_qiskit(
        pauli: SparsePauliOp,
    ) -> PauliString:
        pauli_string = PauliString()
        for pauli_str, coef in pauli.to_list():
            monomial = PauliStringMonomial()
            for atom in pauli_str:
                monomial = _pauli_atom_dict[atom] @ monomial
            monomial *= coef.real
            pauli_string += monomial
        return pauli_string

    @staticmethod
    def _from_braket(
        pauli: BraketObservable,
    ) -> PauliString:
        from braket.circuits.observables import I as Braket_I
        from braket.circuits.observables import Sum as BraketSum
        from braket.circuits.observables import TensorProduct
        from braket.circuits.observables import X as Braket_X
        from braket.circuits.observables import Y as Braket_Y
        from braket.circuits.observables import Z as Braket_Z

        def tensor_product_to_pauli_sting(pauli: TensorProduct):
            monomial = PauliStringMonomial()
            for atom in pauli.factors:
                monomial @= _pauli_atom_dict[atom.ascii_symbols[0]]
            monomial *= pauli.coefficient
            return monomial

        if isinstance(pauli, BraketSum):
            pauli_str = PauliString()
            for tensor_product in pauli.summands:
                if isinstance(tensor_product, TensorProduct):
                    pauli_str += tensor_product_to_pauli_sting(tensor_product)
                elif isinstance(
                    tensor_product, (Braket_I, Braket_X, Braket_Y, Braket_Z)
                ):
                    pauli_str += _pauli_atom_dict[tensor_product.ascii_symbols[0]]
                else:
                    raise NotImplementedError(
                        f"Unsupported input type: {type(tensor_product)}."
                    )
            return pauli_str
        elif isinstance(pauli, TensorProduct):
            return tensor_product_to_pauli_sting(pauli)
        elif isinstance(pauli, (Braket_I, Braket_X, Braket_Y, Braket_Z)):
            return _pauli_atom_dict[pauli.ascii_symbols[0]]
        else:
            raise NotImplementedError(f"Unsupported input type: {type(pauli)}.")

    @staticmethod
    def _from_my_qml(
        pauli: Term,
        min_dimension: int = 0,
    ) -> PauliStringMonomial:
        min_dimension = (
            max(min_dimension, max(pauli.qbits) + 1)
            if len(pauli.qbits) > 0
            else min_dimension
        )
        monomial = [I] * min_dimension
        for index, atom in enumerate(pauli.op):
            monomial[pauli.qbits[index]] = _pauli_atom_dict[atom]
        return PauliStringMonomial(pauli.coeff, monomial)

    @staticmethod
    def from_other_language(
        pauli: Union[
            SparsePauliOp,
            BraketObservable,
            TensorProduct,
            list[Term],
            Term,
            CirqPauliSum,
            CirqPauliString,
            list[CirqPauliString],
            CirqGateOperation,
        ],
        min_dimension: int = 1,
    ) -> PauliString | list[PauliString]:
        """Convert pauli objects from other quantum SDKs to :class:`PauliString`.

        args:
            pauli: The pauli object(s) to be converted.
            min_dimension: Minimal dimension of the resulting Pauli string.

        Returns:
            The converted :class:`PauliString`. If the input is a list, the
            output will be a list of :class:`PauliString`.

        Examples:
            >>> from cirq import LineQubit, PauliSum, X as Cirq_X, Y as Cirq_Y, Z as Cirq_Z
            >>> a, b, c = LineQubit.range(3)
            >>> cirq_ps = 0.5 * Cirq_Z(a) * 0.5 * Cirq_Y(b) + 2 * Cirq_X(c)
            >>> PauliString.from_other_language(cirq_ps)
            0.25*Z@Y@I + 2.0*I@I@X

            >>> from braket.circuits.observables import (
            ...     Sum as BraketSum,
            ...     I as Braket_I,
            ...     X as Braket_X,
            ...     Y as Braket_Y,
            ...     Z as Braket_Z,
            ... )
            >>> braket_ps = 0.25 * Braket_Z() @ Braket_Y() @ Braket_I() + 2 * Braket_I() @ Braket_I() @ Braket_X()
            >>> PauliString.from_other_language(braket_ps)
            0.25*Z@Y@I + 2*I@I@X

            >>> from qiskit.quantum_info import SparsePauliOp
            >>> qiskit_ps = SparsePauliOp(["IYZ", "XII"], coeffs=[0.25 + 0.0j, 2.0 + 0.0j])
            >>> PauliString.from_other_language(qiskit_ps)
            0.25*Z@Y@I + 2.0*I@I@X

            >>> from qat.core.wrappers.observable import Term
            >>> my_qml_ps = [Term(0.25, "ZY", [0, 1]), Term(2, "X", [2])]
            >>> PauliString.from_other_language(my_qml_ps)
            0.25*Z@Y@I + 2*I@I@X

        """
        if isinstance(pauli, list) and any(
            not isinstance(p, type(pauli[0])) for p in pauli
        ):
            raise ValueError(
                "Cannot parse non-homogeneous types when `pauli` is a `list`."
            )

        from braket.circuits.observables import Observable as BraketObservable
        from cirq.ops.gate_operation import GateOperation as CirqGateOperation
        from cirq.ops.linear_combinations import PauliSum as CirqPauliSum
        from cirq.ops.pauli_string import PauliString as CirqPauliString
        from qat.core.wrappers.observable import Term
        from qiskit.quantum_info import SparsePauliOp

        if isinstance(pauli, SparsePauliOp):
            return PauliString._from_qiskit(pauli)
        elif isinstance(pauli, BraketObservable):
            return PauliString._from_braket(pauli)
        elif isinstance(pauli, Term):
            return PauliString._from_my_qml(pauli)
        elif isinstance(pauli, list) and isinstance(pauli[0], Term):
            for term in pauli:
                min_dimension = (
                    max(max(term.qbits) + 1, min_dimension)
                    if len(term.qbits) > 0
                    else min_dimension
                )
            pauli_string = PauliString()
            for term in pauli:
                pauli_string += PauliString._from_my_qml(term, min_dimension)
            return pauli_string
        elif isinstance(pauli, (CirqPauliSum, CirqPauliString, CirqGateOperation)):
            return PauliString._from_cirq(pauli, min_dimension)
        elif isinstance(pauli, list) and isinstance(pauli[0], CirqPauliString):
            min_dimension = max(
                max(map(PauliString._get_dimension_cirq_pauli, pauli)), min_dimension
            )
            return [
                PauliString._from_cirq(pauli_mono, min_dimension)
                for pauli_mono in pauli
            ]

        raise NotImplementedError(f"Unsupported input type: {type(pauli)}.")

    def to_other_language(
        self, language: Language, circuit: Optional[CirqCircuit] = None
    ) -> Union[
        SparsePauliOp,
        BraketSum,
        list[Term],
        Term,
        CirqPauliSum,
        CirqPauliString,
        list[CirqPauliString],
    ]:
        """Converts the pauli string to pauli string of another quantum
        programming language.

        Args:
            language: The target programming language.
            circuit: The Cirq circuit associated with the pauli string (required
                for ``cirq``).

        Returns:
            Depends on the target language.

        Example:
            >>> from mpqp.measures import I, X, Y, Z
            >>> ps = X @ X @ I + I @ Y @ I + I @ I @ Z
            >>> print(ps.to_other_language(Language.CIRQ))
            1.000*X(q(0))*X(q(1))+1.000*Y(q(1))+1.000*Z(q(2))
            >>> for term in ps.to_other_language(Language.MY_QLM):
            ...     print(term.op, term.qbits)
            XX [0, 1]
            Y [1]
            Z [2]
            >>> print(ps.to_other_language(Language.QISKIT))
            SparsePauliOp(['IXX', 'IYI', 'ZII'],
                          coeffs=[1.+0.j, 1.+0.j, 1.+0.j])
            >>> for tensor in ps.to_other_language(Language.BRAKET).summands:
            ...     print(tensor.coefficient, "".join(a.name for a in tensor.factors))
            1 XXI
            1 IYI
            1 IIZ

        """

        if language == Language.QISKIT:
            from qiskit.quantum_info import SparsePauliOp

            pauli_string = []
            pauli_string_coef = []
            for mono in self.monomials:
                pauli_string.append(
                    "".join(atom.label for atom in reversed(mono.atoms))
                )
                pauli_string_coef.append(mono.coef)
            return SparsePauliOp(pauli_string, np.array(pauli_string_coef))
        elif language == Language.MY_QLM:
            return [mono.to_other_language(language) for mono in self.monomials]
        elif language == Language.BRAKET:
            pauli_string = None
            for mono in self.monomials:
                braket_mono = mono.to_other_language(Language.BRAKET)
                pauli_string = (
                    pauli_string + braket_mono
                    if pauli_string is not None
                    else braket_mono
                )
            return pauli_string
        elif language == Language.CIRQ:
            cirq_pauli_string = None
            for monomial in self.monomials:
                cirq_monomial = monomial.to_other_language(language, circuit)
                cirq_pauli_string = (
                    cirq_monomial
                    if cirq_pauli_string is None
                    else cirq_pauli_string + cirq_monomial
                )

            return cirq_pauli_string
        else:
            raise NotImplementedError(f"Unsupported language: {language}")

    def to_dict(self) -> dict[str, float]:
        """Converts the Pauli string to a dictionary representation with the
        keys being the Pauli monomials and the values the corresponding
        coefficients.

        Returns:
            Mapping representing the Pauli string.

        Example:
            >>> from mpqp.measures import I, X, Y, Z
            >>> (1 * I @ Z + 2 * I @ I).to_dict()
            {'II': 2, 'IZ': 1}

        """
        self = self.simplify()
        dict = {}
        for mono in self.monomials:
            atom_str = ""
            for atom in mono.atoms:
                atom_str += str(atom)
            if atom_str not in dict:
                dict[atom_str] = mono.coef
            else:
                dict[atom_str] += mono.coef
        return {k: dict[k] for k in sorted(dict)}

    def __hash__(self):
        monomials_as_tuples = tuple(
            tuple((atom.label for atom in mono.atoms) for mono in self.monomials)
        )
        return hash(monomials_as_tuples)


class PauliStringMonomial(PauliString):
    """Represents a monomial in a Pauli string, consisting of a coefficient and
    a list of PauliStringAtom objects.

    Args:
        coef: The coefficient of the monomial.
        atoms: The list of PauliStringAtom objects forming the monomial.
    """

    def __init__(
        self, coef: Expr | Real | float = 1, atoms: Optional[list["PauliStringAtom"]] = None
    ):
        self.coef = coef
        """Coefficient of the monomial."""
        self.atoms = [] if atoms is None else atoms
        """The list of atoms in the monomial."""

    @property
    def nb_qubits(self) -> int:
        return len(self.atoms)

    @property
    def monomials(self) -> list["PauliStringMonomial"]:
        return [PauliStringMonomial(self.coef, self.atoms)]

    def __str__(self):
        if isinstance(self.coef, Expr):
            coef = f'({str(self.coef)})'
        else:
            coef = f"{self.coef}"
        return f"{coef}*{'@'.join(map(str,self.atoms))}"

    def __repr__(self):
        return str(self)

    def to_matrix(self) -> Matrix:
        return (
            reduce(
                np.kron,
                map(lambda a: a.to_matrix(), self.atoms),
                np.eye(1, dtype=np.complex64).tolist(),
            )
            * self.coef
        )

    def __iadd__(self, other: "PauliString"):
        for mono in other.monomials:
            if (
                len(self.monomials) != 0
                and mono.nb_qubits != self.monomials[0].nb_qubits
            ):
                raise ValueError(
                    f"Non homogeneous sizes for given PauliStrings: {(self, other)}"
                )
        res = PauliString([self])
        res.monomials.extend(deepcopy(other.monomials))
        return res

    def __add__(self, other: "PauliString") -> PauliString:
        res = deepcopy(self)
        res += other
        return res

    def __imul__(self, other: FixedReal) -> PauliStringMonomial:
        self.coef *= other # pyright: ignore[reportOperatorIssue]
        return self

    def __mul__(self, other: FixedReal) -> PauliStringMonomial:
        res = deepcopy(self)
        res *= other
        return res

    def __itruediv__(self, other: FixedReal) -> PauliStringMonomial:
        self.coef /= other # pyright: ignore[reportOperatorIssue]
        return self

    def __truediv__(self, other: FixedReal) -> PauliStringMonomial:
        res = deepcopy(self)
        res /= other
        return res

    def __imatmul__(self, other: PauliString) -> PauliString:
        if isinstance(other, PauliStringAtom):
            self.atoms.append(other)
            return self
        elif isinstance(other, PauliStringMonomial):
            self.coef *= other.coef # pyright: ignore[reportOperatorIssue]
            self.atoms.extend(other.atoms)
            return self
        else:
            res = deepcopy(other)
<<<<<<< HEAD
            res._monomials = [self @ mono for mono in other.monomials] # pyright: ignore[reportAttributeAccessIssue]
=======
            res._monomials = [self @ mono for mono in other.monomials]
>>>>>>> f9b2cdd3
            return res

    def __matmul__(self, other: PauliString):
        res = deepcopy(self)
        res @= other
        return res

    def simplify(self, inplace: bool = False):
        return deepcopy(self)

    def __eq__(self, other: object) -> bool:
        if isinstance(other, PauliStringMonomial):
            for a1, a2 in zip(self.atoms, other.atoms):
                if a1 != a2:
                    return False
            return self.coef == other.coef
        return super().__eq__(other)

    def __hash__(self):
        atoms_as_tuples = tuple((atom.label for atom in self.atoms))
        return hash(atoms_as_tuples)

    def to_other_language(
        self, language: Language, circuit: Optional[CirqCircuit] = None
    ):
        if language == Language.QISKIT:
            from qiskit.quantum_info import SparsePauliOp

            pauli_mono_str = "".join(atom.label for atom in reversed(self.atoms))
            return SparsePauliOp(pauli_mono_str, np.array(self.coef))
        elif language == Language.MY_QLM:
            from qat.core.wrappers.observable import Term

            pauli_mono_str = "".join(atom.label for atom in self.atoms)
            return Term(self.coef, pauli_mono_str, list(range(len(pauli_mono_str))))
        elif language == Language.BRAKET:
            braket_atoms: list[BraketObservable] = [
                atom.to_other_language(Language.BRAKET) for atom in self.atoms
            ]  # pyright: ignore[reportAssignmentType]

            return self.coef * reduce(matmul, braket_atoms)
        elif language == Language.CIRQ:
            from cirq.devices.line_qubit import LineQubit
            from cirq.ops.identity import IdentityGate as CirqI
            from cirq.ops.pauli_gates import Pauli as CirqPauli

            all_qubits = (
                LineQubit.range(self.nb_qubits)
                if circuit is None
                else sorted(
                    set(
                        qubit
                        for moment in circuit
                        for op in moment.operations
                        for qubit in op.qubits
                    )
                )
            )

            cirq_atoms: list[Union[CirqPauli, CirqI]] = [
                atom.to_other_language(Language.CIRQ, target=all_qubits[index])
                for index, atom in enumerate(self.atoms)
            ]

            return reduce(mul, cirq_atoms) * self.coef
        else:
            raise NotImplementedError(f"Unsupported language: {language}")


class PauliStringAtom(PauliStringMonomial):
    """Represents a single Pauli operator acting on a qubit in a Pauli string.

    Args:
        label: The label representing the Pauli operator.
        matrix: The matrix representation of the Pauli operator.

    Raises:
        RuntimeError: New atoms cannot be created, you should use the available
            ones.

    Note:
        All the atoms are already initialized. Available atoms are (``I``,
        ``X``, ``Y``, ``Z``).
    """

    __is_mutable = True

    def __init__(self, label: str, matrix: npt.NDArray[np.complex64]):
        if _allow_atom_creation:
            self.label = label
            self.matrix = matrix
            self.__is_mutable = False
        else:
            raise RuntimeError(
                "New atoms cannot be created, just use the given `I`, `X`, `Y` "
                "and `Z`"
            )

    @property
    def nb_qubits(self) -> int:
        return 1

    @property
    def atoms(self):
        """Atoms present. (needed for upward compatibility with
        :class:`PauliStringMonomial`)"""
        return [self]

    @property
    def coef(self):
        """Coefficient of the monomial."""
        return 1

    @property
    def monomials(self):
        return [PauliStringMonomial(self.coef, [a for a in self.atoms])]
        # TODO: why don't we just return [self] ?

    def __setattr__(self, name: str, value: Any):
        if not self.__is_mutable:
            raise AttributeError("This object is immutable")
        super().__setattr__(name, value)

    def __str__(self):
        return self.label

    def __repr__(self):
        return str(self)

    def __itruediv__(self, other: FixedReal) -> PauliStringMonomial:
        self = self / other
        return self

    def __truediv__(self, other: FixedReal) -> PauliStringMonomial:
        return PauliStringMonomial(
            1 / other, [self]  # pyright: ignore[reportArgumentType, reportOperatorIssue]
        )

    def __imul__(self, other: FixedReal) -> PauliStringMonomial:
        self = self * other
        return self

    def __mul__(self, other: FixedReal) -> PauliStringMonomial:
        return PauliStringMonomial(other, [self])

    def __rmul__(self, other: FixedReal) -> PauliStringMonomial:
        return PauliStringMonomial(other, [self])

    def __imatmul__(self, other: PauliString) -> PauliString:
        res = (
            PauliStringMonomial(1, [other])
            if isinstance(other, PauliStringAtom)
            else deepcopy(other)
        )
        if isinstance(res, PauliStringMonomial):
            res.atoms.insert(0, self)
        else:
            for i, mono in enumerate(res.monomials):
                res.monomials[i] = PauliStringMonomial(mono.coef, mono.atoms)
                res.monomials[i].atoms.insert(0, self)
        return res

    def __matmul__(self, other: PauliString):
        res = deepcopy(self)
        res @= other
        return res

    def to_matrix(self) -> npt.NDArray[np.complex64]:
        return self.matrix

    def __eq__(self, other: object) -> bool:
        if isinstance(other, PauliStringAtom):
            return self.label == other.label
        else:
            return super().__eq__(other)

    def __hash__(self):
        return hash(self.label)

    def to_other_language(
        self,
        language: Language,
        circuit: Optional[CirqCircuit] = None,
        target: Optional[Qid] = None,
    ):
        if language == Language.QISKIT:
            from qiskit.quantum_info import SparsePauliOp

            return SparsePauliOp(self.label)
        elif language == Language.MY_QLM:
            from qat.core.wrappers.observable import Term

            return Term(1.0, self.label, [0])
        elif language == Language.BRAKET:
            from braket.circuits.observables import I as Braket_I
            from braket.circuits.observables import X as Braket_X
            from braket.circuits.observables import Y as Braket_Y
            from braket.circuits.observables import Z as Braket_Z

            pauli_gate_map = {
                "I": Braket_I(),
                "X": Braket_X(),
                "Y": Braket_Y(),
                "Z": Braket_Z(),
            }
            return pauli_gate_map[self.label]
        elif language == Language.CIRQ:
            from cirq.devices.line_qubit import LineQubit
            from cirq.ops.identity import I as Cirq_I
            from cirq.ops.pauli_gates import X as Cirq_X
            from cirq.ops.pauli_gates import Y as Cirq_Y
            from cirq.ops.pauli_gates import Z as Cirq_Z

            pauli_gate_map = {
                "I": Cirq_I,
                "X": Cirq_X,
                "Y": Cirq_Y,
                "Z": Cirq_Z,
            }
            return pauli_gate_map[self.label](
                LineQubit(0) if target is None else target
            )
        else:
            raise NotImplementedError(f"Unsupported language: {language}")


_allow_atom_creation = True

I = PauliStringAtom("I", np.eye(2, dtype=np.complex64))
r"""Pauli-I atom representing the identity operator in a Pauli monomial or string.
Matrix representation:
`\begin{pmatrix}1&0\\0&1\end{pmatrix}`
"""
X = PauliStringAtom("X", 1 - np.eye(2, dtype=np.complex64))
r"""Pauli-X atom representing the X operator in a Pauli monomial or string.
Matrix representation:
`\begin{pmatrix}0&1\\1&0\end{pmatrix}`

"""
Y = PauliStringAtom("Y", np.fliplr(np.diag([1j, -1j])))
r"""Pauli-Y atom representing the Y operator in a Pauli monomial or string.
Matrix representation:
`\begin{pmatrix}0&-i\\i&0\end{pmatrix}`
"""
Z = PauliStringAtom("Z", np.diag([1, -1]))
r"""Pauli-Z atom representing the Z operator in a Pauli monomial or string.
Matrix representation:
`\begin{pmatrix}1&0\\0&-1\end{pmatrix}`
"""

_pauli_atom_dict = {"I": I, "X": X, "Y": Y, "Z": Z}
_allow_atom_creation = False<|MERGE_RESOLUTION|>--- conflicted
+++ resolved
@@ -1,8 +1,4 @@
-<<<<<<< HEAD
-"""Observables can be defined using linear combinations of Pauli operators,
-=======
 """Observables can be defined using (real valued) linear combinations of Pauli operators,
->>>>>>> f9b2cdd3
 these are called "Pauli strings". In ``mpqp``, a :class:`PauliString` is a
 linear combination of :class:`PauliStringMonomial` which are themselves
 combinations (tensor products) of :class:`PauliStringAtom`. :class:`PauliString`
@@ -18,16 +14,11 @@
 
 import numpy as np
 import numpy.typing as npt
-<<<<<<< HEAD
 from sympy import Expr
 
-=======
->>>>>>> f9b2cdd3
 from mpqp.core.languages import Language
 from mpqp.tools.generics import Matrix
 from mpqp.tools.maths import atol, is_power_of_two, rtol
-
-FixedReal = Union[Real, float]
 
 if TYPE_CHECKING:
     from braket.circuits.observables import Observable as BraketObservable
@@ -42,6 +33,8 @@
     from qiskit.quantum_info import SparsePauliOp
 
 FixedReal = Union[Real, float, Expr]
+
+
 class PauliString:
     """Represents a Pauli string, a linear combination of Pauli monomials.
 
@@ -110,28 +103,24 @@
         )
 
     def __str__(self):
-<<<<<<< HEAD
-        return " + ".join(map(str, self.round().simplify().sort_monomials()._monomials))
-        #return " + ".join(map(str, self._monomials))
-=======
-
-        sorted_ps = self.round().simplify()
-        sorted_ps.sort_monomials()
+        sorted_ps = self.round().simplify().sort_monomials()
 
         if len(sorted_ps._monomials) == 0:
             return "0"
 
         out = str(sorted_ps._monomials[0])
         for m in sorted_ps._monomials[1:]:
-            if m.coef < 0:
-                m.coef *= -1
-                out += " - "
+            if not isinstance(m.coef, Expr):
+                if m.coef < 0:
+                    m.coef *= -1 # pyright: ignore[reportAttributeAccessIssue]
+                    out += " - "
+                else:
+                    out += " + "
             else:
                 out += " + "
             out += str(m)
 
         return out
->>>>>>> f9b2cdd3
 
     def __repr__(self):
         if len(self._monomials) == 0:
@@ -139,9 +128,12 @@
 
         out = str(self._monomials[0])
         for m in self._monomials[1:]:
-            if m.coef < 0:
-                m.coef *= -1
-                out += " - "
+            if not isinstance(m.coef, Expr):
+                if m.coef < 0:
+                    m.coef *= -1 # pyright: ignore[reportAttributeAccessIssue]
+                    out += " - "
+                else:
+                    out += " + "
             else:
                 out += " + "
             out += str(m)
@@ -234,23 +226,24 @@
             -1*I@I
 
         """
-        from sympy import simplify
 
         res = PauliString()
         res._initial_nb_qubits = self.nb_qubits
         for unique_mono_atoms in {tuple(mono.atoms) for mono in self.monomials}:
             coef = sum(
-                    [
-                        simplify(mono.coef)
-                        for mono in self.monomials
-                        if mono.atoms == list(unique_mono_atoms)
-                    ]
-                )
+                [
+                    mono.coef
+                    for mono in self.monomials
+                    if mono.atoms == list(unique_mono_atoms)
+                ]  # pyright: ignore[reportCallIssue, reportArgumentType]
+            )
             if not isinstance(coef, Expr):
                 if coef == int(coef):
                     coef = int(coef)
                 if coef != 0:
-                    res.monomials.append(PauliStringMonomial(coef, list(unique_mono_atoms)))
+                    res.monomials.append(
+                        PauliStringMonomial(coef, list(unique_mono_atoms))
+                    )
             else:
                 res.monomials.append(PauliStringMonomial(coef, list(unique_mono_atoms)))
 
@@ -281,7 +274,6 @@
         res = PauliString()
         res._initial_nb_qubits = self.nb_qubits
         for mono in self.monomials:
-<<<<<<< HEAD
             if not isinstance(mono.coef, Expr):
                 coef = float(np.round(float(mono.coef.real), max_digits))
                 if coef == int(coef):
@@ -294,13 +286,6 @@
                 res.monomials.append(
                     PauliStringMonomial(0, [I for _ in range(self.nb_qubits)])
                 )
-=======
-            coef = float(np.round(float(mono.coef.real), max_digits))
-            if coef == int(coef):
-                coef = int(coef)
-            if coef != 0:
-                res.monomials.append(PauliStringMonomial(coef, mono.atoms))
->>>>>>> f9b2cdd3
         return res
 
     def sort_monomials(self) -> PauliString:
@@ -782,7 +767,9 @@
     """
 
     def __init__(
-        self, coef: Expr | Real | float = 1, atoms: Optional[list["PauliStringAtom"]] = None
+        self,
+        coef: Expr | Real | float = 1,
+        atoms: Optional[list["PauliStringAtom"]] = None,
     ):
         self.coef = coef
         """Coefficient of the monomial."""
@@ -836,7 +823,7 @@
         return res
 
     def __imul__(self, other: FixedReal) -> PauliStringMonomial:
-        self.coef *= other # pyright: ignore[reportOperatorIssue]
+        self.coef *= other  # pyright: ignore[reportOperatorIssue]
         return self
 
     def __mul__(self, other: FixedReal) -> PauliStringMonomial:
@@ -845,7 +832,7 @@
         return res
 
     def __itruediv__(self, other: FixedReal) -> PauliStringMonomial:
-        self.coef /= other # pyright: ignore[reportOperatorIssue]
+        self.coef /= other  # pyright: ignore[reportOperatorIssue]
         return self
 
     def __truediv__(self, other: FixedReal) -> PauliStringMonomial:
@@ -858,16 +845,14 @@
             self.atoms.append(other)
             return self
         elif isinstance(other, PauliStringMonomial):
-            self.coef *= other.coef # pyright: ignore[reportOperatorIssue]
+            self.coef *= other.coef  # pyright: ignore[reportOperatorIssue]
             self.atoms.extend(other.atoms)
             return self
         else:
             res = deepcopy(other)
-<<<<<<< HEAD
-            res._monomials = [self @ mono for mono in other.monomials] # pyright: ignore[reportAttributeAccessIssue]
-=======
-            res._monomials = [self @ mono for mono in other.monomials]
->>>>>>> f9b2cdd3
+            res._monomials = [  # pyright: ignore[reportAttributeAccessIssue]
+                self @ mono for mono in other.monomials
+            ]
             return res
 
     def __matmul__(self, other: PauliString):
@@ -1003,7 +988,8 @@
 
     def __truediv__(self, other: FixedReal) -> PauliStringMonomial:
         return PauliStringMonomial(
-            1 / other, [self]  # pyright: ignore[reportArgumentType, reportOperatorIssue]
+            1 / other,  # pyright: ignore[reportArgumentType, reportOperatorIssue]
+            [self],
         )
 
     def __imul__(self, other: FixedReal) -> PauliStringMonomial:
