--- conflicted
+++ resolved
@@ -22,13 +22,10 @@
 
 if TYPE_CHECKING:
     from cirq.ops.linear_combinations import PauliSum as CirqPauliSum
-<<<<<<< HEAD
     from qiskit.quantum_info import PauliList as QiskitPauliString
     from braket.quantum_information.pauli_string import PauliString as braketPauliString
     from cirq.circuits.circuit import Circuit as CirqCircuit
-=======
     from cirq.ops.pauli_string import PauliString as CirqPauliString
->>>>>>> efb3c28a
 
 
 class PauliString:
@@ -322,12 +319,8 @@
         return pauli_list
 
     @classmethod
-<<<<<<< HEAD
-    def _get_dimension_cirq_pauli(cls, pauli: Union[CirqPauliSum, CirqPauliString]):
+    def _get_dimension_cirq_pauli(cls, pauli: CirqPauliSum | CirqPauliString):
         from cirq.ops.pauli_string import PauliString as CirqPauliString
-=======
-    def _get_nb_qubits_cirq_pauli(cls, pauli: CirqPauliSum | CirqPauliString):
->>>>>>> efb3c28a
         from cirq.ops.linear_combinations import PauliSum as CirqPauliSum
         from cirq.ops.pauli_string import PauliString as CirqPauliString
 
@@ -342,7 +335,6 @@
                     dimension = max(dimension, nb_qubits + 1)
         elif isinstance(pauli, CirqPauliString):
             for qubit in pauli.qubits:
-<<<<<<< HEAD
                 if hasattr(qubit, "x"):
                     nb_qubits = int(qubit.x)
                 else:
@@ -353,14 +345,6 @@
     @classmethod
     def _from_cirq(
         cls, pauli: Union[CirqPauliSum, CirqPauliString], dimension: int = 0
-=======
-                nb_qubits = max(nb_qubits, int(qubit.name.split("_")[1]) + 1)
-        return nb_qubits
-
-    @classmethod
-    def _from_cirq(
-        cls, pauli: CirqPauliSum | CirqPauliString, nb_qubit: int = 0
->>>>>>> efb3c28a
     ) -> PauliString:
         from cirq.ops.linear_combinations import PauliSum as CirqPauliSum
         from cirq.ops.pauli_gates import X as Cirq_X
@@ -374,13 +358,9 @@
         ps_mapping = {Cirq_X: X, Cirq_Y: Y, Cirq_Z: Z}
 
         num_qubits = (
-<<<<<<< HEAD
             PauliString._get_dimension_cirq_pauli(pauli)
             if dimension == 0
             else dimension
-=======
-            PauliString._get_nb_qubits_cirq_pauli(pauli) if nb_qubit == 0 else nb_qubit
->>>>>>> efb3c28a
         )
         pauli_string = PauliString()
 
@@ -389,38 +369,27 @@
                 coef: float = term.coefficient.real
                 atoms = [I] * num_qubits
                 for qubit, op in term.items():
-<<<<<<< HEAD
                     if hasattr(qubit, "x"):
                         dimension = int(qubit.x)
                     else:
                         dimension = int(qubit.name.split("_")[1])
-                    atoms[dimension] = get_atom(op)
-=======
-                    nb_qubit = int(qubit.name.split("_")[1])
-                    atoms[nb_qubit] = ps_mapping[op]
->>>>>>> efb3c28a
+                    atoms[dimension] = ps_mapping[op]
                 pauli_string += PauliStringMonomial(coef, atoms)
 
         elif isinstance(pauli, CirqPauliString):
             coef: float = pauli.coefficient.real
             atoms = [I] * num_qubits
             for qubit, op in pauli.items():
-<<<<<<< HEAD
                 if hasattr(qubit, "x"):
                     dimension = int(qubit.x)
                 else:
                     dimension = int(qubit.name.split("_")[1])
-                atoms[dimension] = get_atom(op)
-=======
-                nb_qubit = int(qubit.name.split("_")[1])
-                atoms[nb_qubit] = ps_mapping[op]
->>>>>>> efb3c28a
+                atoms[dimension] = ps_mapping[op]
             pauli_string += PauliStringMonomial(coef, atoms)
 
         return pauli_string
 
     @classmethod
-<<<<<<< HEAD
     def from_other_languages(
         cls,
         pauli: Union[
@@ -432,24 +401,6 @@
         ],
         dimension: int = 0,
     ) -> PauliString | List[PauliString]:
-        """
-        Convert pauli objects from other quantum computing libraries to PauliString.
-
-        args:
-            The pauli object to be converted.
-
-        Returns:
-            The converted PauliString object. If the input is a list, the output will be a list of PauliString objects.
-
-        Raises:
-            NotImplemented: If the input type is not supported.
-
-=======
-    def from_other_language(
-        cls,
-        pauli: CirqPauliSum | CirqPauliString | list[CirqPauliString],
-        nb_qubits: int = 0,
-    ) -> PauliString | list[PauliString]:
         """Convert pauli objects from other quantum SDKs to :class:`PauliString`.
 
         args:
@@ -458,10 +409,11 @@
         Returns:
             The converted :class:`PauliString`. If the input is a list, the
             output will be a list of :class:`PauliString`.
->>>>>>> efb3c28a
         """
         from cirq.ops.linear_combinations import PauliSum as CirqPauliSum
-<<<<<<< HEAD
+
+        if isinstance(pauli, (CirqPauliSum, CirqPauliString)):
+            return PauliString._from_cirq(pauli)
 
         if isinstance(pauli, list) and all(
             isinstance(item, CirqPauliString) for item in pauli
@@ -473,25 +425,10 @@
             return [
                 PauliString._from_cirq(pauli_mono, dimension) for pauli_mono in pauli
             ]
-        if isinstance(pauli, (CirqPauliSum, CirqPauliString)):
-            return PauliString._from_cirq(pauli)
 
         raise NotImplemented(
             f"Unsupported input type: {type(pauli)}. Supported types are CirqPauliSum, CirqPauliString, and List[CirqPauliString]."
         )
-=======
-        from cirq.ops.pauli_string import PauliString as CirqPauliString
-
-        if isinstance(pauli, (CirqPauliSum, CirqPauliString)):
-            return PauliString._from_cirq(pauli)
-
-        if nb_qubits == 0:
-            for pauli_mono in pauli:
-                nb_qubits = max(
-                    PauliString._get_nb_qubits_cirq_pauli(pauli_mono), nb_qubits
-                )
-        return [PauliString._from_cirq(pauli_mono, nb_qubits) for pauli_mono in pauli]
->>>>>>> efb3c28a
 
     def to_other_language(
         self, language: Language, circuit: Optional[CirqCircuit] = None
