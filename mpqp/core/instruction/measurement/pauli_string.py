"""Represents Pauli strings, which is linear combinations of
:class:`PauliMonomial` which is a combination of :class:`PauliAtom`.
:class:`PauliString` objects can be added, subtracted, and multiplied by
scalars. They also support matrix multiplication with other :class:`PauliString`
objects.
"""

from __future__ import annotations

from copy import deepcopy
from functools import reduce
from numbers import Real
from typing import Any, Optional, Union

import numpy as np
import numpy.typing as npt

FixedReal = Union[Real, float]
from mpqp.tools.generics import Matrix
from mpqp.tools.maths import atol, rtol


class PauliString:
    """Represents a Pauli string, a linear combination of Pauli monomials.

    Args:
        monomials : List of Pauli monomials.

    Example:
        >>> from mpqp.core.instruction.measurement.pauli_string import I, X, Y, Z
        >>> I @ Z + 2 * Y @ I + X @ Z
        1*I@Z + 2*Y@I + 1*X@Z

<<<<<<< HEAD
=======
    Note:
        Pauli atoms are named I, X, Y, and Z. If you have conflicts with ``mpqp.gates import X, Y, Z``, you can:
         - **Rename Import:** ``from mpqp.core.instruction.measurement.pauli_string import X as Pauli_X``, usage: ``Pauli_X``
         - **Import Only Pauli String:** ``from mpqp.core.instruction.measurement import pauli_string``, usage: ``pauli_string.X``
>>>>>>> e098450c
    """

    def __init__(self, monomials: Optional[list["PauliStringMonomial"]] = None):
        self._monomials: list[PauliStringMonomial] = []

        if monomials is not None:
            for mono in monomials:
                if isinstance(mono, PauliStringAtom):
                    mono = PauliStringMonomial(1, [mono])
                self._monomials.append(mono)

        for mono in self._monomials:
            if mono.nb_qubits != self.monomials[0].nb_qubits:
                raise ValueError(
                    f"Non homogeneous sizes for given PauliStrings: {monomials}"
                )

    @property
    def monomials(self) -> list[PauliStringMonomial]:
        """Gets the monomials of the PauliString.

        Returns:
            The list of monomials in the PauliString.
        """
        return self._monomials

    @property
    def nb_qubits(self) -> int:
        """Gets the number of qubits associated with the PauliString.

        Returns:
            The number of qubits associated with the PauliString.
        """
        return 0 if len(self._monomials) == 0 else self._monomials[0].nb_qubits

    def __str__(self):
<<<<<<< HEAD
        return " + ".join(map(str, self.round().simplify().sort_monomials()._monomials))
=======
        return " + ".join(map(str, self.simplify().round()._monomials))
>>>>>>> e098450c

    def __repr__(self):
        return " + ".join(map(str, self._monomials))

    def __pos__(self) -> "PauliString":
        return deepcopy(self)

    def __neg__(self) -> "PauliString":
        return -1 * self

    def __iadd__(self, other: "PauliString") -> "PauliString":
        for mono in other.monomials:
            if (
                len(self._monomials) != 0
                and mono.nb_qubits != self._monomials[0].nb_qubits
            ):
                raise ValueError(
                    f"Non homogeneous sizes for given PauliStrings: {(self, other)}"
                )
        self._monomials.extend(deepcopy(other.monomials))
        return self

    def __add__(self, other: "PauliString") -> "PauliString":
        res = deepcopy(self)
        res += other
        return res

    def __isub__(self, other: "PauliString") -> "PauliString":
        self += -1 * other
        return self

    def __sub__(self, other: "PauliString") -> "PauliString":
        return self + (-1) * other

    def __imul__(self, other: FixedReal) -> "PauliString":
        for i, mono in enumerate(self._monomials):
            if isinstance(mono, PauliStringAtom):
                self.monomials[i] = PauliStringMonomial(atoms=[mono])
            self.monomials[i] *= other
        return self

    def __mul__(self, other: FixedReal) -> "PauliString":
        res = deepcopy(self)
        res *= other
        return res

    def __rmul__(self, other: FixedReal) -> "PauliString":
        return self * other

    def __itruediv__(self, other: FixedReal) -> "PauliString":
        self *= 1 / other  # pyright: ignore[reportOperatorIssue]
        return self

    def __truediv__(self, other: FixedReal) -> "PauliString":
        return self * (1 / other)  # pyright: ignore[reportOperatorIssue]

    def __imatmul__(self, other: "PauliString") -> "PauliString":
        self._monomials = [
            mono for s_mono in self.monomials for mono in (s_mono @ other).monomials
        ]
        return self

    def __matmul__(self, other: "PauliString") -> "PauliString":
        res = deepcopy(self)
        res @= other
        return res

    def __eq__(self, other: object) -> bool:
        if not isinstance(other, PauliString):
            return False
        return self.to_dict() == other.to_dict()

    def simplify(self, inplace: bool = False) -> PauliString:
        """Simplifies the PauliString by combining identical terms and removing
        terms with null coefficients.

        Args:
            inplace: Indicates if ``simplify`` should update self.

        Returns:
<<<<<<< HEAD
            PauliString: A simplified version of the PauliString.
=======
            A simplified version of the pauli string.
>>>>>>> e098450c

        Example:
            >>> from mpqp.core.instruction.measurement.pauli_string import I, X, Y, Z
            >>> ps = I@I - 2 *I@I + Z@I - Z@I
            >>> simplified_ps = ps.simplify()
            >>> print(simplified_ps)
            -1*I@I
<<<<<<< HEAD

=======
>>>>>>> e098450c
        """
        res = PauliString()
        for unique_mono_atoms in {tuple(mono.atoms) for mono in self.monomials}:
            coef = float(
                sum(
                    [
                        mono.coef
                        for mono in self.monomials
                        if mono.atoms == list(unique_mono_atoms)
                    ]
                ).real
            )
            if coef == int(coef):
                coef = int(coef)
            if coef != 0:
                res.monomials.append(PauliStringMonomial(coef, list(unique_mono_atoms)))
        if len(res.monomials) == 0:
            res.monomials.append(
                PauliStringMonomial(0, [I for _ in range(self.nb_qubits)])
            )
        if inplace:
            self._monomials = res.monomials
        return res

    def round(self, round_off_till: int = 4) -> PauliString:
        """Rounds the coefficients of the PauliString to a specified number of
        decimal places.

        Args:
            round_off_till: Number of decimal places to round the coefficients
                to.

        Returns:
            the pauli string with coefficients rounded to the specified number
            of decimal places.

<<<<<<< HEAD
        Args:
            round_off_till : Number of decimal places to round the coefficients to. Defaults to 5.

        Returns:
            PauliString: A PauliString with coefficients rounded to the specified number of decimal places.

        Example:
            >>> from mpqp.core.instruction.measurement.pauli_string import I, X, Y, Z
            >>> ps = 0.6875*I@I + 0.1275*I@Z
            >>> rounded_ps = ps.round(1)
            >>> print(rounded_ps)
            0.7*I@I + 0.1*I@Z

=======
        Example:
            >>> ps = 0.6875*I @ I + 0.415*I @ X + 0.1275*I @ Z + 1.0*X @ I + 1.0*X @ X + 0.0375*Z @ I + 0.085*Z @ X + -0.2225*Z @ Z
            >>> rounded_ps = ps.round(1)
            >>> print(rounded_ps)
            -0.2*Z@Z + 1*X@X + 0.1*I@Z + 1*X@I + 0.1*Z@X + 0.7*I@I + 0.4*I@X
>>>>>>> e098450c
        """
        res = PauliString()
        for mono in self.monomials:
            coef = float(np.round(float(mono.coef.real), round_off_till))
            if coef == int(coef):
                coef = int(coef)
            if coef != 0:
                res.monomials.append(PauliStringMonomial(coef, mono.atoms))
            if len(res.monomials) == 0:
                res.monomials.append(
                    PauliStringMonomial(0, [I for _ in range(self.nb_qubits)])
                )
        return res

    def sort_monomials(self) -> PauliString:
        """Sorts the monomials of the PauliString based on their coefficients.

        Returns:
            PauliString: A new PauliString object with monomials sorted based on their coefficients,
                in descending order.
        """
        sorted_monomials = sorted(
            self.monomials, key=lambda m: tuple(str(atom) for atom in m.atoms)
        )
        return PauliString(sorted_monomials)

    def to_matrix(self) -> Matrix:
        """Converts the PauliString to a matrix representation.

        Returns:
            Matrix representation of the PauliString.

        Example:
            >>> from mpqp.core.instruction.measurement.pauli_string import I, X, Y, Z
            >>> ps = I + Z
            >>> matrix_representation = ps.to_matrix()
            >>> print(matrix_representation)
            [[2.+0.j 0.+0.j]
<<<<<<< HEAD
             [0.+0.j 0.+0.j]]

=======
            [0.+0.j 0.+0.j]]
>>>>>>> e098450c
        """
        self = self.simplify()
        return sum(
            map(lambda m: m.to_matrix(), self.monomials),
            start=np.zeros((2**self.nb_qubits, 2**self.nb_qubits), dtype=np.complex64),
        )

    @classmethod
    def from_matrix(cls, matrix: Matrix) -> PauliString:
        """Constructs a PauliString from a matrix.

        Args:
            matrix: Matrix from which the PauliString is generated

        Returns:
            PauliString: Pauli string decomposition of the matrix in parameter.
<<<<<<< HEAD


        Example:
            >>> ps = PauliString.from_matrix(np.array([[0, 1], [1, 2]]))
            >>> print(ps)
            1*I + 1*X + -1*Z
=======
>>>>>>> e098450c

        Raises:
            ValueError: If the input matrix is not square or its dimensions are
                not a power of 2.

        Example:
            >>> ps = PauliString.from_matrix(np.array([[0, 1], [1, 2]]))
            >>> print(ps)
            (1+0j)*I + (1+0j)*X + (-1+0j)*Z
        """
        if matrix.shape[0] != matrix.shape[1]:
            raise ValueError("Input matrix must be square.")

        num_qubits = int(np.log2(matrix.shape[0]))
        if 2**num_qubits != matrix.shape[0]:
            raise ValueError("Matrix dimensions must be a power of 2.")

        # Return the ordered Pauli basis for the n-qubit Pauli basis.
        pauli_1q = [PauliStringMonomial(1, [atom]) for atom in [I, X, Y, Z]]
        basis = pauli_1q
        for _ in range(num_qubits - 1):
            basis = [p1 @ p2 for p1 in basis for p2 in pauli_1q]

        pauli_list = PauliString()
        for i, mat in enumerate(basis):
            coeff = (np.trace(mat.to_matrix().dot(matrix)) / (2**num_qubits)).real
            if not np.isclose(coeff, 0, atol=atol, rtol=rtol):
                mono = basis[i] * coeff
                pauli_list += mono

        if len(pauli_list.monomials) == 0:
            pauli_list.monomials.append(
                PauliStringMonomial(0, [I for _ in range(num_qubits)])
            )
        return pauli_list

    def to_dict(self) -> dict[str, float]:
        """Converts the PauliString object to a dictionary representation.

        Returns:
            Dictionary representation of the PauliString object.

        Example:
            >>> from mpqp.core.instruction.measurement.pauli_string import I, X, Y, Z
            >>> ps = 1 * I@Z + 2 * I@I
            >>> print(ps.to_dict())
            {'II': 2, 'IZ': 1}
<<<<<<< HEAD

=======
>>>>>>> e098450c
        """
        self = self.simplify()
        dict = {}
        for mono in self.monomials:
            atom_str = ""
            for atom in mono.atoms:
                atom_str += str(atom)
            if atom_str not in dict:
                dict[atom_str] = mono.coef
            else:
                dict[atom_str] += mono.coef
        return {k: dict[k] for k in sorted(dict)}

    def __hash__(self):
        monomials_as_tuples = tuple(
            tuple((atom.label for atom in mono.atoms) for mono in self.monomials)
        )
        return hash(monomials_as_tuples)


class PauliStringMonomial(PauliString):
    """Represents a monomial in a Pauli string, consisting of a coefficient and a list of PauliStringAtom objects.

    Args:
        coef: The coefficient of the monomial.
        atoms: The list of PauliStringAtom objects forming the monomial.
    """

    def __init__(
        self, coef: Real | float = 1, atoms: Optional[list["PauliStringAtom"]] = None
    ):
        self.coef = coef
        self.atoms = [] if atoms is None else atoms

    @property
    def nb_qubits(self) -> int:
        return len(self.atoms)

    @property
    def monomials(self) -> list["PauliStringMonomial"]:
        return [PauliStringMonomial(self.coef, self.atoms)]

    def __str__(self):
        return f"{self.coef}*{'@'.join(map(str,self.atoms))}"

    def __repr__(self):
        return str(self)

    def to_matrix(self) -> Matrix:
        return (
            reduce(
                np.kron,
                map(lambda a: a.to_matrix(), self.atoms),
                np.eye(1, dtype=np.complex64).tolist(),
            )
            * self.coef
        )  # pyright: ignore[reportReturnType]

    def __iadd__(self, other: "PauliString"):
        for mono in other.monomials:
            if (
                len(self.monomials) != 0
                and mono.nb_qubits != self.monomials[0].nb_qubits
            ):
                raise ValueError(
                    f"Non homogeneous sizes for given PauliStrings: {(self, other)}"
                )
        res = PauliString([self])
        res.monomials.extend(deepcopy(other.monomials))
        return res

    def __add__(self, other: "PauliString") -> PauliString:
        res = deepcopy(self)
        res += other
        return res

    def __imul__(self, other: FixedReal) -> PauliStringMonomial:
        self.coef *= other
        return self

    def __mul__(self, other: FixedReal) -> PauliStringMonomial:
        res = deepcopy(self)
        res *= other
        return res

    def __itruediv__(self, other: FixedReal) -> PauliStringMonomial:
        self.coef /= other
        return self

    def __truediv__(self, other: FixedReal) -> PauliStringMonomial:
        res = deepcopy(self)
        res /= other
        return res

    def __imatmul__(self, other: PauliString) -> PauliString:
        if isinstance(other, PauliStringAtom):
            self.atoms.append(other)
            return self
        elif isinstance(other, PauliStringMonomial):
            self.coef *= other.coef
            self.atoms.extend(other.atoms)
            return self
        else:
            res = deepcopy(other)
            res._monomials = [
                mono
                for s_mono in self.monomials
                for mono in (other @ s_mono)._monomials
            ]
            return res

    def __matmul__(self, other: PauliString):
        res = deepcopy(self)
        res @= other
        return res

    def simplify(self, inplace: bool = False):
        return deepcopy(self)

    def __eq__(self, other: object) -> bool:
        if isinstance(other, PauliStringMonomial):
            for a1, a2 in zip(self.atoms, other.atoms):
                if a1 != a2:
                    return False
            return self.coef == other.coef
        return super().__eq__(other)

    def __hash__(self):
        atoms_as_tuples = tuple((atom.label for atom in self.atoms))
        return hash(atoms_as_tuples)


class PauliStringAtom(PauliStringMonomial):
    """Represents a single Pauli operator acting on a qubit in a Pauli string.

    Args:
        label: The label representing the Pauli operator (e.g., 'I', 'X', 'Y', 'Z').
        matrix: The matrix representation of the Pauli operator.

    Raises:
        AttributeError: new atoms cannot be created

    Note:
        All the atoms are already initialized. Available atoms are ('I', 'X', 'Y', 'Z').
    """

    __is_mutable = True

    def __init__(self, label: str, matrix: npt.NDArray[np.complex64]):
        if _allow_atom_creation:
            self.label = label
            self.matrix = matrix
            self.__is_mutable = False
        else:
            raise AttributeError(
                "New atoms cannot be created, just use the given I, X, Y and Z"
            )

    @property
    def nb_qubits(self) -> int:
        return 1

    @property
    def atoms(self):
        return [self]

    @property
    def coef(self):
        return 1

    @property
    def monomials(self):
        return [PauliStringMonomial(self.coef, [a for a in self.atoms])]

    def __setattr__(self, name: str, value: Any):
        if self.__is_mutable:
            super().__setattr__(name, value)
        else:
            raise AttributeError("This object is immutable")

    def __str__(self):
        return self.label

    def __repr__(self):
        return str(self)

    def __truediv__(self, other: FixedReal) -> PauliStringMonomial:
        return PauliStringMonomial(
            1 / other, [self] # pyright: ignore[reportArgumentType]
        )  

    def __imul__(self, other: FixedReal) -> PauliStringMonomial:
        return self * other

    def __mul__(self, other: FixedReal) -> PauliStringMonomial:
        return PauliStringMonomial(other, [self])

    def __rmul__(self, other: FixedReal) -> PauliStringMonomial:
        return PauliStringMonomial(other, [self])

    def __matmul__(self, other: PauliString) -> PauliString:
        res = (
            PauliStringMonomial(1, [other])
            if isinstance(other, PauliStringAtom)
            else deepcopy(other)
        )
        if isinstance(res, PauliStringMonomial):
            res.atoms.insert(0, self)
        else:
            for i, mono in enumerate(res.monomials):
                res.monomials[i] = PauliStringMonomial(mono.coef, mono.atoms)
                res.monomials[i].atoms.insert(0, self)
        return res

    def to_matrix(self) -> npt.NDArray[np.complex64]:
        return self.matrix

    def __eq__(self, other: object) -> bool:
        if isinstance(other, PauliStringAtom):
            return self.label == other.label
        else:
            return super().__eq__(other)

    def __hash__(self):
        return hash(self.label)


_allow_atom_creation = True

I = PauliStringAtom("I", np.eye(2, dtype=np.complex64))
r"""Pauli-I atom representing the identity operator in a Pauli monomial or string.
Matrix representation:
`\begin{pmatrix}1&0\\0&1\end{pmatrix}`
"""
X = PauliStringAtom("X", 1 - np.eye(2, dtype=np.complex64))
r"""Pauli-X atom representing the X operator in a Pauli monomial or string.
Matrix representation:
`\begin{pmatrix}0&1\\1&0\end{pmatrix}`

"""
Y = PauliStringAtom("Y", np.fliplr(np.diag([1j, -1j])))
r"""Pauli-Y atom representing the Y operator in a Pauli monomial or string.
Matrix representation:
`\begin{pmatrix}0&-i\\i&0\end{pmatrix}`
"""
Z = PauliStringAtom("Z", np.diag([1, -1]))
r"""Pauli-Z atom representing the Z operator in a Pauli monomial or string.
Matrix representation:
`\begin{pmatrix}1&0\\0&-1\end{pmatrix}`
"""
_allow_atom_creation = False<|MERGE_RESOLUTION|>--- conflicted
+++ resolved
@@ -31,13 +31,10 @@
         >>> I @ Z + 2 * Y @ I + X @ Z
         1*I@Z + 2*Y@I + 1*X@Z
 
-<<<<<<< HEAD
-=======
     Note:
         Pauli atoms are named I, X, Y, and Z. If you have conflicts with ``mpqp.gates import X, Y, Z``, you can:
          - **Rename Import:** ``from mpqp.core.instruction.measurement.pauli_string import X as Pauli_X``, usage: ``Pauli_X``
          - **Import Only Pauli String:** ``from mpqp.core.instruction.measurement import pauli_string``, usage: ``pauli_string.X``
->>>>>>> e098450c
     """
 
     def __init__(self, monomials: Optional[list["PauliStringMonomial"]] = None):
@@ -74,11 +71,7 @@
         return 0 if len(self._monomials) == 0 else self._monomials[0].nb_qubits
 
     def __str__(self):
-<<<<<<< HEAD
         return " + ".join(map(str, self.round().simplify().sort_monomials()._monomials))
-=======
-        return " + ".join(map(str, self.simplify().round()._monomials))
->>>>>>> e098450c
 
     def __repr__(self):
         return " + ".join(map(str, self._monomials))
@@ -159,11 +152,7 @@
             inplace: Indicates if ``simplify`` should update self.
 
         Returns:
-<<<<<<< HEAD
             PauliString: A simplified version of the PauliString.
-=======
-            A simplified version of the pauli string.
->>>>>>> e098450c
 
         Example:
             >>> from mpqp.core.instruction.measurement.pauli_string import I, X, Y, Z
@@ -171,10 +160,7 @@
             >>> simplified_ps = ps.simplify()
             >>> print(simplified_ps)
             -1*I@I
-<<<<<<< HEAD
-
-=======
->>>>>>> e098450c
+
         """
         res = PauliString()
         for unique_mono_atoms in {tuple(mono.atoms) for mono in self.monomials}:
@@ -204,16 +190,7 @@
         decimal places.
 
         Args:
-            round_off_till: Number of decimal places to round the coefficients
-                to.
-
-        Returns:
-            the pauli string with coefficients rounded to the specified number
-            of decimal places.
-
-<<<<<<< HEAD
-        Args:
-            round_off_till : Number of decimal places to round the coefficients to. Defaults to 5.
+            round_off_till : Number of decimal places to round the coefficients to. Defaults to 4.
 
         Returns:
             PauliString: A PauliString with coefficients rounded to the specified number of decimal places.
@@ -225,13 +202,6 @@
             >>> print(rounded_ps)
             0.7*I@I + 0.1*I@Z
 
-=======
-        Example:
-            >>> ps = 0.6875*I @ I + 0.415*I @ X + 0.1275*I @ Z + 1.0*X @ I + 1.0*X @ X + 0.0375*Z @ I + 0.085*Z @ X + -0.2225*Z @ Z
-            >>> rounded_ps = ps.round(1)
-            >>> print(rounded_ps)
-            -0.2*Z@Z + 1*X@X + 0.1*I@Z + 1*X@I + 0.1*Z@X + 0.7*I@I + 0.4*I@X
->>>>>>> e098450c
         """
         res = PauliString()
         for mono in self.monomials:
@@ -270,12 +240,8 @@
             >>> matrix_representation = ps.to_matrix()
             >>> print(matrix_representation)
             [[2.+0.j 0.+0.j]
-<<<<<<< HEAD
              [0.+0.j 0.+0.j]]
 
-=======
-            [0.+0.j 0.+0.j]]
->>>>>>> e098450c
         """
         self = self.simplify()
         return sum(
@@ -292,24 +258,16 @@
 
         Returns:
             PauliString: Pauli string decomposition of the matrix in parameter.
-<<<<<<< HEAD
 
 
         Example:
             >>> ps = PauliString.from_matrix(np.array([[0, 1], [1, 2]]))
             >>> print(ps)
             1*I + 1*X + -1*Z
-=======
->>>>>>> e098450c
 
         Raises:
             ValueError: If the input matrix is not square or its dimensions are
                 not a power of 2.
-
-        Example:
-            >>> ps = PauliString.from_matrix(np.array([[0, 1], [1, 2]]))
-            >>> print(ps)
-            (1+0j)*I + (1+0j)*X + (-1+0j)*Z
         """
         if matrix.shape[0] != matrix.shape[1]:
             raise ValueError("Input matrix must be square.")
@@ -348,10 +306,7 @@
             >>> ps = 1 * I@Z + 2 * I@I
             >>> print(ps.to_dict())
             {'II': 2, 'IZ': 1}
-<<<<<<< HEAD
-
-=======
->>>>>>> e098450c
+
         """
         self = self.simplify()
         dict = {}
@@ -540,8 +495,8 @@
 
     def __truediv__(self, other: FixedReal) -> PauliStringMonomial:
         return PauliStringMonomial(
-            1 / other, [self] # pyright: ignore[reportArgumentType]
-        )  
+            1 / other, [self]  # pyright: ignore[reportArgumentType]
+        )
 
     def __imul__(self, other: FixedReal) -> PauliStringMonomial:
         return self * other
