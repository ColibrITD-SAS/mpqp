--- conflicted
+++ resolved
@@ -58,12 +58,8 @@
     ):
         if basis is None:
             basis = ComputationalBasis()
-<<<<<<< HEAD
         self.pre_measure = basis.to_computational()
-        # 6M-TODO: implement basis thing
-=======
-        # 3M-TODO: implement basis thing
->>>>>>> 25ce8fc7
+        # TODO: implement basis thing
         if c_targets is not None:
             if len(set(c_targets)) != len(c_targets):
                 raise ValueError(f"Duplicate registers in targets: {c_targets}")
