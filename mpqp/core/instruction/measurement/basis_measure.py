"""The :class:`BasisMeasure` is used to project the state on a statevector of a
given :class:`Basis` and returns the corresponding eigenvalue."""

from __future__ import annotations

from typing import TYPE_CHECKING, Optional

from typeguard import typechecked

if TYPE_CHECKING:
    from qiskit.circuit import Parameter
    from mpqp import QCircuit

from mpqp.core.languages import Language

from .basis import Basis, ComputationalBasis, VariableSizeBasis
from .measure import Measure


@typechecked
class BasisMeasure(Measure):
    """Class representing a measure of one or several qubits in a specific
    basis.

    By default, the computational basis will be used. The user can also precise
    a specific basis using the class Basis.

    The number of shots indicates the number of time the measure is repeated.
    When shots is equal to 0 (by default), the simulator is used to produce
    exact value of the amplitudes/probabilities. If you don't specify a target,
    the operation will apply to all qubits.

    Args:
        targets: List of indices referring to the qubits on which the measure
            will be applied. Defaults to the entire circuit for
            :class:`~mpqp.core.instruction.measurement.basis.VariableSizeBasis`
            and the first qubits matching the size of the basis for other basis.
        c_targets: List of indices referring to the classical bits on which the
            measure will be applied.
        shots: Number of shots to be performed basis: basis in which the qubits
            should be measured.
        basis: Basis in which the measure is performed. Defaults to
            :class:`~mpqp.core.instruction.measurement.basis.ComputationalBasis`
        label: Label used to identify the measure.

    Examples:
        >>> c1 = QCircuit([H(0), H(1), CNOT(0,1), BasisMeasure()])
        >>> c2 = QCircuit([
        ...     H(0),
        ...     H(2),
        ...     CNOT(0,1),
        ...     BasisMeasure([0, 1], shots=512, basis=HadamardBasis())
        ... ])

    """

    def __init__(
        self,
        targets: Optional[list[int]] = None,
        c_targets: Optional[list[int]] = None,
        shots: int = 1024,
        basis: Optional[Basis] = None,
        label: Optional[str] = None,
    ):
<<<<<<< HEAD
        if basis is None:
            basis = ComputationalBasis()
        # 3M-TODO: implement basis thing
=======

>>>>>>> 8d17a290
        if c_targets is not None:
            if len(set(c_targets)) != len(c_targets):
                raise ValueError(f"Duplicate registers in targets: {c_targets}")

        super().__init__(targets, shots, label)

        if basis is None:
            basis = ComputationalBasis()

        if not isinstance(basis, VariableSizeBasis):
            self._dynamic = False
            if (
                len(self.targets) != 0
                and max(self.targets) - min(self.targets) + 1 != basis.nb_qubits
            ):
                raise ValueError(
                    f"Size mismatch between target and basis: target size is "
                    f"{max(self.targets)-min(self.targets) + 1} but basis size is {basis.nb_qubits}"
                )
            self.targets = list(range(basis.nb_qubits))

        self.user_set_c_targets = c_targets is not None
        self.c_targets = c_targets
        """See parameter description."""
        self.basis = basis
        """See parameter description."""

    def to_other_language(
        self,
        language: Language = Language.QISKIT,
        qiskit_parameters: Optional[set["Parameter"]] = None,
    ):
        if qiskit_parameters is None:
            qiskit_parameters = set()
        if language == Language.QISKIT:
            from qiskit.circuit import Measure

            return Measure()
        elif language == Language.CIRQ:
            from cirq.ops.measurement_gate import MeasurementGate

            return MeasurementGate(num_qubits=self.nb_qubits)
        if language == Language.QASM2:
            if self.c_targets is None:
                return "\n".join(
                    f"measure q[{target}] -> c[{i}];"
                    for i, target in enumerate(self.targets)
                )
            else:
                return "\n".join(
                    f"measure q[{target}] -> c[{c_target}];"
                    for target, c_target in zip(self.targets, self.c_targets)
                )

        else:
            raise NotImplementedError(f"{language} is not supported")

    @property
    def pre_measure(self) -> QCircuit:
        return self.basis.to_computational()

    def __repr__(self) -> str:
        targets = (
            f"{self.targets}" if (not self._dynamic and len(self.targets)) != 0 else ""
        )
        options = ""
        if self.shots != 1024:
<<<<<<< HEAD
            options += f", shots={self.shots}" if targets else f"shots={self.shots}"
        if not isinstance(self.basis, ComputationalBasis):
            options += (
                f", basis={self.basis}"
                if targets and options
                else f"basis={self.shots}"
=======
            options += f"shots={self.shots}"
        if not isinstance(self.basis, ComputationalBasis):
            options += (
                f", basis={self.basis}"
                if len(options) != 0 or len(targets) != 0
                else f"basis={self.basis}"
>>>>>>> 8d17a290
            )
        if self.label is not None:
            options += (
                f", label={self.label}"
<<<<<<< HEAD
                if targets and options
                else f"label={self.shots}"
            )
        return f"BasisMeasure({targets}{options})"
=======
                if len(options) != 0 or len(targets) != 0
                else f"label={self.label}"
            )
        separator = ", " if len(options) != 0 and len(targets) != 0 else ""
        return f"BasisMeasure({targets}{separator}{options})"
>>>>>>> 8d17a290
<|MERGE_RESOLUTION|>--- conflicted
+++ resolved
@@ -62,13 +62,7 @@
         basis: Optional[Basis] = None,
         label: Optional[str] = None,
     ):
-<<<<<<< HEAD
-        if basis is None:
-            basis = ComputationalBasis()
-        # 3M-TODO: implement basis thing
-=======
 
->>>>>>> 8d17a290
         if c_targets is not None:
             if len(set(c_targets)) != len(c_targets):
                 raise ValueError(f"Duplicate registers in targets: {c_targets}")
@@ -136,34 +130,18 @@
         )
         options = ""
         if self.shots != 1024:
-<<<<<<< HEAD
-            options += f", shots={self.shots}" if targets else f"shots={self.shots}"
-        if not isinstance(self.basis, ComputationalBasis):
-            options += (
-                f", basis={self.basis}"
-                if targets and options
-                else f"basis={self.shots}"
-=======
             options += f"shots={self.shots}"
         if not isinstance(self.basis, ComputationalBasis):
             options += (
                 f", basis={self.basis}"
                 if len(options) != 0 or len(targets) != 0
                 else f"basis={self.basis}"
->>>>>>> 8d17a290
             )
         if self.label is not None:
             options += (
                 f", label={self.label}"
-<<<<<<< HEAD
-                if targets and options
-                else f"label={self.shots}"
-            )
-        return f"BasisMeasure({targets}{options})"
-=======
                 if len(options) != 0 or len(targets) != 0
                 else f"label={self.label}"
             )
         separator = ", " if len(options) != 0 and len(targets) != 0 else ""
-        return f"BasisMeasure({targets}{separator}{options})"
->>>>>>> 8d17a290
+        return f"BasisMeasure({targets}{separator}{options})"