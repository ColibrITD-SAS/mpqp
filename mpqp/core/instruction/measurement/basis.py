--- conflicted
+++ resolved
@@ -47,8 +47,10 @@
         self,
         basis_vectors: list[npt.NDArray[np.complex64]],
         nb_qubits: Optional[int] = None,
-        symbols: tuple[str, str] = ('0', '1'),
+        symbols: Optional[tuple[str, str]] = None,
     ):
+        if symbols is None:
+            symbols = ("0", "1")
         if len(basis_vectors) == 0:
             if nb_qubits is None:
                 raise ValueError(
@@ -84,8 +86,8 @@
         self.basis_vectors = basis_vectors
         """See parameter description."""
 
-    def binary_to_custom(state: str, symbols: tuple[str, str]) -> str:
-        return ''.join(symbols[int(bit)] for bit in state)
+    def binary_to_custom(self, state: str) -> str:
+        return ''.join(self.symbols[int(bit)] for bit in state)
 
     def pretty_print(self):
         """Nicer print for the basis, with human readable formatting.
@@ -123,14 +125,14 @@
     """3M-TODO"""
 
     @abstractmethod
-    def __init__(self, nb_qubits: Optional[int] = None):
-<<<<<<< HEAD
-        super().__init__([], 0)
+    def __init__(
+        self, nb_qubits: Optional[int] = None, symbols: Optional[tuple[str, str]] = None
+    ):
+        if symbols is None:
+            symbols = ("0", "1")
+        super().__init__([], 0, symbols=symbols)
         if nb_qubits is not None:
             self.set_size(nb_qubits)
-=======
-        super().__init__([], nb_qubits)
->>>>>>> bb929066
 
     @abstractmethod
     def set_size(self, nb_qubits: int):
@@ -215,17 +217,8 @@
 
     """
 
-<<<<<<< HEAD
     def __init__(self, nb_qubits: Optional[int] = None):
-        super().__init__(nb_qubits)
-=======
-    def __init__(
-        self, nb_qubits: Optional[int] = None, symbols: tuple[str, str] = ('+', '-')
-    ):
-        Basis.__init__(self, [], nb_qubits, symbols=symbols)
-        if nb_qubits is not None:
-            self.set_size(nb_qubits)
->>>>>>> bb929066
+        super().__init__(nb_qubits, symbols=('+', '-'))
 
     def set_size(self, nb_qubits: int):
         H = np.array([[1, 1], [1, -1]], dtype=np.complex64) / np.sqrt(2)
