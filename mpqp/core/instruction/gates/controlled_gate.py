from __future__ import annotations

from abc import ABC
from functools import reduce
from typing import Optional

from typeguard import typechecked

from mpqp.tools.generics import Matrix

from .gate import Gate


@typechecked
class ControlledGate(Gate, ABC):
    """Abstract class representing a controlled gate, that can be controlled by
    one or several qubits.

    Args:
        controls: List of indices referring to the qubits used to control the gate.
        targets: List of indices referring to the qubits on which the gate will be applied.
        non_controlled_gate: The original, non controlled, gate.
        label: Label used to identify the gate.
    """

    def __init__(
        self,
        controls: list[int],
        targets: list[int],
        non_controlled_gate: Gate,
        label: Optional[str] = None,
    ):
        if len(set(controls)) != len(controls):
            raise ValueError(f"Duplicate registers in controls: {controls}")
        if len(set(controls).intersection(set(targets))):
            raise ValueError(
                f"Common registers between targets {targets} and controls {controls}"
            )
        self.controls = controls
        """See parameter description."""
        self.non_controlled_gate = non_controlled_gate
        """See parameter description."""

        Gate.__init__(self, targets, label)

<<<<<<< HEAD
    def to_matrix(self, nb_qubits: int = 0) -> Matrix:
        """
        Constructs the matrix representation of a controlled gate.
=======
    def controlled_gate_to_matrix(self) -> Matrix:
        """Constructs the matrix representation of a controlled gate.
>>>>>>> 483b78d4

        Args:
            nb_qubits: The total number of qubits in the system. If not provided,
                        the minimum number of qubits required to generate the matrix
                        will be used.

        Returns:
            The matrix representation of the controlled gate.
        """
        import numpy as np

        if len(self.controls) != 1 or len(self.targets) != 1:
            return self._multi_control_gate_to_matrix(nb_qubits)

        control, target = self.controls[0], self.targets[0]
        max_qubit = max(control, target)
        if nb_qubits != 0:
            if nb_qubits - 1 < max_qubit:
                raise ValueError(f"nb_qubits must be at least {max_qubit}")
        else:
            min_qubit = min(control, target)
            control -= min_qubit
            target -= min_qubit
            nb_qubits = abs(control - target) + 1

        zero = np.diag([1, 0])
        one = np.diag([0, 1])
        I2 = np.eye(2)

        control_matrix = zero if control == 0 else I2
        target_matrix = (
            one
            if control == 0
            else (self.non_controlled_gate.to_matrix() if target == 0 else I2)
        )

        for i in range(1, nb_qubits):
            if i == control:
                target_matrix = np.kron(target_matrix, one)
                control_matrix = np.kron(control_matrix, zero)
            elif i == target:
                target_matrix = np.kron(
                    target_matrix, self.non_controlled_gate.to_matrix()
                )
                control_matrix = np.kron(control_matrix, I2)
            else:
                target_matrix = np.kron(target_matrix, I2)
                control_matrix = np.kron(control_matrix, I2)

        return control_matrix + target_matrix  # pyright: ignore[reportReturnType]

    def _multi_control_gate_to_matrix(self, nb_qubits: int = 0) -> Matrix:
        import numpy as np
        from mpqp.core.instruction.gates.native_gates import SWAP

        controls, targets = self.controls, self.targets
        min_qubit, max_qubit = min(min(controls), min(targets)), max(
            max(controls), max(targets)
        )

<<<<<<< HEAD
        # If nb_qubits is not provided, calculate the necessary number of minimal qubits
        if nb_qubits == 0:
            nb_qubits = max_qubit - min_qubit + 1
            controls = [x - min_qubit for x in controls]
            targets = [x - min_qubit for x in targets]
        elif nb_qubits < max_qubit:
            raise ValueError(f"nb_qubits must be at least {max_qubit}")
=======
        min_qubit = min(self.connections())
        max_qubit = max(self.connections())
        span = max_qubit - min_qubit + 1
        size = len(self.connections())
>>>>>>> 483b78d4

        # Get the canonical matrix and extend it to the correct size
        canonical_matrix = self.to_canonical_matrix()
<<<<<<< HEAD
        if canonical_matrix.shape[0] < 2**nb_qubits:
            canonical_matrix = np.kron(
                canonical_matrix, np.eye(2**nb_qubits // canonical_matrix.shape[0])
            )

        swaps = []
        # qubit_types if a representation of the all qubits to follow target and control with swap
        # assuming that canonical_matrix start with control and then target
        qubit_types = {i: "None" for i in range(nb_qubits)}
        for i in range(len(controls)):
            qubit_types[i] = "control"
        for i in range(len(targets)):
            qubit_types[i + len(controls)] = "target"

        def swap_and_update(qubits: list[int], target_type: str):
            for qubit in sorted(qubits):
                if qubit_types[qubit] != target_type:
                    # Find a qubit of the target type that is not in the current set of qubits
                    target_idx = next(
                        i
                        for i in range(nb_qubits)
                        if qubit_types[i] == target_type and i not in qubits
                    )
                    swaps.append(SWAP(qubit, target_idx).to_matrix(nb_qubits))
                    qubit_types[qubit], qubit_types[target_idx] = (
                        qubit_types[target_idx],
                        qubit_types[qubit],
                    )

        swap_and_update(controls, "control")
        swap_and_update(targets, "target")

        return reduce(np.dot, swaps[::-1] + [canonical_matrix] + swaps)
=======
        canonical_matrix = np.kron(canonical_matrix, np.eye(2 ** (span - size)))

        matrix = np.eye(2**span, dtype=np.complex64)
        qubit_types = {i: "None" for i in range(span)}

        for i, _ in enumerate(self.controls):
            qubit_types[i] = "control"
        for i, _ in enumerate(self.targets, start=len(self.controls)):
            qubit_types[i] = "target"

        def swap_and_update(matrix: Matrix, idx_a: int, idx_b: int):
            swap_matrix = SWAP(idx_a, idx_b).to_matrix()
            extended_swap_matrix = np.eye(2**span)
            start = min(idx_b, idx_a)
            if start == 0:
                extended_swap_matrix = swap_matrix
            if start != 0:
                extended_swap_matrix = I2
                for _ in range(1, start - 1):
                    extended_swap_matrix = np.kron(extended_swap_matrix, I2)
                extended_swap_matrix = np.kron(extended_swap_matrix, swap_matrix)
            for _ in range(int(math.log2(extended_swap_matrix.shape[0])), span):
                extended_swap_matrix = np.kron(extended_swap_matrix, I2)
            return np.dot(matrix, extended_swap_matrix)

        for control in sorted(self.controls):
            control -= min_qubit
            if qubit_types[control] != "control":
                target_idx = next(
                    i
                    for i in range(span)
                    if qubit_types[i] == "control" and i not in self.controls
                )
                print("control:", control, target_idx)
                matrix = swap_and_update(matrix, control, target_idx)
                qubit_types[control], qubit_types[target_idx] = (
                    qubit_types[target_idx],
                    qubit_types[control],
                )

        for target in sorted(self.targets):
            target -= min_qubit
            if qubit_types[target] != "target":
                target_idx = next(
                    i
                    for i in range(span)
                    if qubit_types[i] == "target" and i not in self.controls
                )
                matrix = swap_and_update(matrix, target, target_idx)
                qubit_types[target], qubit_types[target_idx] = (
                    qubit_types[target_idx],
                    qubit_types[target],
                )

        return matrix.dot(canonical_matrix).dot(matrix)
>>>>>>> 483b78d4


# peudo algo for multi control g to m
# input: gate, nb_qubits

# blank_qubits = nb_qubits - gate.nb_qubits
# result = gate.canonical_matrix() @ np.eye(2^blank_qubits)
# swaps = []
# for canonical_index, actual_index in enumerate(gate.controls + gate.targets):
#     swaps.append(SWAP(canonical_index, actual_index).to_matrix(nb_qubits))
# return reduce(np.dot, swaps + [result] + swaps[::-1])<|MERGE_RESOLUTION|>--- conflicted
+++ resolved
@@ -43,14 +43,9 @@
 
         Gate.__init__(self, targets, label)
 
-<<<<<<< HEAD
     def to_matrix(self, nb_qubits: int = 0) -> Matrix:
         """
         Constructs the matrix representation of a controlled gate.
-=======
-    def controlled_gate_to_matrix(self) -> Matrix:
-        """Constructs the matrix representation of a controlled gate.
->>>>>>> 483b78d4
 
         Args:
             nb_qubits: The total number of qubits in the system. If not provided,
@@ -107,11 +102,8 @@
         from mpqp.core.instruction.gates.native_gates import SWAP
 
         controls, targets = self.controls, self.targets
-        min_qubit, max_qubit = min(min(controls), min(targets)), max(
-            max(controls), max(targets)
-        )
+        min_qubit, max_qubit =  min(self.connections()), max(self.connections())
 
-<<<<<<< HEAD
         # If nb_qubits is not provided, calculate the necessary number of minimal qubits
         if nb_qubits == 0:
             nb_qubits = max_qubit - min_qubit + 1
@@ -119,16 +111,9 @@
             targets = [x - min_qubit for x in targets]
         elif nb_qubits < max_qubit:
             raise ValueError(f"nb_qubits must be at least {max_qubit}")
-=======
-        min_qubit = min(self.connections())
-        max_qubit = max(self.connections())
-        span = max_qubit - min_qubit + 1
-        size = len(self.connections())
->>>>>>> 483b78d4
 
         # Get the canonical matrix and extend it to the correct size
         canonical_matrix = self.to_canonical_matrix()
-<<<<<<< HEAD
         if canonical_matrix.shape[0] < 2**nb_qubits:
             canonical_matrix = np.kron(
                 canonical_matrix, np.eye(2**nb_qubits // canonical_matrix.shape[0])
@@ -162,66 +147,9 @@
         swap_and_update(targets, "target")
 
         return reduce(np.dot, swaps[::-1] + [canonical_matrix] + swaps)
-=======
-        canonical_matrix = np.kron(canonical_matrix, np.eye(2 ** (span - size)))
-
-        matrix = np.eye(2**span, dtype=np.complex64)
-        qubit_types = {i: "None" for i in range(span)}
-
-        for i, _ in enumerate(self.controls):
-            qubit_types[i] = "control"
-        for i, _ in enumerate(self.targets, start=len(self.controls)):
-            qubit_types[i] = "target"
-
-        def swap_and_update(matrix: Matrix, idx_a: int, idx_b: int):
-            swap_matrix = SWAP(idx_a, idx_b).to_matrix()
-            extended_swap_matrix = np.eye(2**span)
-            start = min(idx_b, idx_a)
-            if start == 0:
-                extended_swap_matrix = swap_matrix
-            if start != 0:
-                extended_swap_matrix = I2
-                for _ in range(1, start - 1):
-                    extended_swap_matrix = np.kron(extended_swap_matrix, I2)
-                extended_swap_matrix = np.kron(extended_swap_matrix, swap_matrix)
-            for _ in range(int(math.log2(extended_swap_matrix.shape[0])), span):
-                extended_swap_matrix = np.kron(extended_swap_matrix, I2)
-            return np.dot(matrix, extended_swap_matrix)
-
-        for control in sorted(self.controls):
-            control -= min_qubit
-            if qubit_types[control] != "control":
-                target_idx = next(
-                    i
-                    for i in range(span)
-                    if qubit_types[i] == "control" and i not in self.controls
-                )
-                print("control:", control, target_idx)
-                matrix = swap_and_update(matrix, control, target_idx)
-                qubit_types[control], qubit_types[target_idx] = (
-                    qubit_types[target_idx],
-                    qubit_types[control],
-                )
-
-        for target in sorted(self.targets):
-            target -= min_qubit
-            if qubit_types[target] != "target":
-                target_idx = next(
-                    i
-                    for i in range(span)
-                    if qubit_types[i] == "target" and i not in self.controls
-                )
-                matrix = swap_and_update(matrix, target, target_idx)
-                qubit_types[target], qubit_types[target_idx] = (
-                    qubit_types[target_idx],
-                    qubit_types[target],
-                )
-
-        return matrix.dot(canonical_matrix).dot(matrix)
->>>>>>> 483b78d4
 
 
-# peudo algo for multi control g to m
+# pseudo algo for multi control g to m
 # input: gate, nb_qubits
 
 # blank_qubits = nb_qubits - gate.nb_qubits
