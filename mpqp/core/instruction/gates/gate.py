from __future__ import annotations

from abc import ABC, abstractmethod
from copy import deepcopy
from functools import reduce
from typing import Optional
from warnings import warn

import numpy as np
import numpy.typing as npt
from scipy.linalg import fractional_matrix_power
from typeguard import typechecked

from mpqp.core.instruction.gates.gate_definition import UnitaryMatrix
from mpqp.core.instruction.instruction import Instruction
from mpqp.tools.errors import NumberQubitsWarning
from mpqp.tools.generics import Matrix
from mpqp.tools.maths import matrix_eq


@typechecked
class Gate(Instruction, ABC):
    """Represent a unitary operator acting on qubit(s).

    A gate is an measurement and the main component of a circuit. The semantics
    of a gate is defined using
    :class:`~mpqp.core.instruction.gates.gate_definition.GateDefinition`.

    Args:
        targets: List of indices referring to the qubits on which the gate will
            be applied.
        label: Label used to identify the gate.
    """

    def __init__(
        self,
        targets: list[int],
        label: Optional[str] = None,
    ):

        if len(targets) == 0:
            raise ValueError("Expected non-empty target list")
        super().__init__(targets, label=label)

    def to_matrix(self, desired_gate_size: int = 0) -> Matrix:
        """Return the matricial semantics to this gate. Considering connections'
        order and position, in contrast with :meth:`~Gate.to_canonical_matrix`.

        Args:
            desired_gate_size: The total number for qubits needed for the gate
                representation. If not provided, the minimum number of qubits
                required to generate the matrix will be used.

        Returns:
            A numpy array representing the unitary matrix of the gate.

        Example:
            >>> m = UnitaryMatrix(
            ...     np.array([[0, 0, 0, 1], [0, 1, 0, 0], [1, 0, 0, 0], [0, 0, 1, 0]])
            ... )
            >>> pprint(CustomGate(m, [1, 2]).to_matrix())
            [[0, 0, 0, 1],
             [0, 1, 0, 0],
             [1, 0, 0, 0],
             [0, 0, 1, 0]]
            >>> pprint(SWAP(0, 1).to_matrix())
            [[1, 0, 0, 0],
             [0, 0, 1, 0],
             [0, 1, 0, 0],
             [0, 0, 0, 1]]
            >>> pprint(TOF([1,3], 2).to_matrix())
            [[1, 0, 0, 0, 0, 0, 0, 0],
             [0, 1, 0, 0, 0, 0, 0, 0],
             [0, 0, 1, 0, 0, 0, 0, 0],
             [0, 0, 0, 1, 0, 0, 0, 0],
             [0, 0, 0, 0, 1, 0, 0, 0],
             [0, 0, 0, 0, 0, 0, 0, 1],
             [0, 0, 0, 0, 0, 0, 1, 0],
             [0, 0, 0, 0, 0, 1, 0, 0]]

        """
        from .native_gates import SWAP

        first_connection = min(self.connections())
        last_connection = max(self.connections())
        connections_offset = 0

        if desired_gate_size == 0:
            desired_gate_size = last_connection - first_connection + 1
            connections_offset = first_connection

        if connections_offset + desired_gate_size < last_connection:
            raise ValueError(f"`desired_gate_size` must be at least {last_connection}")

        preceding_eyes = np.eye(2 ** (first_connection - connections_offset))
        following_eyes = np.eye(
            2
            ** (
                desired_gate_size
                - len(self.targets)
                - (first_connection - connections_offset)
            )
        )
        result = np.kron(
            preceding_eyes, np.kron(self.to_canonical_matrix(), following_eyes)
        )

        permutations = set(
            tuple(sorted((origin + first_connection, destination)))
            for (origin, destination) in enumerate(self.targets)
            if origin + first_connection != destination
        )

        swaps = [
            SWAP(o_index - connections_offset, d_index - connections_offset).to_matrix(
                desired_gate_size
            )
            for o_index, d_index in permutations
        ]

        return reduce(np.dot, swaps[::-1] + [result] + swaps)

    @abstractmethod
    def to_canonical_matrix(self) -> Matrix:
        """Return the "base" matricial semantics to this gate. Without
        considering potential column and row permutations needed if the targets
        of the gate are not sorted.

        Returns:
            A numpy array representing the unitary matrix of the gate.

        Example:
            >>> m = UnitaryMatrix(
            ...     np.array([[0, 0, 0, 1], [0, 1, 0, 0], [1, 0, 0, 0], [0, 0, 1, 0]])
            ... )
            >>> pprint(CustomGate(m, [1, 2]).to_canonical_matrix())
            [[0, 0, 0, 1],
             [0, 1, 0, 0],
             [1, 0, 0, 0],
             [0, 0, 1, 0]]
            >>> pprint(SWAP(0,1).to_canonical_matrix())
            [[1, 0, 0, 0],
             [0, 0, 1, 0],
             [0, 1, 0, 0],
             [0, 0, 0, 1]]

        """
        pass

    def inverse(self) -> Gate:
        """Computing the inverse of this gate.

        Returns:
            The gate corresponding to the inverse of this gate.

        Example:
            >>> Z(0).inverse()
            Z(0)
            >>> gate = CustomGate(UnitaryMatrix(np.diag([1,1j])),[0])
            >>> pprint(gate.inverse().to_matrix())
            [[1, 0  ],
             [0, -1j]]

        """
        # TODO: test
        from mpqp.core.instruction.gates.custom_gate import CustomGate

        return CustomGate(
            UnitaryMatrix(self.to_matrix().transpose().conjugate()),
            self.targets,
            (
                None
                if self.label is None
                else (self.label[:-1] if self.label.endswith("†") else self.label + "†")
            ),
        )

    def is_equivalent(self, other: Gate) -> bool:
        """Determine if the gate in parameter is equivalent to this gate.

        The equivalence of two gate is only determined from their matricial
        semantics (and thus ignores all other aspects of the gate such as the
        target qubits, the label, etc....)

        Args:
            other: the gate to test if it is equivalent to this gate

        Returns:
            ``True`` if the two gates' matrix semantics are equal.

        Example:
            >>> X(0).is_equivalent(CustomGate(UnitaryMatrix(np.array([[0,1],[1,0]])),[1]))
            True

        """
        # TODO: test
        return matrix_eq(self.to_matrix(), other.to_matrix())

    def power(self, exponent: float) -> Gate:
        """Compute the exponentiation `G^{exponent}` of this gate G.

        Args:
            exponent: Number representing the exponent.

        Returns:
            The gate elevated to the exponent in parameter.

        Examples:
            >>> swap_gate = SWAP(0,1)
            >>> pprint((swap_gate.power(2)).to_matrix())
            [[1, 0, 0, 0],
             [0, 1, 0, 0],
             [0, 0, 1, 0],
             [0, 0, 0, 1]]
            >>> pprint((swap_gate.power(-1)).to_matrix())
            [[1, 0, 0, 0],
             [0, 0, 1, 0],
             [0, 1, 0, 0],
             [0, 0, 0, 1]]
            >>> pprint((swap_gate.power(0.75)).to_matrix())
            [[1, 0               , 0               , 0],
             [0, 0.14645+0.35355j, 0.85355-0.35355j, 0],
             [0, 0.85355-0.35355j, 0.14645+0.35355j, 0],
             [0, 0               , 0               , 1]]

        """
        # TODO: test
        from mpqp.core.instruction.gates.custom_gate import CustomGate

        if exponent == 1:
            return deepcopy(self)
        if exponent == -1:
            return self.inverse()

        semantics: npt.NDArray[np.complex64] = fractional_matrix_power(
            self.to_matrix(), exponent
        )

        return CustomGate(
            definition=UnitaryMatrix(semantics / np.linalg.norm(semantics, ord=2)),
            targets=self.targets,
            label=None if self.label is None else self.label + f"^{exponent}",
        )

    def tensor_product(self, other: Gate, targets: Optional[list[int]] = None) -> Gate:
        """Compute the tensor product of the current gate.

        This operation is shorthanded by the ``@`` operator.

        Args:
            other: Second operand of the tensor product.
            targets: If need be, the targets of the gates can be overridden
                using this value. Leave it empty to use the default automatic
                inference.

        Returns:
            A Gate representing a tensor product of this gate with the gate in
            parameter.

        Example:
            >>> (X(0).tensor_product(Z(0))).to_matrix()
            array([[ 0,  0,  1,  0],
                   [ 0,  0,  0, -1],
                   [ 1,  0,  0,  0],
                   [ 0, -1,  0,  0]])

        # 3M-TODO: to be implemented, don't trust the code bellow, it's pure experiments
        """
        from mpqp.core.instruction.gates.custom_gate import CustomGate

        if targets is None:
            if len(set(self.targets).intersection(other.targets)) != 0:
                warn(
                    f"""
Targets have to change because the two gates overlap on qubits 
{set(self.targets).intersection(other.targets)}
If need be, please use the optional argument `targets` to remove all ambiguity. 
Naive attribution will be used (targets start at 0 and of the right length)""",
                    NumberQubitsWarning,
                )
                targets = list(range(self.nb_qubits + other.nb_qubits))
            else:
                targets = self.targets + other.targets

        gd = UnitaryMatrix(np.kron(self.to_matrix(), other.to_matrix()))

        l1 = "g1" if self.label is None else self.label
        l2 = "g2" if self.label is None else self.label

        return CustomGate(definition=gd, targets=targets, label=f"{l1}⊗{l2}")

    def _mandatory_label(self, postfix: str = ""):
        return "g" + postfix if self.label is None else self.label

    def __matmul__(self, other: Gate):
        return self.tensor_product(other)

    def product(self, other: Gate, targets: Optional[list[int]] = None) -> Gate:
        """Compute the composition of self and the other gate.

        This operation is shorthanded by the ``*`` operator.

        Args:
            other: Rhs of the product.
            targets: Qubits on which this new gate will operate. If not given,
                the targets of the two gates multiplied must be the same and the
                resulting gate will have this same targets.

        Returns:
            The product of the two gates concerned.

        Example:
            >>> pprint((X(0).product(Z(0))).to_matrix())
            [[0, -1],
             [1, 0 ]]

        """
        # TODO: test
        from mpqp.core.instruction.gates.custom_gate import CustomGate

        return CustomGate(
            definition=UnitaryMatrix(self.to_matrix().dot(other.to_matrix())),
            targets=self._check_targets_compatibility(other, targets),
            label=f"{self._mandatory_label('1')}×{other._mandatory_label('2')}",
        )

    def __mul__(self, other: Gate):
        return self.product(other)

    def scalar_product(self, scalar: complex) -> Gate:
        """Multiply this gate by a scalar. It normalizes the result to ensure it
        is unitary.

        Args:
            scalar: The number to multiply the gate's matrix by.

        Returns:
            The result of the multiplication, the targets of the resulting gate
            will be the same as the ones of the initial gate.

        Example:
            >>> pprint((X(0).scalar_product(1j)).to_matrix())
            [[0 , 1j],
             [1j, 0 ]]

        """
        # 3M-TODO: to test
        from mpqp.core.instruction.gates.custom_gate import CustomGate

        return CustomGate(
            UnitaryMatrix(self.to_matrix() * scalar / abs(scalar)),
            targets=self.targets,
            label=f"{scalar}×{self._mandatory_label()}",
        )

    def minus(self, other: Gate, targets: Optional[list[int]] = None) -> Gate:
        """Compute the subtraction of two gates. It normalizes the subtraction
        to ensure it is unitary.

        This operation is shorthanded by the ``-`` operator.

        Args:
            other: The gate to subtract to this gate.
            targets: Qubits on which this new gate will operate. If not given,
                the targets of the two gates multiplied must be the same and the
                resulting gate will have this same targets.

        Returns:
            The subtraction of ``self`` and ``other``.

        Example:
            >>> (X(0).minus(Z(0))).to_matrix()
            array([[-0.70710678,  0.70710678],
                   [ 0.70710678,  0.70710678]])

        """
        # TODO: test
        from mpqp.core.instruction.gates.custom_gate import CustomGate

        subtraction = self.to_matrix() - other.to_matrix()
        return CustomGate(
            definition=UnitaryMatrix(subtraction / np.linalg.norm(subtraction, 2)),
            targets=self._check_targets_compatibility(other, targets),
            label=f"{self._mandatory_label('1')}-{other._mandatory_label('2')}",
        )

    def plus(self, other: Gate, targets: Optional[list[int]] = None) -> Gate:
        """Compute the sum of two gates. It normalizes the result to ensure it
        is unitary.

        This operation is shorthanded by the ``+`` operator.

        Args:
            other: The gate to add to this gate.
            targets: Qubits on which this new gate will operate. If not given,
                the targets of the two gates multiplied must be the same and the
                resulting gate will have this same targets.

        Returns:
            The sum of ``self`` and ``other``.

        Example:
            >>> (X(0).plus(Z(0))).to_matrix()
            array([[ 0.70710678,  0.70710678],
                   [ 0.70710678, -0.70710678]])

        """
        # 3M-TODO: to test
        from mpqp.core.instruction.gates.custom_gate import CustomGate

        addition = self.to_matrix() + other.to_matrix()
        return CustomGate(
            definition=UnitaryMatrix(addition / np.linalg.norm(addition, 2)),
            targets=self._check_targets_compatibility(other, targets),
            label=f"{self._mandatory_label('1')}+{other._mandatory_label('2')}",
        )

    def _check_targets_compatibility(self, other: Gate, targets: Optional[list[int]]):
        if targets is None:
            if self.targets != other.targets:
                raise ValueError(
                    "Cannot infer what targets to use, please specify them in the "
                    "`targets` argument."
                )
            targets = self.targets
        if self.nb_qubits != other.nb_qubits:
            raise ValueError(
                f"Incompatible shapes for gates: respectively {self.nb_qubits} "
                f"and {other.nb_qubits} qubits"
            )
        if len(targets) != self.nb_qubits:
            raise ValueError(
                f"Incorrect size for targets: size {len(targets)} while it "
                f"should be {self.nb_qubits}"
            )
        return targets

    def __add__(self, other: Gate) -> Gate:
        return self.plus(other)

    def __sub__(self, other: Gate) -> Gate:
        return self.minus(other)


@typechecked
class InvolutionGate(Gate, ABC):
    """Gate who's inverse is itself.

    Args:
        targets: List of indices referring to the qubits on which the gate will be applied.
        label: Label used to identify the gate.
    """

    def inverse(self) -> Gate:
        return deepcopy(self)


@typechecked
class SingleQubitGate(Gate, ABC):
    """Abstract class for gates operating on a single qubit.

    Args:
        target: Index or referring to the qubit on which the gate will be applied.
        label: Label used to identify the gate.
    """

    def __init__(self, target: int, label: Optional[str] = None):
        Gate.__init__(self, [target], label)

    def __repr__(self) -> str:
        return f"{type(self).__name__}({self.targets[0]})"

    nb_qubits = (  # pyright: ignore[reportIncompatibleMethodOverride, reportAssignmentType]
        1
    )

    @classmethod
    def range(cls, start_or_end: int, end: Optional[int] = None, step: int = 1):
        """Apply the gate to a range of qubits.

        Args:
            start_or_end: If ``end`` is not defined, this value is treated as
                the end value of the range, and the range starts from ``0``.
                Otherwise, it is treated as the start value.
            end: The upper bound of the range (exclusive).
            step: The step or increment between indices in the range.

        Returns:
            A list of gate instances applied to the qubits in the specified
            range.
<<<<<<< HEAD
=======

        Examples:
            >>> H.range(3)
            [H(0), H(1), H(2)]
            >>> S.range(1, 4)
            [S(1), S(2), S(3)]
            >>> Z.range(7, step=2)
            [Z(0), Z(2), Z(4), Z(6)]

>>>>>>> 8d17a290
        """
        if end is None:
            start_or_end, end = 0, start_or_end
        return [cls(index) for index in range(start_or_end, end, step)]<|MERGE_RESOLUTION|>--- conflicted
+++ resolved
@@ -488,8 +488,6 @@
         Returns:
             A list of gate instances applied to the qubits in the specified
             range.
-<<<<<<< HEAD
-=======
 
         Examples:
             >>> H.range(3)
@@ -499,7 +497,6 @@
             >>> Z.range(7, step=2)
             [Z(0), Z(2), Z(4), Z(6)]
 
->>>>>>> 8d17a290
         """
         if end is None:
             start_or_end, end = 0, start_or_end
