"""Native gates is the set of all gates natively supported in OpenQASM. Since we
rely on this standard, all of them are indeed implemented. In addition, this
module contains a few abstract classes used to factorize the behaviors common to
a lot of gates.

You will find bellow the list of available native gates:

.. container::
    :name: native-gates-list
    
    ``to-be-generated``
"""

from __future__ import annotations

from abc import abstractmethod
from numbers import Integral
from typing import TYPE_CHECKING, Optional

if TYPE_CHECKING:
    from sympy import Expr
    from qiskit.circuit import Parameter

import numpy as np
import numpy.typing as npt

# pylance doesn't handle well Expr, so a lot of "type:ignore" will happen in
# this file :/
from typeguard import typechecked

from mpqp.core.instruction.gates.controlled_gate import ControlledGate
from mpqp.core.instruction.gates.gate import Gate, InvolutionGate, SingleQubitGate
from mpqp.core.instruction.gates.gate_definition import UnitaryMatrix
from mpqp.core.instruction.gates.parametrized_gate import ParametrizedGate
from mpqp.core.languages import Language
from mpqp.tools.generics import Matrix, SimpleClassReprABC, classproperty
from mpqp.tools.maths import cos, exp, sin

# from sympy import Expr, pi


@typechecked
def _qiskit_parameter_adder(
    param: Expr | float, qiskit_parameters: set["Parameter"]
) -> "Parameter | float | int":
    """To avoid having several parameters in qiskit for the same value we keep
    track of them in a set. This function takes care of this, this way you can
    directly call `QiskitGate(_qiskit_parameter_adder(<param>, <q_params_set>))`
    without having to manually take care of the de-duping.

    This process is a form of memoization.

    Args:
        param: The parameter you need for your qiskit gate.
        qiskit_parameters: The set of previously set qiskit parameters. This set
        is updated inplace.

    Returns:
        The memoized parameter
    """
    from sympy import Expr

    if isinstance(param, Expr):
        name = str(param)
        previously_set_param = list(
            filter(lambda elt: elt.name == name, qiskit_parameters)
        )
        if len(previously_set_param) > 1:
            raise ReferenceError(
                "Somehow two parameter got the same name, this shouldn't be "
                "possible. For help on this error please contact the authors of"
                " this library"
            )
        elif len(previously_set_param) == 1:
            qiskit_param = previously_set_param[0]
        else:
            from qiskit.circuit import Parameter

            qiskit_param = Parameter(name)
            qiskit_parameters.add(qiskit_param)
    else:
        qiskit_param = param
    return qiskit_param


@typechecked
class NativeGate(Gate, SimpleClassReprABC):
    """The standard on which we rely, OpenQASM, comes with a set of gates
    supported by default. More complicated gates can be defined by the user.
    This abstract class represent all those gates supported by default.

    Args:
        targets: List of indices referring to the qubits on which the gate will
            be applied.
        label: Label used to identify the gate.
    """

    native_gate_options = {"disable_symbol_warn": True}


@typechecked
class RotationGate(NativeGate, ParametrizedGate, SimpleClassReprABC):
    """Many gates can be classified as a simple rotation gate, around a specific
    axis (and potentially with a control qubit). All those gates have in common
    a single parameter: ``theta``. This abstract class helps up factorize this
    behavior, and simply having to tweak the matrix semantics and qasm
    translation of the specific gate.

    Args:
        theta: Angle of the rotation.
        target: Index referring to the qubits on which the gate will be applied.
    """

    if TYPE_CHECKING:
        from braket.circuits import gates
        from qiskit.circuit.library import CPhaseGate, PhaseGate, RXGate, RYGate, RZGate

    @classproperty
    @abstractmethod
    def qiskit_gate(cls) -> type[RXGate | RYGate | RZGate | PhaseGate | CPhaseGate]:
        pass

    @classproperty
    @abstractmethod
    def braket_gate(
        cls,
    ) -> type[gates.Rx | gates.Ry | gates.Rz | gates.PhaseShift | gates.CPhaseShift]:
        pass

    def __init__(self, theta: Expr | float, target: int):
        self.parameters = [theta]
        definition = UnitaryMatrix(
            self.to_canonical_matrix(), **self.native_gate_options
        )
        ParametrizedGate.__init__(
            self, definition, [target], [self.theta], type(self).__name__.capitalize()
        )

    @property
    def theta(self):
        return self.parameters[0]

    def __repr__(self):
        return (
            f"{type(self).__name__}({f'{self.theta}'.rstrip('0')}, {self.targets[0]})"
        )

    def to_other_language(
        self,
        language: Language = Language.QISKIT,
        qiskit_parameters: Optional[set["Parameter"]] = None,
    ):
        if qiskit_parameters is None:
            qiskit_parameters = set()
        try:
            theta = float(self.theta)
        except:
            theta = self.theta
        if language == Language.QISKIT:
            return self.qiskit_gate(_qiskit_parameter_adder(theta, qiskit_parameters))
        elif language == Language.BRAKET:
            from sympy import Expr

            # TODO: handle symbolic parameters for Braket
            if isinstance(theta, Expr):
                raise NotImplementedError(
                    "Symbolic expressions are not yet supported for braket "
                    "export, this feature is coming very soon!"
                )
            return self.braket_gate(theta)
        else:
            raise NotImplementedError(f"Error: {language} is not supported")


@typechecked
class NoParameterGate(NativeGate, SimpleClassReprABC):
    """Abstract class describing native gates that do not depend on parameters.

    Args:
        targets: List of indices referring to the qubits on which the gate will
            be applied.
        label: Label used to identify the gate.
    """

    if TYPE_CHECKING:
        from braket.circuits import gates
        from qiskit.circuit.library import (
            CCXGate,
            CXGate,
            CZGate,
            HGate,
            IGate,
            SGate,
            SwapGate,
            TGate,
            XGate,
            YGate,
            ZGate,
        )

    @classproperty
    @abstractmethod
    def qiskit_gate(
        cls,
    ) -> type[
        XGate
        | YGate
        | ZGate
        | HGate
        | TGate
        | SGate
        | SwapGate
        | CXGate
        | CZGate
        | CCXGate
        | IGate
    ]:
        pass

    @classproperty
    @abstractmethod
    def braket_gate(
        cls,
    ) -> type[
        gates.X
        | gates.Y
        | gates.Z
        | gates.H
        | gates.T
        | gates.S
        | gates.Swap
        | gates.CNot
        | gates.CZ
        | gates.CCNot
        | gates.I
    ]:
        pass

    qlm_aqasm_keyword: str
    qiskit_string: str

    """Corresponding ``qiskit``'s gate class."""
    matrix: npt.NDArray[np.complex64]
    """Matricial semantics of the gate."""

    def to_other_language(
        self,
        language: Language = Language.QISKIT,
        qiskit_parameters: Optional[set["Parameter"]] = None,
    ):
        if language == Language.QISKIT:
            return self.qiskit_gate()
        elif language == Language.BRAKET:
            return self.braket_gate()
        else:
            raise NotImplementedError(f"Error: {language} is not supported")

    def to_canonical_matrix(self) -> Matrix:
        return self.matrix


@typechecked
class OneQubitNoParamGate(SingleQubitGate, NoParameterGate, SimpleClassReprABC):
    """Abstract Class describing one-qubit native gates that do not depend on
    parameters.

    Args:
        target: Index referring to the qubits on which the gate will be applied.
    """

    def __init__(self, target: int):
        SingleQubitGate.__init__(self, target, type(self).__name__)


class Id(OneQubitNoParamGate, InvolutionGate):
    """One qubit identity gate.

    Args:
        target: Index referring to the qubit on which the gate will be applied.

    Example:
        >>> pprint(Id(0).to_matrix())
        [[1, 0],
         [0, 1]]

    """

    @classproperty
    def braket_gate(cls):
        from braket.circuits import gates

        return gates.I

    @classproperty
    def qiskit_gate(cls):
        from qiskit.circuit.library import IGate

        return IGate

    qlm_aqasm_keyword = "I"
    qiskit_string = "id"

    def __init__(self, target: int, label: Optional[str] = None):
        super().__init__(target)
        self.label = label
        self.matrix = np.eye(2, dtype=np.complex64)

    def to_other_language(
        self,
        language: Language = Language.QISKIT,
        qiskit_parameters: Optional[set["Parameter"]] = None,
    ):
        if language == Language.QISKIT:
            if self.label:
                return self.qiskit_gate(label=self.label)
            return self.qiskit_gate()


class X(OneQubitNoParamGate, InvolutionGate):
    """One qubit X (NOT) Pauli gate.

    Args:
        target: Index referring to the qubit on which the gate will be applied.

    Example:
        >>> pprint(X(0).to_matrix())
        [[0, 1],
         [1, 0]]

    """

    @classproperty
    def braket_gate(cls):
        from braket.circuits import gates

        return gates.X

    @classproperty
    def qiskit_gate(cls):
        from qiskit.circuit.library import XGate

        return XGate

    qlm_aqasm_keyword = "X"
    qiskit_string = "x"

    def __init__(self, target: int):
        super().__init__(target)
        self.matrix = np.array([[0, 1], [1, 0]])


class Y(OneQubitNoParamGate, InvolutionGate):
    """One qubit Y Pauli gate.

    Args:
        target: Index referring to the qubit on which the gate will be applied.

    Example:
        >>> pprint(Y(0).to_matrix())
        [[0, -1j],
         [1j, 0]]

    """

    @classproperty
    def braket_gate(cls):
        from braket.circuits import gates

        return gates.Y

    @classproperty
    def qiskit_gate(cls):
        from qiskit.circuit.library import YGate

        return YGate

    qlm_aqasm_keyword = "Y"
    qiskit_string = "y"

    def __init__(self, target: int):
        super().__init__(target)
        self.matrix = np.array([[0, -1j], [1j, 0]])


class Z(OneQubitNoParamGate, InvolutionGate):
    """One qubit Z Pauli gate.

    Args:
        target: Index referring to the qubit on which the gate will be applied.

    Example:
        >>> pprint(Z(0).to_matrix())
        [[1, 0],
         [0, -1]]

    """

    @classproperty
    def braket_gate(cls):
        from braket.circuits import gates

        return gates.Z

    @classproperty
    def qiskit_gate(cls):
        from qiskit.circuit.library import ZGate

        return ZGate

    qlm_aqasm_keyword = "Z"
    qiskit_string = "z"

    def __init__(self, target: int):
        super().__init__(target)
        self.matrix = np.array([[1, 0], [0, -1]])


class H(OneQubitNoParamGate, InvolutionGate):
    """One qubit Hadamard gate.

    Args:
        target: Index referring to the qubit on which the gate will be applied.

    Example:
        >>> pprint(H(0).to_matrix())
        [[0.7071068, 0.7071068],
         [0.7071068, -0.7071068]]

    """

    @classproperty
    def braket_gate(cls):
        from braket.circuits import gates

        return gates.H

    @classproperty
    def qiskit_gate(cls):
        from qiskit.circuit.library import HGate

        return HGate

    qlm_aqasm_keyword = "H"
    qiskit_string = "h"

    def __init__(self, target: int):
        super().__init__(target)
        self.matrix = np.array([[1, 1], [1, -1]]) / np.sqrt(2)


class P(RotationGate, SingleQubitGate):
    """One qubit parametrized Phase gate. Consist in a rotation around Z axis.

    Args:
        theta: Parameter representing the phase to apply.
        target: Index referring to the qubit on which the gate will be applied.

    Example:
        >>> pprint(P(np.pi/3, 1).to_matrix())
        [[1, 0],
         [0, 0.5+0.8660254j]]

    """

    @classproperty
    def braket_gate(cls):
        from braket.circuits import gates

        return gates.PhaseShift

    @classproperty
    def qiskit_gate(cls):
        from qiskit.circuit.library import PhaseGate

        return PhaseGate

    qlm_aqasm_keyword = "PH"
    qiskit_string = "p"

    def __init__(self, theta: Expr | float, target: int):
        super().__init__(theta, target)

<<<<<<< HEAD
    def to_matrix(self) -> Matrix:
=======
        self.qlm_aqasm_keyword = "PH"

    def to_canonical_matrix(self) -> Matrix:
>>>>>>> 151bd176
        return np.array(  # pyright: ignore[reportCallIssue]
            [
                [1, 0],
                [
                    0,
                    exp(
                        self.parameters[0] * 1j  # pyright: ignore[reportOperatorIssue]
                    ),
                ],
            ]
        )


class S(OneQubitNoParamGate):
    """One qubit S gate. It's equivalent to ``P(pi/2)``.
    It can also be defined as the square-root of the Z (Pauli) gate.

    Args:
        target: Index referring to the qubit on which the gate will be applied.

    Example:
        >>> pprint(S(0).to_matrix())
        [[1, 0],
         [0, 1j]]

    """

    @classproperty
    def braket_gate(cls):
        from braket.circuits import gates

        return gates.S

    @classproperty
    def qiskit_gate(cls):
        from qiskit.circuit.library import SGate

        return SGate

    qlm_aqasm_keyword = "S"
    qiskit_string = "s"

    def __init__(self, target: int):
        super().__init__(target)
        self.matrix = np.array([[1, 0], [0, 1j]])


class T(OneQubitNoParamGate):
    r"""One qubit T gate. It is also referred to as the `\pi/4` gate because it
    consists in applying the phase gate with a phase of `\pi/4`.

    The T gate can also be defined as the fourth-root of the Z (Pauli) gate.

    Args:
        target: Index referring to the qubit on which the gate will be applied.

    Example:
        >>> pprint(T(0).to_matrix())
        [[1, 0],
         [0, 0.7071068+0.7071068j]]

    """

    @classproperty
    def braket_gate(cls):
        from braket.circuits import gates

        return gates.T

    @classproperty
    def qiskit_gate(cls):
        from qiskit.circuit.library import TGate

        return TGate

    qlm_aqasm_keyword = "T"
    qiskit_string = "t"

    def __init__(self, target: int):
        super().__init__(target)

<<<<<<< HEAD
    def to_matrix(self) -> Matrix:
=======
        self.qlm_aqasm_keyword = "T"

    def to_canonical_matrix(self):
>>>>>>> 151bd176
        from sympy import pi

        return np.array([[1, 0], [0, exp((pi / 4) * 1j)]])


class SWAP(InvolutionGate, NoParameterGate):
    """Two-qubit SWAP gate.

    Args:
        a: First target of the swapping operation.
        b: Second target of the swapping operation.

    Example:
        >>> pprint(SWAP(0, 1).to_matrix())
        [[1, 0, 0, 0],
         [0, 0, 1, 0],
         [0, 1, 0, 0],
         [0, 0, 0, 1]]

    """

    @classproperty
    def braket_gate(cls):
        from braket.circuits import gates

        return gates.Swap

    @classproperty
    def qiskit_gate(cls):
        from qiskit.circuit.library import SwapGate

        return SwapGate

    qlm_aqasm_keyword = "SWAP"
    qiskit_string = "swap"

<<<<<<< HEAD
    def __init__(self, a: int, b: int):
=======
        self.matrix = np.array([[1, 0, 0, 0], [0, 0, 1, 0], [0, 1, 0, 0], [0, 0, 0, 1]])

>>>>>>> 151bd176
        super().__init__([a, b], "SWAP")
        self.matrix = np.array([[1, 0, 0, 0], [0, 0, 1, 0], [0, 1, 0, 0], [0, 0, 0, 1]])

    def __repr__(self) -> str:
        return f"{type(self).__name__}({self.targets[0]}, {self.targets[1]})"

    nb_qubits = (  # pyright: ignore[reportAssignmentType,reportIncompatibleMethodOverride]
        2
    )

    def to_matrix(self, desired_gate_size: int = 0) -> npt.NDArray[np.complex64]:
        """Constructs the matrix representation of a SWAP gate for two qubits.

        Args:
            nb_qubits: The total number for qubits gate representation. If not
                provided, the minimum number of qubits required to generate the
                matrix will be used.

        Returns:
            The matrix representation of the SWAP gate.
        """
        control, target = self.targets[0], self.targets[1]

        max_qubits = max(control, target) + 1
        if desired_gate_size != 0 and desired_gate_size < max_qubits:
            raise ValueError(
                f"The number of qubits in the system must be at least {max_qubits}."
            )

        nb_qubits_swap = abs(control - target) + 1
        min_nb_qubits = min(control, target)
        swap_matrix = np.eye(2**nb_qubits_swap, dtype=np.complex64)

        for i in range(2**nb_qubits_swap):
            binary_state = list(format(i, f"0{nb_qubits_swap}b"))

            (
                binary_state[nb_qubits_swap - control + min_nb_qubits - 1],
                binary_state[nb_qubits_swap - target + min_nb_qubits - 1],
            ) = (
                binary_state[nb_qubits_swap - target + min_nb_qubits - 1],
                binary_state[nb_qubits_swap - control + min_nb_qubits - 1],
            )

            swapped_index = int("".join(binary_state), 2)

            swap_matrix[i, i] = 0
            swap_matrix[swapped_index, i] = 1

        if desired_gate_size != 0:
            swap_matrix = np.kron(np.eye(2**min_nb_qubits), swap_matrix)
            swap_matrix = np.kron(
                swap_matrix, np.eye(2 ** (desired_gate_size - max_qubits))
            )
        return swap_matrix


class U(NativeGate, ParametrizedGate, SingleQubitGate):
    """Generic one qubit unitary gate. It is parametrized by 3 Euler angles.

    Args:
        theta: Parameter representing the first angle of the gate U.
        phi: Parameter representing the second angle of the gate U.
        gamma: Parameter representing the third angle of the gate U.
        target: Index referring to the qubit on which the gate will be applied.

    Example:
        >>> pprint(U(np.pi/3, 0, np.pi/4, 0).to_matrix())
        [[0.8660254, -0.3535534-0.3535534j],
         [0.5, 0.6123724+0.6123724j]]

    """

    def __init__(
        self,
        theta: Expr | float,
        phi: Expr | float,
        gamma: Expr | float,
        target: int,
    ):
        self.parameters = [theta, phi, gamma]
        definition = UnitaryMatrix(
            self.to_canonical_matrix(), **self.native_gate_options
        )
        ParametrizedGate.__init__(self, definition, [target], [theta, phi, gamma], "U")

    @property
    def theta(self):
        """See corresponding argument."""
        return self.parameters[0]

    @property
    def phi(self):
        """See corresponding argument."""
        return self.parameters[1]

    @property
    def gamma(self):
        """See corresponding argument."""
        return self.parameters[2]

    qlm_aqasm_keyword = "U"
    qiskit_string = "u"

    def to_other_language(
        self,
        language: Language = Language.QISKIT,
        qiskit_parameters: Optional[set["Parameter"]] = None,
    ):
        if language == Language.QISKIT:
            from qiskit.circuit.library import UGate

            if qiskit_parameters is None:
                qiskit_parameters = set()

            return UGate(
                theta=_qiskit_parameter_adder(self.theta, qiskit_parameters),
                phi=_qiskit_parameter_adder(self.phi, qiskit_parameters),
                lam=_qiskit_parameter_adder(self.gamma, qiskit_parameters),
            )
        elif language == Language.BRAKET:
            from braket.circuits.gates import U as braket_U
            from sympy import Expr

            # TODO handle symbolic parameters
            if (
                isinstance(self.theta, Expr)
                or isinstance(self.phi, Expr)
                or isinstance(self.gamma, Expr)
            ):
                raise NotImplementedError(
                    "Symbolic expressions are not yet supported for braket "
                    "export, this feature is coming very soon!"
                )

            return braket_U(self.theta, self.phi, self.gamma)
        else:
            raise NotImplementedError(f"Error: {language} is not supported")

    def to_canonical_matrix(self):
        c, s, eg, ep = (
            cos(self.theta / 2),  # pyright: ignore[reportOperatorIssue]
            sin(self.theta / 2),  # pyright: ignore[reportOperatorIssue]
            exp(self.gamma * 1j),  # pyright: ignore[reportOperatorIssue]
            exp(self.phi * 1j),  # pyright: ignore[reportOperatorIssue]
        )
        return np.array(  # pyright: ignore[reportCallIssue]
            [
                [c, -eg * s],  # pyright: ignore[reportOperatorIssue]
                [ep * s, eg * ep * c],  # pyright: ignore[reportOperatorIssue]
            ]
        )

<<<<<<< HEAD
=======
    def __repr__(self) -> str:
        return f"{type(self).__name__}({self.theta}, {self.phi}, {self.gamma}, {self.targets[0]})"

    qlm_aqasm_keyword = "U"

>>>>>>> 151bd176

class Rx(RotationGate, SingleQubitGate):
    """One qubit rotation around the X axis

    Args:
        theta: Parameter representing the angle of the gate.
        target: Index referring to the qubit on which the gate will be applied.

    Example:
        >>> pprint(Rx(np.pi/5, 1).to_matrix())
        [[0.9510565, -0.309017j],
         [-0.309017j, 0.9510565]]

    """

    @classproperty
    def braket_gate(cls):
        from braket.circuits import gates

        return gates.Rx

    @classproperty
    def qiskit_gate(cls):
        from qiskit.circuit.library import RXGate

        return RXGate

    qlm_aqasm_keyword = "RX"
    qiskit_string = "rx"

    def __init__(self, theta: Expr | float, target: int):
        super().__init__(theta, target)

<<<<<<< HEAD
    def to_matrix(self) -> Matrix:
=======
        self.qlm_aqasm_keyword = "RX"

    def to_canonical_matrix(self):
>>>>>>> 151bd176
        c = cos(self.parameters[0] / 2)  # pyright: ignore[reportOperatorIssue]
        s = sin(self.parameters[0] / 2)  # pyright: ignore[reportOperatorIssue]
        return np.array(  # pyright: ignore[reportCallIssue]
            [[c, -1j * s], [-1j * s, c]]  # pyright: ignore[reportOperatorIssue]
        )


class Ry(RotationGate, SingleQubitGate):
    """One qubit rotation around the Y axis

    Args:
        theta: Parameter representing the angle of the gate.
        target: Index referring to the qubit on which the gate will be applied.

    Example:
        >>> pprint(Ry(np.pi/5, 1).to_matrix())
        [[0.9510565, -0.309017],
         [0.309017, 0.9510565]]

    """

    @classproperty
    def braket_gate(cls):
        from braket.circuits import gates

        return gates.Ry

    @classproperty
    def qiskit_gate(cls):
        from qiskit.circuit.library import RYGate

        return RYGate

    qlm_aqasm_keyword = "RY"
    qiskit_string = "ry"

    def __init__(self, theta: Expr | float, target: int):
        super().__init__(theta, target)

<<<<<<< HEAD
    def to_matrix(self) -> Matrix:
=======
        self.qlm_aqasm_keyword = "RY"

    def to_canonical_matrix(self):
>>>>>>> 151bd176
        c = cos(self.parameters[0] / 2)  # pyright: ignore[reportOperatorIssue]
        s = sin(self.parameters[0] / 2)  # pyright: ignore[reportOperatorIssue]
        return np.array([[c, -s], [s, c]])


class Rz(RotationGate, SingleQubitGate):
    """One qubit rotation around the Z axis

    Args:
        theta: Parameter representing the angle of the gate.
        target: Index referring to the qubit on which the gate will be applied.

    Example:
        >>> pprint(Rz(np.pi/5, 1).to_matrix())
        [[0.9510565-0.309017j, 0],
         [0, 0.9510565+0.309017j]]

    """

    @classproperty
    def braket_gate(cls):
        from braket.circuits import gates

        return gates.Rz

    @classproperty
    def qiskit_gate(cls):
        from qiskit.circuit.library import RZGate

        return RZGate

    qlm_aqasm_keyword = "RZ"
    qiskit_string = "rz"

    def __init__(self, theta: Expr | float, target: int):
        super().__init__(theta, target)

<<<<<<< HEAD
    def to_matrix(self) -> Matrix:
=======
        self.qlm_aqasm_keyword = "RZ"

    def to_canonical_matrix(self):
>>>>>>> 151bd176
        e = exp(-1j * self.parameters[0] / 2)  # pyright: ignore[reportOperatorIssue]
        return np.array(  # pyright: ignore[reportCallIssue]
            [[e, 0], [0, 1 / e]]  # pyright: ignore[reportOperatorIssue]
        )


class Rk(RotationGate, SingleQubitGate):
    r"""One qubit Phase gate of angle `\frac{2i\pi}{2^k}`.

    Args:
        k: Parameter used in the definition of the phase to apply.
        target: Index referring to the qubit on which the gate will be applied.

    Example:
        >>> pprint(Rk(5, 0).to_matrix())
        [[1, 0],
         [0, 0.9807853+0.1950903j]]

    """

    @classproperty
    def braket_gate(cls):
        from braket.circuits import gates

        return gates.PhaseShift

    @classproperty
    def qiskit_gate(cls):
        from qiskit.circuit.library import PhaseGate

        return PhaseGate

    qlm_aqasm_keyword = "PH"
    qiskit_string = "p"

    def __init__(self, k: Expr | int, target: int):
        self.parameters = [k]
        definition = UnitaryMatrix(
            self.to_canonical_matrix(), **self.native_gate_options
        )
        ParametrizedGate.__init__(self, definition, [target], [self.k], "Rk")

    @property
    def theta(self) -> Expr | float:
        r"""Value of the rotation angle, parametrized by ``k`` with the relation
        `\theta = \frac{\pi}{2^{k-1}}`."""
        from sympy import pi

        return pi / 2 ** (self.k - 1)  # pyright: ignore[reportOperatorIssue]

    @property
    def k(self) -> Expr | float:
        """See corresponding argument."""
        return self.parameters[0]

    def to_canonical_matrix(self):
        from sympy import pi

        p = np.pi if isinstance(self.k, Integral) else pi
        e = exp(p * 1j / 2 ** (self.k - 1))  # pyright: ignore[reportOperatorIssue]
        return np.array([[1, 0], [0, e]])

    def __repr__(self):
        return f"{type(self).__name__}({self.k}, {self.targets[0]})"


class CNOT(InvolutionGate, ControlledGate, NoParameterGate):
    """Two-qubit Controlled-NOT gate.

    Args:
        control: index referring to the qubit used to control the gate
        target: index referring to the qubit on which the gate will be applied

    Example:
        >>> pprint(CNOT(0, 1).to_matrix())
        [[1, 0, 0, 0],
         [0, 1, 0, 0],
         [0, 0, 0, 1],
         [0, 0, 1, 0]]

    """

    @classproperty
    def braket_gate(cls):
        from braket.circuits import gates

        return gates.CNot

    @classproperty
    def qiskit_gate(cls):
        from qiskit.circuit.library import CXGate

        return CXGate

    qlm_aqasm_keyword = "CNOT"
    qiskit_string = "cx"

    def __init__(self, control: int, target: int):
        ControlledGate.__init__(self, [control], [target], X(target), "CNOT")

    def to_canonical_matrix(self):
        return np.array([[1, 0, 0, 0], [0, 1, 0, 0], [0, 0, 0, 1], [0, 0, 1, 0]])

    nb_qubits = (  # pyright: ignore[reportAssignmentType,reportIncompatibleMethodOverride]
        2
    )


class CZ(InvolutionGate, ControlledGate, NoParameterGate):
    """Two-qubit Controlled-Z gate.

    Args:
        control: Index referring to the qubit used to control the gate.
        target: Index referring to the qubit on which the gate will be applied.

    Example:
        >>> pprint(CZ(0, 1).to_matrix())
        [[1, 0, 0, 0],
         [0, 1, 0, 0],
         [0, 0, 1, 0],
         [0, 0, 0, -1]]

    """

    @classproperty
    def braket_gate(cls):
        from braket.circuits import gates

        return gates.CZ

    @classproperty
    def qiskit_gate(cls):
        from qiskit.circuit.library import CZGate

        return CZGate

    qiskit_string = "cz"
    qlm_aqasm_keyword = "CSIGN"

    def __init__(self, control: int, target: int):
        ControlledGate.__init__(self, [control], [target], Z(target), "CZ")

    def to_canonical_matrix(self):
        m = np.eye(4, dtype=complex)
        m[-1, -1] = -1
        return m

    nb_qubits = (  # pyright: ignore[reportAssignmentType,reportIncompatibleMethodOverride]
        2
    )


class CRk(RotationGate, ControlledGate):
    """Two-qubit Controlled-Rk gate.

    Args:
        k: Parameter used in the definition of the phase to apply.
        control: Index referring to the qubit used to control the gate.
        target: Index referring to the qubit on which the gate will be applied.

    Example:
        >>> pprint(CRk(4, 0, 1).to_matrix())
        [[1, 0, 0, 0],
         [0, 1, 0, 0],
         [0, 0, 1, 0],
         [0, 0, 0, 0.9238795+0.3826834j]]

    """

    @classproperty
    def braket_gate(cls):
        from braket.circuits import gates

        return gates.CPhaseShift

    @classproperty
    def qiskit_gate(cls):
        from qiskit.circuit.library import CPhaseGate

        return CPhaseGate

    qlm_aqasm_keyword = ["CNOT", "PH"]
    qiskit_string = "cp"

    def __init__(self, k: Expr | int, control: int, target: int):
        self.parameters = [k]
        ControlledGate.__init__(self, [control], [target], Rk(k, target), "CRk")
        definition = UnitaryMatrix(
            self.to_canonical_matrix(), **self.native_gate_options
        )
        ParametrizedGate.__init__(self, definition, [target], [k], "CRk")

    @property
    def theta(self) -> Expr | float:
        r"""Value of the rotation angle, parametrized by ``k`` with the relation
        `\theta = \frac{\pi}{2^{k-1}}`."""
        from sympy import pi

        p = np.pi if isinstance(self.k, Integral) else pi
        return p / 2 ** (self.k - 1)  # pyright: ignore[reportOperatorIssue]

    @property
    def k(self) -> Expr | float:
        """See corresponding argument."""
        return self.parameters[0]

    def to_canonical_matrix(self):
        e = exp(self.theta * 1j)  # pyright: ignore[reportOperatorIssue]
        return np.array([[1, 0, 0, 0], [0, 1, 0, 0], [0, 0, 1, 0], [0, 0, 0, e]])

    def __repr__(self) -> str:
        return f"{type(self).__name__}({self.k}, {self.controls[0]}, {self.targets[0]})"

    nb_qubits = (  # pyright: ignore[reportAssignmentType,reportIncompatibleMethodOverride]
        2
    )


class TOF(InvolutionGate, ControlledGate, NoParameterGate):
    """Three-qubit Controlled-Controlled-NOT gate, also known as Toffoli Gate

    Args:
        control: List of indices referring to the qubits used to control the gate.
        target: Index referring to the qubit on which the gate will be applied.

    Example:
        >>> pprint(TOF([0, 1], 2).to_matrix())
        [[1, 0, 0, 0, 0, 0, 0, 0],
         [0, 1, 0, 0, 0, 0, 0, 0],
         [0, 0, 1, 0, 0, 0, 0, 0],
         [0, 0, 0, 1, 0, 0, 0, 0],
         [0, 0, 0, 0, 1, 0, 0, 0],
         [0, 0, 0, 0, 0, 1, 0, 0],
         [0, 0, 0, 0, 0, 0, 0, 1],
         [0, 0, 0, 0, 0, 0, 1, 0]]

    """

    @classproperty
    def braket_gate(cls):
        from braket.circuits import gates

        return gates.CCNot

    @classproperty
    def qiskit_gate(cls):
        from qiskit.circuit.library import CCXGate

        return CCXGate

    qlm_aqasm_keyword = "CCNOT"
    qiskit_string = "ccx"

    def __init__(self, control: list[int], target: int):
        if len(control) != 2:
            raise ValueError("A Toffoli gate must have exactly 2 control qubits.")
        ControlledGate.__init__(self, control, [target], X(target), "TOF")

    def to_canonical_matrix(self):
        m = np.identity(8, dtype=complex)
        m[-2:, -2:] = np.ones(2) - np.identity(2)
        return m

    nb_qubits = (  # pyright: ignore[reportAssignmentType,reportIncompatibleMethodOverride]
        3
    )


NATIVE_GATES = [CNOT, CRk, CZ, H, Id, P, Rk, Rx, Ry, Rz, S, SWAP, T, TOF, U, X, Y, Z]
# 3M-TODO : check the possibility to detect when a custom gate can be defined as a native gate, problem with
#  parametrized gates maybe<|MERGE_RESOLUTION|>--- conflicted
+++ resolved
@@ -480,13 +480,7 @@
     def __init__(self, theta: Expr | float, target: int):
         super().__init__(theta, target)
 
-<<<<<<< HEAD
-    def to_matrix(self) -> Matrix:
-=======
-        self.qlm_aqasm_keyword = "PH"
-
     def to_canonical_matrix(self) -> Matrix:
->>>>>>> 151bd176
         return np.array(  # pyright: ignore[reportCallIssue]
             [
                 [1, 0],
@@ -568,13 +562,7 @@
     def __init__(self, target: int):
         super().__init__(target)
 
-<<<<<<< HEAD
-    def to_matrix(self) -> Matrix:
-=======
-        self.qlm_aqasm_keyword = "T"
-
     def to_canonical_matrix(self):
->>>>>>> 151bd176
         from sympy import pi
 
         return np.array([[1, 0], [0, exp((pi / 4) * 1j)]])
@@ -611,12 +599,7 @@
     qlm_aqasm_keyword = "SWAP"
     qiskit_string = "swap"
 
-<<<<<<< HEAD
     def __init__(self, a: int, b: int):
-=======
-        self.matrix = np.array([[1, 0, 0, 0], [0, 0, 1, 0], [0, 1, 0, 0], [0, 0, 0, 1]])
-
->>>>>>> 151bd176
         super().__init__([a, b], "SWAP")
         self.matrix = np.array([[1, 0, 0, 0], [0, 0, 1, 0], [0, 1, 0, 0], [0, 0, 0, 1]])
 
@@ -770,14 +753,9 @@
             ]
         )
 
-<<<<<<< HEAD
-=======
     def __repr__(self) -> str:
         return f"{type(self).__name__}({self.theta}, {self.phi}, {self.gamma}, {self.targets[0]})"
 
-    qlm_aqasm_keyword = "U"
-
->>>>>>> 151bd176
 
 class Rx(RotationGate, SingleQubitGate):
     """One qubit rotation around the X axis
@@ -811,13 +789,7 @@
     def __init__(self, theta: Expr | float, target: int):
         super().__init__(theta, target)
 
-<<<<<<< HEAD
-    def to_matrix(self) -> Matrix:
-=======
-        self.qlm_aqasm_keyword = "RX"
-
     def to_canonical_matrix(self):
->>>>>>> 151bd176
         c = cos(self.parameters[0] / 2)  # pyright: ignore[reportOperatorIssue]
         s = sin(self.parameters[0] / 2)  # pyright: ignore[reportOperatorIssue]
         return np.array(  # pyright: ignore[reportCallIssue]
@@ -857,13 +829,7 @@
     def __init__(self, theta: Expr | float, target: int):
         super().__init__(theta, target)
 
-<<<<<<< HEAD
-    def to_matrix(self) -> Matrix:
-=======
-        self.qlm_aqasm_keyword = "RY"
-
-    def to_canonical_matrix(self):
->>>>>>> 151bd176
+def to_canonical_matrix(self):
         c = cos(self.parameters[0] / 2)  # pyright: ignore[reportOperatorIssue]
         s = sin(self.parameters[0] / 2)  # pyright: ignore[reportOperatorIssue]
         return np.array([[c, -s], [s, c]])
@@ -901,13 +867,7 @@
     def __init__(self, theta: Expr | float, target: int):
         super().__init__(theta, target)
 
-<<<<<<< HEAD
-    def to_matrix(self) -> Matrix:
-=======
-        self.qlm_aqasm_keyword = "RZ"
-
     def to_canonical_matrix(self):
->>>>>>> 151bd176
         e = exp(-1j * self.parameters[0] / 2)  # pyright: ignore[reportOperatorIssue]
         return np.array(  # pyright: ignore[reportCallIssue]
             [[e, 0], [0, 1 / e]]  # pyright: ignore[reportOperatorIssue]
