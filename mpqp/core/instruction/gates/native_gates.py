"""Native gates is the set of all gates natively supported in OpenQASM. Since we
rely on this standard, all of them are indeed implemented. In addition, this
module contains a few abstract classes used to factorize the behaviors common to
a lot of gates.

You will find bellow the list of available native gates:

.. container::
    :name: native-gates-list
    
    ``to-be-generated``
"""

from __future__ import annotations

from abc import abstractmethod
from numbers import Integral
from typing import TYPE_CHECKING, Optional

if TYPE_CHECKING:
    from sympy import Expr
    from qiskit.circuit import Parameter

import numpy as np
import numpy.typing as npt

# pylance doesn't handle well Expr, so a lot of "type:ignore" will happen in
# this file :/
from typeguard import typechecked

from mpqp.core.instruction.gates.controlled_gate import ControlledGate
from mpqp.core.instruction.gates.gate import Gate, InvolutionGate, SingleQubitGate
from mpqp.core.instruction.gates.gate_definition import UnitaryMatrix
from mpqp.core.instruction.gates.parametrized_gate import ParametrizedGate
from mpqp.core.languages import Language
from mpqp.tools.generics import Matrix, SimpleClassReprABC, classproperty
from mpqp.tools.maths import cos, exp, sin

# from sympy import Expr, pi


@typechecked
def _qiskit_parameter_adder(
    param: Expr | float, qiskit_parameters: set["Parameter"]
) -> "Parameter | float | int":
    """To avoid having several parameters in qiskit for the same value we keep
    track of them in a set. This function takes care of this, this way you can
    directly call `QiskitGate(_qiskit_parameter_adder(<param>, <q_params_set>))`
    without having to manually take care of the de-duping.

    This process is a form of memoization.

    Args:
        param: The parameter you need for your qiskit gate.
        qiskit_parameters: The set of previously set qiskit parameters. This set
        is updated inplace.

    Returns:
        The memoized parameter
    """
    from sympy import Expr

    if isinstance(param, Expr):
        name = str(param)
        previously_set_param = list(
            filter(lambda elt: elt.name == name, qiskit_parameters)
        )
        if len(previously_set_param) > 1:
            raise ReferenceError(
                "Somehow two parameter got the same name, this shouldn't be "
                "possible. For help on this error please contact the authors of"
                " this library"
            )
        elif len(previously_set_param) == 1:
            qiskit_param = previously_set_param[0]
        else:
            from qiskit.circuit import Parameter

            qiskit_param = Parameter(name)
            qiskit_parameters.add(qiskit_param)
    else:
        qiskit_param = param
    return qiskit_param


@typechecked
class NativeGate(Gate, SimpleClassReprABC):
    """The standard on which we rely, OpenQASM, comes with a set of gates
    supported by default. More complicated gates can be defined by the user.
    This abstract class represent all those gates supported by default.

    Args:
        targets: List of indices referring to the qubits on which the gate will
            be applied.
        label: Label used to identify the gate.
    """

    native_gate_options = {"disable_symbol_warn": True}


@typechecked
class RotationGate(NativeGate, ParametrizedGate, SimpleClassReprABC):
    """Many gates can be classified as a simple rotation gate, around a specific
    axis (and potentially with a control qubit). All those gates have in common
    a single parameter: ``theta``. This abstract class helps up factorize this
    behavior, and simply having to tweak the matrix semantics and qasm
    translation of the specific gate.

    Args:
        theta: Angle of the rotation.
        target: Index referring to the qubits on which the gate will be applied.
    """

    if TYPE_CHECKING:
        from braket.circuits import gates
        from qiskit.circuit.library import CPhaseGate, PhaseGate, RXGate, RYGate, RZGate

    @classproperty
    @abstractmethod
    def qiskit_gate(cls) -> type[RXGate | RYGate | RZGate | PhaseGate | CPhaseGate]:
        pass

    @classproperty
    @abstractmethod
    def braket_gate(
        cls,
    ) -> type[gates.Rx | gates.Ry | gates.Rz | gates.PhaseShift | gates.CPhaseShift]:
        pass

    def __init__(self, theta: Expr | float, target: int):
        self.parameters = [theta]
        definition = UnitaryMatrix(self.to_matrix(), **self.native_gate_options)
        ParametrizedGate.__init__(
            self, definition, [target], [self.theta], type(self).__name__.capitalize()
        )

    @property
    def theta(self):
        return self.parameters[0]

    def __repr__(self):
        return (
            f"{type(self).__name__}({f'{self.theta}'.rstrip('0')}, {self.targets[0]})"
        )

    def to_other_language(
        self,
        language: Language = Language.QISKIT,
        qiskit_parameters: Optional[set["Parameter"]] = None,
    ):
        if qiskit_parameters is None:
            qiskit_parameters = set()
        try:
            theta = float(self.theta)
        except:
            theta = self.theta
        if language == Language.QISKIT:
            return self.qiskit_gate(_qiskit_parameter_adder(theta, qiskit_parameters))
        elif language == Language.BRAKET:
            from sympy import Expr

            # TODO: handle symbolic parameters for Braket
            if isinstance(theta, Expr):
                raise NotImplementedError(
                    "Symbolic expressions are not yet supported for braket "
                    "export, this feature is coming very soon!"
                )
            return self.braket_gate(theta)
        else:
            raise NotImplementedError(f"Error: {language} is not supported")


@typechecked
class NoParameterGate(NativeGate, SimpleClassReprABC):
    """Abstract class describing native gates that do not depend on parameters.

    Args:
        targets: List of indices referring to the qubits on which the gate will
            be applied.
        label: Label used to identify the gate.
    """

    if TYPE_CHECKING:
        from braket.circuits import gates
        from qiskit.circuit.library import (
            CCXGate,
            CXGate,
            CZGate,
            HGate,
            IGate,
            SGate,
            SwapGate,
            TGate,
            XGate,
            YGate,
            ZGate,
        )

    @classproperty
    @abstractmethod
    def qiskit_gate(
        cls,
    ) -> type[
        XGate
        | YGate
        | ZGate
        | HGate
        | TGate
        | SGate
        | SwapGate
        | CXGate
        | CZGate
        | CCXGate
        | IGate
    ]:
        pass

    @classproperty
    @abstractmethod
    def braket_gate(
        cls,
    ) -> type[
        gates.X
        | gates.Y
        | gates.Z
        | gates.H
        | gates.T
        | gates.S
        | gates.Swap
        | gates.CNot
        | gates.CZ
        | gates.CCNot
        | gates.I
    ]:
        pass

    qlm_aqasm_keyword: str

    """Corresponding ``qiskit``'s gate class."""
    matrix: npt.NDArray[np.complex64]
    """Matricial semantics of the gate."""

    def to_other_language(
        self,
        language: Language = Language.QISKIT,
        qiskit_parameters: Optional[set["Parameter"]] = None,
    ):
        if language == Language.QISKIT:
            return self.qiskit_gate()
        elif language == Language.BRAKET:
            return self.braket_gate()
        else:
            raise NotImplementedError(f"Error: {language} is not supported")

    def to_matrix(self) -> Matrix:
        return self.matrix

    def to_canonical_matrix(self):
        return self.to_matrix()


@typechecked
class OneQubitNoParamGate(SingleQubitGate, NoParameterGate, SimpleClassReprABC):
    """Abstract Class describing one-qubit native gates that do not depend on
    parameters.

    Args:
        target: Index referring to the qubits on which the gate will be applied.
    """

    def __init__(self, target: int):
        SingleQubitGate.__init__(self, target, type(self).__name__)


class Id(OneQubitNoParamGate, InvolutionGate):
    """One qubit identity gate.

    Args:
        target: Index referring to the qubit on which the gate will be applied.

    Example:
        >>> Id(0).to_matrix()
        array([[1.+0.j, 0.+0.j],
               [0.+0.j, 1.+0.j]], dtype=complex64)

    """

    @classproperty
    def braket_gate(cls):
        from braket.circuits import gates

        return gates.I

    @classproperty
    def qiskit_gate(cls):
        from qiskit.circuit.library import IGate

        return IGate

    def __init__(self, target: int):

        super().__init__(target)

        self.qlm_aqasm_keyword = "I"
        self.matrix = np.eye(2, dtype=np.complex64)


class X(OneQubitNoParamGate, InvolutionGate):
    """One qubit X (NOT) Pauli gate.

    Args:
        target: Index referring to the qubit on which the gate will be applied.

    Example:
        >>> X(0).to_matrix()
        array([[0, 1],
               [1, 0]])

    """

    @classproperty
    def braket_gate(cls):
        from braket.circuits import gates

        return gates.X

    @classproperty
    def qiskit_gate(cls):
        from qiskit.circuit.library import XGate

        return XGate

    def __init__(self, target: int):

        super().__init__(target)

        self.qlm_aqasm_keyword = "X"
        self.matrix = np.array([[0, 1], [1, 0]])


class Y(OneQubitNoParamGate, InvolutionGate):
    """One qubit Y Pauli gate.

    Args:
        target: Index referring to the qubit on which the gate will be applied.

    Example:
        >>> Y(0).to_matrix()
        array([[ 0.+0.j, -0.-1.j],
               [ 0.+1.j,  0.+0.j]])

    """

    @classproperty
    def braket_gate(cls):
        from braket.circuits import gates

        return gates.Y

    @classproperty
    def qiskit_gate(cls):
        from qiskit.circuit.library import YGate

        return YGate

    def __init__(self, target: int):

        super().__init__(target)

        self.qlm_aqasm_keyword = "Y"

    matrix = np.array([[0, -1j], [1j, 0]])


class Z(OneQubitNoParamGate, InvolutionGate):
    """One qubit Z Pauli gate.

    Args:
        target: Index referring to the qubit on which the gate will be applied.

    Example:
        >>> Z(0).to_matrix()
        array([[ 1,  0],
               [ 0, -1]])

    """

    @classproperty
    def braket_gate(cls):
        from braket.circuits import gates

        return gates.Z

    @classproperty
    def qiskit_gate(cls):
        from qiskit.circuit.library import ZGate

        return ZGate

    def __init__(self, target: int):

        super().__init__(target)

        self.qlm_aqasm_keyword = "Z"

    matrix = np.array([[1, 0], [0, -1]])


class H(OneQubitNoParamGate, InvolutionGate):
    """One qubit Hadamard gate.

    Args:
        target: Index referring to the qubit on which the gate will be applied.

    Example:
        >>> H(0).to_matrix()
        array([[ 0.70710678,  0.70710678],
               [ 0.70710678, -0.70710678]])

    """

    @classproperty
    def braket_gate(cls):
        from braket.circuits import gates

        return gates.H

    @classproperty
    def qiskit_gate(cls):
        from qiskit.circuit.library import HGate

        return HGate

    def __init__(self, target: int):

        super().__init__(target)

        self.qlm_aqasm_keyword = "H"

    matrix = np.array([[1, 1], [1, -1]]) / np.sqrt(2)


class P(RotationGate, SingleQubitGate):
    """One qubit parametrized Phase gate. Consist in a rotation around Z axis.

    Args:
        theta: Parameter representing the phase to apply.
        target: Index referring to the qubit on which the gate will be applied.

    Example:
        >>> P(np.pi/3, 1).to_matrix()
        array([[1. +0.j       , 0. +0.j       ],
               [0. +0.j       , 0.5+0.8660254j]])

    """

    @classproperty
    def braket_gate(cls):
        from braket.circuits import gates

        return gates.PhaseShift

    @classproperty
    def qiskit_gate(cls):
        from qiskit.circuit.library import PhaseGate

        return PhaseGate

    def __init__(self, theta: Expr | float, target: int):

        super().__init__(theta, target)

        self.qlm_aqasm_keyword = "PH"

    def to_matrix(self) -> Matrix:
        return np.array(  # pyright: ignore[reportCallIssue]
            [
                [1, 0],
                [
                    0,
                    exp(
                        self.parameters[0] * 1j  # pyright: ignore[reportOperatorIssue]
                    ),
                ],
            ]
        )

    def to_canonical_matrix(self):
        return self.to_matrix()


class S(OneQubitNoParamGate):
    """One qubit S gate. It's equivalent to ``P(pi/2)``.
    It can also be defined as the square-root of the Z (Pauli) gate.

    Args:
        target: Index referring to the qubit on which the gate will be applied.

    Example:
        >>> S(0).to_matrix()
        array([[1.+0.j, 0.+0.j],
               [0.+0.j, 0.+1.j]])

    """

    @classproperty
    def braket_gate(cls):
        from braket.circuits import gates

        return gates.S

    @classproperty
    def qiskit_gate(cls):
        from qiskit.circuit.library import SGate

        return SGate

    def __init__(self, target: int):

        super().__init__(target)

        self.qlm_aqasm_keyword = "S"

    matrix = np.array([[1, 0], [0, 1j]])


class T(OneQubitNoParamGate):
    r"""One qubit T gate. It is also referred to as the `\pi/4` gate because it
    consists in applying the phase gate with a phase of `\pi/4`.

    The T gate can also be defined as the fourth-root of the Z (Pauli) gate.

    Args:
        target: Index referring to the qubit on which the gate will be applied.

    Example:
        >>> T(0).to_matrix()
        array([[1, 0],
               [0, exp(0.25*I*pi)]], dtype=object)

    """

    @classproperty
    def braket_gate(cls):
        from braket.circuits import gates

        return gates.T

    @classproperty
    def qiskit_gate(cls):
        from qiskit.circuit.library import TGate

        return TGate

    def __init__(self, target: int):

        super().__init__(target)

        self.qlm_aqasm_keyword = "T"

    def to_matrix(self) -> Matrix:
        from sympy import pi

        return np.array([[1, 0], [0, exp((pi / 4) * 1j)]])

    def to_canonical_matrix(self):
        return self.to_matrix()


class SWAP(InvolutionGate, NoParameterGate):
    """Two-qubit SWAP gate.

    Args:
        a: First target of the swapping operation.
        b: Second target of the swapping operation.

    Example:
        >>> SWAP(0, 1).to_matrix()
        array([[1., 0., 0., 0.],
               [0., 0., 1., 0.],
               [0., 1., 0., 0.],
               [0., 0., 0., 1.]])

    """

    @classproperty
    def braket_gate(cls):
        from braket.circuits import gates

        return gates.Swap

    @classproperty
    def qiskit_gate(cls):
        from qiskit.circuit.library import SwapGate

        return SwapGate

    def __init__(self, a: int, b: int):

        self.qlm_aqasm_keyword = "SWAP"

        super().__init__([a, b], "SWAP")

    nb_qubits = (  # pyright: ignore[reportAssignmentType,reportIncompatibleMethodOverride]
        2
    )

    def to_matrix(self, nb_qubits: int = 0) -> npt.NDArray[np.complex64]:
        """
        Constructs the matrix representation of a SWAP gate for two qubits in a multi-qubit system.

        Args:
            nb_qubits: The total number of qubits in the system. If not provided,
                        the minimum number of qubits required to generate the matrix
                        will be used.

        Returns:
            numpy.ndarray: The matrix representation of the SWAP gate.
        """
        control = self.targets[0]
        target = self.targets[1]

<<<<<<< HEAD
        if nb_qubits != 0:
            if nb_qubits < max(control, target):
                raise ValueError(
                    f"The number of qubits in the system must be at least {nb_qubits}."
                )

        nb_qubits_swap = abs(control - target) + 1
        min_num_qubits = min(control, target)
        dim = 2**nb_qubits_swap
        swap_matrix = np.eye(dim)
=======
        swap_matrix = np.eye(dim, dtype=np.complex64)
>>>>>>> 483b78d4

        for i in range(dim):
            binary_state = list(format(i, f"0{nb_qubits_swap}b"))

            (
                binary_state[nb_qubits_swap - control + min_num_qubits - 1],
                binary_state[nb_qubits_swap - target + min_num_qubits - 1],
            ) = (
                binary_state[nb_qubits_swap - target + min_num_qubits - 1],
                binary_state[nb_qubits_swap - control + min_num_qubits - 1],
            )

            swapped_index = int("".join(binary_state), 2)

            swap_matrix[i, i] = 0
            swap_matrix[swapped_index, i] = 1

        if nb_qubits != 0:
            for i in range(0, min_num_qubits):
                swap_matrix = np.kron(np.eye(2), swap_matrix)
            for i in range(max(control, target) + 1, nb_qubits):
                swap_matrix = np.kron(swap_matrix, np.eye(2))
        return swap_matrix


class U(NativeGate, ParametrizedGate, SingleQubitGate):
    """Generic one qubit unitary gate. It is parametrized by 3 Euler angles.

    Args:
        theta: Parameter representing the first angle of the gate U.
        phi: Parameter representing the second angle of the gate U.
        gamma: Parameter representing the third angle of the gate U.
        target: Index referring to the qubit on which the gate will be applied.

    Example:
        >>> U(np.pi/3, 0, np.pi/4, 0).to_matrix()
        array([[ 0.8660254 +0.j        , -0.35355339-0.35355339j],
               [ 0.5       +0.j        ,  0.61237244+0.61237244j]])

    """

    def __init__(
        self,
        theta: Expr | float,
        phi: Expr | float,
        gamma: Expr | float,
        target: int,
    ):
        self.parameters = [theta, phi, gamma]
        definition = UnitaryMatrix(self.to_matrix(), **self.native_gate_options)
        ParametrizedGate.__init__(self, definition, [target], [theta, phi, gamma], "U")

    @property
    def theta(self):
        """See corresponding argument."""
        return self.parameters[0]

    @property
    def phi(self):
        """See corresponding argument."""
        return self.parameters[1]

    @property
    def gamma(self):
        """See corresponding argument."""
        return self.parameters[2]

    def to_other_language(
        self,
        language: Language = Language.QISKIT,
        qiskit_parameters: Optional[set["Parameter"]] = None,
    ):
        if language == Language.QISKIT:
            from qiskit.circuit.library import UGate

            if qiskit_parameters is None:
                qiskit_parameters = set()

            return UGate(
                theta=_qiskit_parameter_adder(self.theta, qiskit_parameters),
                phi=_qiskit_parameter_adder(self.phi, qiskit_parameters),
                lam=_qiskit_parameter_adder(self.gamma, qiskit_parameters),
            )
        elif language == Language.BRAKET:
            from braket.circuits.gates import U as braket_U
            from sympy import Expr

            # TODO handle symbolic parameters
            if (
                isinstance(self.theta, Expr)
                or isinstance(self.phi, Expr)
                or isinstance(self.gamma, Expr)
            ):
                raise NotImplementedError(
                    "Symbolic expressions are not yet supported for braket "
                    "export, this feature is coming very soon!"
                )

            return braket_U(self.theta, self.phi, self.gamma)
        else:
            raise NotImplementedError(f"Error: {language} is not supported")

    def to_matrix(self) -> Matrix:
        c, s, eg, ep = (
            cos(self.theta / 2),  # pyright: ignore[reportOperatorIssue]
            sin(self.theta / 2),  # pyright: ignore[reportOperatorIssue]
            exp(self.gamma * 1j),  # pyright: ignore[reportOperatorIssue]
            exp(self.phi * 1j),  # pyright: ignore[reportOperatorIssue]
        )
        return np.array(  # pyright: ignore[reportCallIssue]
            [
                [c, -eg * s],  # pyright: ignore[reportOperatorIssue]
                [ep * s, eg * ep * c],  # pyright: ignore[reportOperatorIssue]
            ]
        )

    def to_canonical_matrix(self):
        return self.to_matrix()

    qlm_aqasm_keyword = "U"


class Rx(RotationGate, SingleQubitGate):
    """One qubit rotation around the X axis

    Args:
        theta: Parameter representing the angle of the gate.
        target: Index referring to the qubit on which the gate will be applied.

    Example:
        >>> Rx(np.pi/5, 1).to_matrix()
        array([[0.95105652+0.j        , 0.        -0.30901699j],
               [0.        -0.30901699j, 0.95105652+0.j        ]])

    """

    @classproperty
    def braket_gate(cls):
        from braket.circuits import gates

        return gates.Rx

    @classproperty
    def qiskit_gate(cls):
        from qiskit.circuit.library import RXGate

        return RXGate

    def __init__(self, theta: Expr | float, target: int):

        super().__init__(theta, target)

        self.qlm_aqasm_keyword = "RX"

    def to_matrix(self) -> Matrix:
        c = cos(self.parameters[0] / 2)  # pyright: ignore[reportOperatorIssue]
        s = sin(self.parameters[0] / 2)  # pyright: ignore[reportOperatorIssue]
        return np.array(  # pyright: ignore[reportCallIssue]
            [[c, -1j * s], [-1j * s, c]]  # pyright: ignore[reportOperatorIssue]
        )

    def to_canonical_matrix(self):
        return self.to_matrix()


class Ry(RotationGate, SingleQubitGate):
    """One qubit rotation around the Y axis

    Args:
        theta: Parameter representing the angle of the gate.
        target: Index referring to the qubit on which the gate will be applied.

    Example:
        >>> Ry(np.pi/5, 1).to_matrix()
        array([[ 0.95105652, -0.30901699],
               [ 0.30901699,  0.95105652]])

    """

    @classproperty
    def braket_gate(cls):
        from braket.circuits import gates

        return gates.Ry

    @classproperty
    def qiskit_gate(cls):
        from qiskit.circuit.library import RYGate

        return RYGate

    def __init__(self, theta: Expr | float, target: int):

        super().__init__(theta, target)

        self.qlm_aqasm_keyword = "RY"

    def to_matrix(self) -> Matrix:
        c = cos(self.parameters[0] / 2)  # pyright: ignore[reportOperatorIssue]
        s = sin(self.parameters[0] / 2)  # pyright: ignore[reportOperatorIssue]
        return np.array([[c, -s], [s, c]])

    def to_canonical_matrix(self):
        return self.to_matrix()


class Rz(RotationGate, SingleQubitGate):
    """One qubit rotation around the Z axis

    Args:
        theta: Parameter representing the angle of the gate.
        target: Index referring to the qubit on which the gate will be applied.

    Example:
        >>> print(clean_matrix(Rz(np.pi/5, 1).to_matrix()))
        [[0.9510565-0.309017j, 0],
         [0, 0.9510565+0.309017j]]

    """

    @classproperty
    def braket_gate(cls):
        from braket.circuits import gates

        return gates.Rz

    @classproperty
    def qiskit_gate(cls):
        from qiskit.circuit.library import RZGate

        return RZGate

    def __init__(self, theta: Expr | float, target: int):

        super().__init__(theta, target)

        self.qlm_aqasm_keyword = "RZ"

    def to_matrix(self) -> Matrix:
        e = exp(-1j * self.parameters[0] / 2)  # pyright: ignore[reportOperatorIssue]
        return np.array(  # pyright: ignore[reportCallIssue]
            [[e, 0], [0, 1 / e]]  # pyright: ignore[reportOperatorIssue]
        )

    def to_canonical_matrix(self):
        return self.to_matrix()


class Rk(RotationGate, SingleQubitGate):
    r"""One qubit Phase gate of angle `\frac{2i\pi}{2^k}`.

    Args:
        k: Parameter used in the definition of the phase to apply.
        target: Index referring to the qubit on which the gate will be applied.

    Example:
        >>> Rk(5, 0).to_matrix()
        array([[1.        +0.j        , 0.        +0.j        ],
               [0.        +0.j        , 0.98078528+0.19509032j]])

    """

    @classproperty
    def braket_gate(cls):
        from braket.circuits import gates

        return gates.PhaseShift

    @classproperty
    def qiskit_gate(cls):
        from qiskit.circuit.library import PhaseGate

        return PhaseGate

    def __init__(self, k: Expr | int, target: int):

        self.qlm_aqasm_keyword = "PH"

        self.parameters = [k]
        definition = UnitaryMatrix(self.to_matrix(), **self.native_gate_options)
        ParametrizedGate.__init__(self, definition, [target], [self.k], "Rk")

    @property
    def theta(self) -> Expr | float:
        r"""Value of the rotation angle, parametrized by ``k`` with the relation
        `\theta = \frac{\pi}{2^{k-1}}`."""
        from sympy import pi

        return pi / 2 ** (self.k - 1)  # pyright: ignore[reportOperatorIssue]

    @property
    def k(self) -> Expr | float:
        """See corresponding argument."""
        return self.parameters[0]

    def to_matrix(self) -> Matrix:
        from sympy import pi

        p = np.pi if isinstance(self.k, Integral) else pi
        e = exp(p * 1j / 2 ** (self.k - 1))  # pyright: ignore[reportOperatorIssue]
        return np.array([[1, 0], [0, e]])

    def to_canonical_matrix(self):
        return self.to_matrix()

    def __repr__(self):
        return f"{type(self).__name__}({self.k}, {self.targets[0]})"


class CNOT(InvolutionGate, ControlledGate, NoParameterGate):
    """Two-qubit Controlled-NOT gate.

    Args:
        control: index referring to the qubit used to control the gate
        target: index referring to the qubit on which the gate will be applied

    Example:
        >>> CNOT(0, 1).to_matrix()
        array([[1., 0., 0., 0.],
               [0., 1., 0., 0.],
               [0., 0., 0., 1.],
               [0., 0., 1., 0.]])

    """

    @classproperty
    def braket_gate(cls):
        from braket.circuits import gates

        return gates.CNot

    @classproperty
    def qiskit_gate(cls):
        from qiskit.circuit.library import CXGate

        return CXGate

    def __init__(self, control: int, target: int):

        self.qlm_aqasm_keyword = "CNOT"
        ControlledGate.__init__(self, [control], [target], X(target), "CNOT")

    def to_canonical_matrix(self):
        return np.array([[1, 0, 0, 0], [0, 1, 0, 0], [0, 0, 0, 1], [0, 0, 1, 0]])

    nb_qubits = (  # pyright: ignore[reportAssignmentType,reportIncompatibleMethodOverride]
        2
    )


class CZ(InvolutionGate, ControlledGate, NoParameterGate):
    """Two-qubit Controlled-Z gate.

    Args:
        control: Index referring to the qubit used to control the gate.
        target: Index referring to the qubit on which the gate will be applied.

    Example:
        >>> print(clean_matrix(CZ(0, 1).to_matrix()))
        [[1, 0, 0, 0],
         [0, 1, 0, 0],
         [0, 0, 1, 0],
         [0, 0, 0, -1]]

    """

    @classproperty
    def braket_gate(cls):
        from braket.circuits import gates

        return gates.CZ

    @classproperty
    def qiskit_gate(cls):
        from qiskit.circuit.library import CZGate

        return CZGate

    def __init__(self, control: int, target: int):

        self.qlm_aqasm_keyword = "CSIGN"
        ControlledGate.__init__(self, [control], [target], Z(target), "CZ")

    def to_canonical_matrix(self):
        m = np.eye(4, dtype=complex)
        m[-1, -1] = -1
        return m

    nb_qubits = (  # pyright: ignore[reportAssignmentType,reportIncompatibleMethodOverride]
        2
    )


class CRk(RotationGate, ControlledGate):
    """Two-qubit Controlled-Rk gate.

    Args:
        k: Parameter used in the definition of the phase to apply.
        control: Index referring to the qubit used to control the gate.
        target: Index referring to the qubit on which the gate will be applied.

    Example:
        >>> print(clean_matrix(CRk(4, 0, 1).to_matrix()))
        [[1, 0, 0, 0],
         [0, 1, 0, 0],
         [0, 0, 1, 0],
         [0, 0, 0, 0.9238795+0.3826834j]]

    """

    @classproperty
    def braket_gate(cls):
        from braket.circuits import gates

        return gates.CPhaseShift

    @classproperty
    def qiskit_gate(cls):
        from qiskit.circuit.library import CPhaseGate

        return CPhaseGate

    def __init__(self, k: Expr | int, control: int, target: int):

        self.qlm_aqasm_keyword = ["CNOT", "PH"]
        self.parameters = [k]
        ControlledGate.__init__(self, [control], [target], Rk(k, target), "CRk")
        definition = UnitaryMatrix(
            self.to_canonical_matrix(), **self.native_gate_options
        )
        ParametrizedGate.__init__(self, definition, [target], [k], "CRk")

    @property
    def theta(self) -> Expr | float:
        r"""Value of the rotation angle, parametrized by ``k`` with the relation
        `\theta = \frac{\pi}{2^{k-1}}`."""
        from sympy import pi

        p = np.pi if isinstance(self.k, Integral) else pi
        return p / 2 ** (self.k - 1)  # pyright: ignore[reportOperatorIssue]

    @property
    def k(self) -> Expr | float:
        """See corresponding argument."""
        return self.parameters[0]

    def to_canonical_matrix(self):
        e = exp(self.theta * 1j)  # pyright: ignore[reportOperatorIssue]
        return np.array([[1, 0, 0, 0], [0, 1, 0, 0], [0, 0, 1, 0], [0, 0, 0, e]])

    def __repr__(self):
        return f"{type(self).__name__}({self.k}, {self.controls[0]}, {self.targets[0]})"

    nb_qubits = (  # pyright: ignore[reportAssignmentType,reportIncompatibleMethodOverride]
        2
    )


class TOF(InvolutionGate, ControlledGate, NoParameterGate):
    """Three-qubit Controlled-Controlled-NOT gate, also known as Toffoli Gate

    Args:
        control: List of indices referring to the qubits used to control the gate.
        target: Index referring to the qubit on which the gate will be applied.

    Example:
        >>> print(clean_matrix(TOF([0, 1], 2).to_matrix()))
        [[1, 0, 0, 0, 0, 0, 0, 0],
         [0, 1, 0, 0, 0, 0, 0, 0],
         [0, 0, 1, 0, 0, 0, 0, 0],
         [0, 0, 0, 1, 0, 0, 0, 0],
         [0, 0, 0, 0, 1, 0, 0, 0],
         [0, 0, 0, 0, 0, 1, 0, 0],
         [0, 0, 0, 0, 0, 0, 0, 1],
         [0, 0, 0, 0, 0, 0, 1, 0]]

    """

    @classproperty
    def braket_gate(cls):
        from braket.circuits import gates

        return gates.CCNot

    @classproperty
    def qiskit_gate(cls):
        from qiskit.circuit.library import CCXGate

        return CCXGate

    def __init__(self, control: list[int], target: int):

        self.qlm_aqasm_keyword = "CCNOT"
        if len(control) != 2:
            raise ValueError("A Toffoli gate must have exactly 2 control qubits.")
        ControlledGate.__init__(self, control, [target], X(target), "TOF")

    def to_canonical_matrix(self):
        m = np.identity(8, dtype=complex)
        m[-2:, -2:] = np.ones(2) - np.identity(2)
        return m

    nb_qubits = (  # pyright: ignore[reportAssignmentType,reportIncompatibleMethodOverride]
        3
    )


NATIVE_GATES = [CNOT, CRk, CZ, H, Id, P, Rk, Rx, Ry, Rz, S, SWAP, T, TOF, U, X, Y, Z]
# 3M-TODO : check the possibility to detect when a custom gate can be defined as a native gate, problem with
#  parametrized gates maybe<|MERGE_RESOLUTION|>--- conflicted
+++ resolved
@@ -620,7 +620,6 @@
         control = self.targets[0]
         target = self.targets[1]
 
-<<<<<<< HEAD
         if nb_qubits != 0:
             if nb_qubits < max(control, target):
                 raise ValueError(
@@ -630,10 +629,7 @@
         nb_qubits_swap = abs(control - target) + 1
         min_num_qubits = min(control, target)
         dim = 2**nb_qubits_swap
-        swap_matrix = np.eye(dim)
-=======
         swap_matrix = np.eye(dim, dtype=np.complex64)
->>>>>>> 483b78d4
 
         for i in range(dim):
             binary_state = list(format(i, f"0{nb_qubits_swap}b"))
