"""Native gates is the set of all gates natively supported in OpenQASM. Since we
rely on this standard, all of them are indeed implemented. In addition, this
module contains a few abstract classes used to factorize the behaviors common to
a lot of gates.

You will find bellow the list of available native gates:

.. container::
    :name: native-gates-list
    
    ``to-be-generated``
"""

from __future__ import annotations

from abc import abstractmethod
from numbers import Integral
from typing import TYPE_CHECKING, Optional

if TYPE_CHECKING:
    from sympy import Expr
    from qiskit.circuit import Parameter

import numpy as np
import numpy.typing as npt

# pylance doesn't handle well Expr, so a lot of "type:ignore" will happen in
# this file :/
from typeguard import typechecked

from mpqp.core.instruction.gates.controlled_gate import ControlledGate
from mpqp.core.instruction.gates.gate import Gate, InvolutionGate, SingleQubitGate
from mpqp.core.instruction.gates.gate_definition import UnitaryMatrix
from mpqp.core.instruction.gates.parametrized_gate import ParametrizedGate
from mpqp.core.languages import Language
from mpqp.tools.generics import Matrix, SimpleClassReprABC, classproperty
from mpqp.tools.maths import cos, exp, sin

# from sympy import Expr, pi


@typechecked
def _qiskit_parameter_adder(
    param: Expr | float, qiskit_parameters: set["Parameter"]
) -> "Parameter | float | int":
    """To avoid having several parameters in qiskit for the same value we keep
    track of them in a set. This function takes care of this, this way you can
    directly call `QiskitGate(_qiskit_parameter_adder(<param>, <q_params_set>))`
    without having to manually take care of the de-duping.

    This process is a form of memoization.

    Args:
        param: The parameter you need for your qiskit gate.
        qiskit_parameters: The set of previously set qiskit parameters. This set
        is updated inplace.

    Returns:
        The memoized parameter
    """
    from sympy import Expr

    if isinstance(param, Expr):
        name = str(param)
        previously_set_param = list(
            filter(lambda elt: elt.name == name, qiskit_parameters)
        )
        if len(previously_set_param) > 1:
            raise ReferenceError(
                "Somehow two parameter got the same name, this shouldn't be "
                "possible. For help on this error please contact the authors of"
                " this library"
            )
        elif len(previously_set_param) == 1:
            qiskit_param = previously_set_param[0]
        else:
            from qiskit.circuit import Parameter

            qiskit_param = Parameter(name)
            qiskit_parameters.add(qiskit_param)
    else:
        qiskit_param = param
    return qiskit_param


@typechecked
class NativeGate(Gate, SimpleClassReprABC):
    """The standard on which we rely, OpenQASM, comes with a set of gates
    supported by default. More complicated gates can be defined by the user.
    This abstract class represent all those gates supported by default.

    Args:
        targets: List of indices referring to the qubits on which the gate will
            be applied.
        label: Label used to identify the gate.
    """

    native_gate_options = {"disable_symbol_warn": True}


@typechecked
class RotationGate(NativeGate, ParametrizedGate, SimpleClassReprABC):
    """Many gates can be classified as a simple rotation gate, around a specific
    axis (and potentially with a control qubit). All those gates have in common
    a single parameter: ``theta``. This abstract class helps up factorize this
    behavior, and simply having to tweak the matrix semantics and qasm
    translation of the specific gate.

    Args:
        theta: Angle of the rotation.
        target: Index referring to the qubits on which the gate will be applied.
    """

    if TYPE_CHECKING:
        from braket.circuits import gates
        from qiskit.circuit.library import CPhaseGate, PhaseGate, RXGate, RYGate, RZGate

    @classproperty
    @abstractmethod
    def qiskit_gate(cls) -> type[RXGate | RYGate | RZGate | PhaseGate | CPhaseGate]:
        pass

    @classproperty
    @abstractmethod
    def braket_gate(
        cls,
    ) -> type[gates.Rx | gates.Ry | gates.Rz | gates.PhaseShift | gates.CPhaseShift]:
        pass

    def __init__(self, theta: Expr | float, target: int):
        self.parameters = [theta]
        definition = UnitaryMatrix(self.to_matrix(), **self.native_gate_options)
        ParametrizedGate.__init__(
            self, definition, [target], [self.theta], type(self).__name__.capitalize()
        )

    @property
    def theta(self):
        return self.parameters[0]

    def __repr__(self):
        return (
            f"{type(self).__name__}({f'{self.theta}'.rstrip('0')}, {self.targets[0]})"
        )

    def to_other_language(
        self,
        language: Language = Language.QISKIT,
        qiskit_parameters: Optional[set["Parameter"]] = None,
    ):
        if qiskit_parameters is None:
            qiskit_parameters = set()
        try:
            theta = float(self.theta)
        except:
            theta = self.theta
        if language == Language.QISKIT:
            return self.qiskit_gate(_qiskit_parameter_adder(theta, qiskit_parameters))
        elif language == Language.BRAKET:
            from sympy import Expr

            # TODO: handle symbolic parameters for Braket
            if isinstance(theta, Expr):
                raise NotImplementedError(
                    "Symbolic expressions are not yet supported for braket "
                    "export, this feature is coming very soon!"
                )
            return self.braket_gate(theta)
        else:
            raise NotImplementedError(f"Error: {language} is not supported")


@typechecked
class NoParameterGate(NativeGate, SimpleClassReprABC):
    """Abstract class describing native gates that do not depend on parameters.

    Args:
        targets: List of indices referring to the qubits on which the gate will
            be applied.
        label: Label used to identify the gate.
    """

    if TYPE_CHECKING:
        from braket.circuits import gates
        from qiskit.circuit.library import (
            CCXGate,
            CXGate,
            CZGate,
            HGate,
            IGate,
            SGate,
            SwapGate,
            TGate,
            XGate,
            YGate,
            ZGate,
        )

    @classproperty
    @abstractmethod
    def qiskit_gate(
        cls,
    ) -> type[
        XGate
        | YGate
        | ZGate
        | HGate
        | TGate
        | SGate
        | SwapGate
        | CXGate
        | CZGate
        | CCXGate
        | IGate
    ]:
        pass

    @classproperty
    @abstractmethod
    def braket_gate(
        cls,
    ) -> type[
        gates.X
        | gates.Y
        | gates.Z
        | gates.H
        | gates.T
        | gates.S
        | gates.Swap
        | gates.CNot
        | gates.CZ
        | gates.CCNot
        | gates.I
    ]:
        pass

    qlm_aqasm_keyword: str

    """Corresponding ``qiskit``'s gate class."""
    matrix: npt.NDArray[np.complex64]
    """Matricial semantics of the gate."""

    def to_other_language(
        self,
        language: Language = Language.QISKIT,
        qiskit_parameters: Optional[set["Parameter"]] = None,
    ):
        if language == Language.QISKIT:
            return self.qiskit_gate()
        elif language == Language.BRAKET:
            return self.braket_gate()
        else:
            raise NotImplementedError(f"Error: {language} is not supported")

    def to_matrix(self) -> Matrix:
        return self.matrix

    def to_canonical_matrix(self):
        return self.to_matrix()


@typechecked
class OneQubitNoParamGate(SingleQubitGate, NoParameterGate, SimpleClassReprABC):
    """Abstract Class describing one-qubit native gates that do not depend on
    parameters.

    Args:
        target: Index referring to the qubits on which the gate will be applied.
    """

    def __init__(self, target: int):
        SingleQubitGate.__init__(self, target, type(self).__name__)


class Id(OneQubitNoParamGate, InvolutionGate):
    """One qubit identity gate.

    Args:
        target: Index referring to the qubit on which the gate will be applied.

    Example:
        >>> Id(0).to_matrix()
        array([[1.+0.j, 0.+0.j],
               [0.+0.j, 1.+0.j]], dtype=complex64)

    """

    @classproperty
    def braket_gate(cls):
        from braket.circuits import gates

        return gates.I

    @classproperty
    def qiskit_gate(cls):
        from qiskit.circuit.library import IGate

        return IGate

    def __init__(self, target: int):

        super().__init__(target)

        self.qlm_aqasm_keyword = "I"
        self.matrix = np.eye(2, dtype=np.complex64)


class X(OneQubitNoParamGate, InvolutionGate):
    """One qubit X (NOT) Pauli gate.

    Args:
        target: Index referring to the qubit on which the gate will be applied.

    Example:
        >>> X(0).to_matrix()
        array([[0, 1],
               [1, 0]])

    """

    @classproperty
    def braket_gate(cls):
        from braket.circuits import gates

        return gates.X

    @classproperty
    def qiskit_gate(cls):
        from qiskit.circuit.library import XGate

        return XGate

    def __init__(self, target: int):

        super().__init__(target)

        self.qlm_aqasm_keyword = "X"
        self.matrix = np.array([[0, 1], [1, 0]])


class Y(OneQubitNoParamGate, InvolutionGate):
    """One qubit Y Pauli gate.

    Args:
        target: Index referring to the qubit on which the gate will be applied.

    Example:
        >>> Y(0).to_matrix()
        array([[ 0.+0.j, -0.-1.j],
               [ 0.+1.j,  0.+0.j]])

    """

    @classproperty
    def braket_gate(cls):
        from braket.circuits import gates

        return gates.Y

    @classproperty
    def qiskit_gate(cls):
        from qiskit.circuit.library import YGate

        return YGate

    def __init__(self, target: int):

        super().__init__(target)

        self.qlm_aqasm_keyword = "Y"

    matrix = np.array([[0, -1j], [1j, 0]])


class Z(OneQubitNoParamGate, InvolutionGate):
    """One qubit Z Pauli gate.

    Args:
        target: Index referring to the qubit on which the gate will be applied.

    Example:
        >>> Z(0).to_matrix()
        array([[ 1,  0],
               [ 0, -1]])

    """

    @classproperty
    def braket_gate(cls):
        from braket.circuits import gates

        return gates.Z

    @classproperty
    def qiskit_gate(cls):
        from qiskit.circuit.library import ZGate

        return ZGate

    def __init__(self, target: int):

        super().__init__(target)

        self.qlm_aqasm_keyword = "Z"

    matrix = np.array([[1, 0], [0, -1]])


class H(OneQubitNoParamGate, InvolutionGate):
    """One qubit Hadamard gate.

    Args:
        target: Index referring to the qubit on which the gate will be applied.

    Example:
        >>> H(0).to_matrix()
        array([[ 0.70710678,  0.70710678],
               [ 0.70710678, -0.70710678]])

    """

    @classproperty
    def braket_gate(cls):
        from braket.circuits import gates

        return gates.H

    @classproperty
    def qiskit_gate(cls):
        from qiskit.circuit.library import HGate

        return HGate

    def __init__(self, target: int):

        super().__init__(target)

        self.qlm_aqasm_keyword = "H"

    matrix = np.array([[1, 1], [1, -1]]) / np.sqrt(2)


class P(RotationGate, SingleQubitGate):
    """One qubit parametrized Phase gate. Consist in a rotation around Z axis.

    Args:
        theta: Parameter representing the phase to apply.
        target: Index referring to the qubit on which the gate will be applied.

    Example:
        >>> P(np.pi/3, 1).to_matrix()
        array([[1. +0.j       , 0. +0.j       ],
               [0. +0.j       , 0.5+0.8660254j]])

    """

    @classproperty
    def braket_gate(cls):
        from braket.circuits import gates

        return gates.PhaseShift

    @classproperty
    def qiskit_gate(cls):
        from qiskit.circuit.library import PhaseGate

        return PhaseGate

    def __init__(self, theta: Expr | float, target: int):

        super().__init__(theta, target)

        self.qlm_aqasm_keyword = "PH"

    def to_matrix(self) -> Matrix:
        return np.array(  # pyright: ignore[reportCallIssue]
            [
                [1, 0],
                [
                    0,
                    exp(
                        self.parameters[0] * 1j  # pyright: ignore[reportOperatorIssue]
                    ),
                ],
            ]
        )

    def to_canonical_matrix(self):
        return self.to_matrix()


class S(OneQubitNoParamGate):
    """One qubit S gate. It's equivalent to ``P(pi/2)``.
    It can also be defined as the square-root of the Z (Pauli) gate.

    Args:
        target: Index referring to the qubit on which the gate will be applied.

    Example:
        >>> S(0).to_matrix()
        array([[1.+0.j, 0.+0.j],
               [0.+0.j, 0.+1.j]])

    """

    @classproperty
    def braket_gate(cls):
        from braket.circuits import gates

        return gates.S

    @classproperty
    def qiskit_gate(cls):
        from qiskit.circuit.library import SGate

        return SGate

    def __init__(self, target: int):

        super().__init__(target)

        self.qlm_aqasm_keyword = "S"

    matrix = np.array([[1, 0], [0, 1j]])


class T(OneQubitNoParamGate):
    r"""One qubit T gate. It is also referred to as the `\pi/4` gate because it
    consists in applying the phase gate with a phase of `\pi/4`.

    The T gate can also be defined as the fourth-root of the Z (Pauli) gate.

    Args:
        target: Index referring to the qubit on which the gate will be applied.

    Example:
        >>> T(0).to_matrix()
        array([[1, 0],
               [0, exp(0.25*I*pi)]], dtype=object)

    """

    @classproperty
    def braket_gate(cls):
        from braket.circuits import gates

        return gates.T

    @classproperty
    def qiskit_gate(cls):
        from qiskit.circuit.library import TGate

        return TGate

    def __init__(self, target: int):

        super().__init__(target)

        self.qlm_aqasm_keyword = "T"

    def to_matrix(self) -> Matrix:
        from sympy import pi

        return np.array([[1, 0], [0, exp((pi / 4) * 1j)]])

    def to_canonical_matrix(self):
        return self.to_matrix()


class SWAP(InvolutionGate, NoParameterGate):
    """Two-qubit SWAP gate.

    Args:
        a: First target of the swapping operation.
        b: Second target of the swapping operation.

    Example:
        >>> pretty_print_matrix(SWAP(0, 1).to_matrix())
        [[1, 0, 0, 0],
         [0, 0, 1, 0],
         [0, 1, 0, 0],
         [0, 0, 0, 1]]

    """

    @classproperty
    def braket_gate(cls):
        from braket.circuits import gates

        return gates.Swap

    @classproperty
    def qiskit_gate(cls):
        from qiskit.circuit.library import SwapGate

        return SwapGate

    def __init__(self, a: int, b: int):

        self.qlm_aqasm_keyword = "SWAP"

<<<<<<< HEAD
=======
        self.matrix = np.array([[1, 0, 0, 0], [0, 0, 1, 0], [0, 1, 0, 0], [0, 0, 0, 1]])

>>>>>>> 8bd8930c
        super().__init__([a, b], "SWAP")

    def __repr__(self) -> str:
        return f"{type(self).__name__}({self.targets[0]}, {self.targets[1]})"

    nb_qubits = (  # pyright: ignore[reportAssignmentType,reportIncompatibleMethodOverride]
        2
    )

    def to_matrix(self, nb_qubits: int = 0) -> npt.NDArray[np.complex64]:
        """Constructs the matrix representation of a SWAP gate for two qubits in
        a multi-qubit system.

        Args:
            nb_qubits: The total number of qubits in the system. If not
                provided, the minimum number of qubits required to generate the
                matrix will be used.

        Returns:
            The matrix representation of the SWAP gate.
        """
        control, target = self.targets[0], self.targets[1]

        max_qubits = max(control, target) + 1
        if nb_qubits != 0 and nb_qubits < max_qubits:
            raise ValueError(
                f"The number of qubits in the system must be at least {max_qubits}."
            )

        nb_qubits_swap = abs(control - target) + 1
        min_nb_qubits = min(control, target)
        swap_matrix = np.eye(2**nb_qubits_swap, dtype=np.complex64)

        for i in range(2**nb_qubits_swap):
            binary_state = list(format(i, f"0{nb_qubits_swap}b"))

            (
                binary_state[nb_qubits_swap - control + min_nb_qubits - 1],
                binary_state[nb_qubits_swap - target + min_nb_qubits - 1],
            ) = (
                binary_state[nb_qubits_swap - target + min_nb_qubits - 1],
                binary_state[nb_qubits_swap - control + min_nb_qubits - 1],
            )

            swapped_index = int("".join(binary_state), 2)

            swap_matrix[i, i] = 0
            swap_matrix[swapped_index, i] = 1

        if nb_qubits != 0:
            swap_matrix = np.kron(np.eye(2**min_nb_qubits), swap_matrix)
            swap_matrix = np.kron(swap_matrix, np.eye(2 ** (nb_qubits - max_qubits)))
        return swap_matrix


class U(NativeGate, ParametrizedGate, SingleQubitGate):
    """Generic one qubit unitary gate. It is parametrized by 3 Euler angles.

    Args:
        theta: Parameter representing the first angle of the gate U.
        phi: Parameter representing the second angle of the gate U.
        gamma: Parameter representing the third angle of the gate U.
        target: Index referring to the qubit on which the gate will be applied.

    Example:
        >>> U(np.pi/3, 0, np.pi/4, 0).to_matrix()
        array([[ 0.8660254 +0.j        , -0.35355339-0.35355339j],
               [ 0.5       +0.j        ,  0.61237244+0.61237244j]])

    """

    def __init__(
        self,
        theta: Expr | float,
        phi: Expr | float,
        gamma: Expr | float,
        target: int,
    ):
        self.parameters = [theta, phi, gamma]
        definition = UnitaryMatrix(self.to_matrix(), **self.native_gate_options)
        ParametrizedGate.__init__(self, definition, [target], [theta, phi, gamma], "U")

    @property
    def theta(self):
        """See corresponding argument."""
        return self.parameters[0]

    @property
    def phi(self):
        """See corresponding argument."""
        return self.parameters[1]

    @property
    def gamma(self):
        """See corresponding argument."""
        return self.parameters[2]

    def to_other_language(
        self,
        language: Language = Language.QISKIT,
        qiskit_parameters: Optional[set["Parameter"]] = None,
    ):
        if language == Language.QISKIT:
            from qiskit.circuit.library import UGate

            if qiskit_parameters is None:
                qiskit_parameters = set()

            return UGate(
                theta=_qiskit_parameter_adder(self.theta, qiskit_parameters),
                phi=_qiskit_parameter_adder(self.phi, qiskit_parameters),
                lam=_qiskit_parameter_adder(self.gamma, qiskit_parameters),
            )
        elif language == Language.BRAKET:
            from braket.circuits.gates import U as braket_U
            from sympy import Expr

            # TODO handle symbolic parameters
            if (
                isinstance(self.theta, Expr)
                or isinstance(self.phi, Expr)
                or isinstance(self.gamma, Expr)
            ):
                raise NotImplementedError(
                    "Symbolic expressions are not yet supported for braket "
                    "export, this feature is coming very soon!"
                )

            return braket_U(self.theta, self.phi, self.gamma)
        else:
            raise NotImplementedError(f"Error: {language} is not supported")

    def to_matrix(self) -> Matrix:
        c, s, eg, ep = (
            cos(self.theta / 2),  # pyright: ignore[reportOperatorIssue]
            sin(self.theta / 2),  # pyright: ignore[reportOperatorIssue]
            exp(self.gamma * 1j),  # pyright: ignore[reportOperatorIssue]
            exp(self.phi * 1j),  # pyright: ignore[reportOperatorIssue]
        )
        return np.array(  # pyright: ignore[reportCallIssue]
            [
                [c, -eg * s],  # pyright: ignore[reportOperatorIssue]
                [ep * s, eg * ep * c],  # pyright: ignore[reportOperatorIssue]
            ]
        )

<<<<<<< HEAD
    def to_canonical_matrix(self):
        return self.to_matrix()
=======
    def __repr__(self) -> str:
        return f"{type(self).__name__}({self.theta}, {self.phi}, {self.gamma}, {self.targets[0]})"
>>>>>>> 8bd8930c

    qlm_aqasm_keyword = "U"


class Rx(RotationGate, SingleQubitGate):
    """One qubit rotation around the X axis

    Args:
        theta: Parameter representing the angle of the gate.
        target: Index referring to the qubit on which the gate will be applied.

    Example:
        >>> Rx(np.pi/5, 1).to_matrix()
        array([[0.95105652+0.j        , 0.        -0.30901699j],
               [0.        -0.30901699j, 0.95105652+0.j        ]])

    """

    @classproperty
    def braket_gate(cls):
        from braket.circuits import gates

        return gates.Rx

    @classproperty
    def qiskit_gate(cls):
        from qiskit.circuit.library import RXGate

        return RXGate

    def __init__(self, theta: Expr | float, target: int):

        super().__init__(theta, target)

        self.qlm_aqasm_keyword = "RX"

    def to_matrix(self) -> Matrix:
        c = cos(self.parameters[0] / 2)  # pyright: ignore[reportOperatorIssue]
        s = sin(self.parameters[0] / 2)  # pyright: ignore[reportOperatorIssue]
        return np.array(  # pyright: ignore[reportCallIssue]
            [[c, -1j * s], [-1j * s, c]]  # pyright: ignore[reportOperatorIssue]
        )

    def to_canonical_matrix(self):
        return self.to_matrix()


class Ry(RotationGate, SingleQubitGate):
    """One qubit rotation around the Y axis

    Args:
        theta: Parameter representing the angle of the gate.
        target: Index referring to the qubit on which the gate will be applied.

    Example:
        >>> Ry(np.pi/5, 1).to_matrix()
        array([[ 0.95105652, -0.30901699],
               [ 0.30901699,  0.95105652]])

    """

    @classproperty
    def braket_gate(cls):
        from braket.circuits import gates

        return gates.Ry

    @classproperty
    def qiskit_gate(cls):
        from qiskit.circuit.library import RYGate

        return RYGate

    def __init__(self, theta: Expr | float, target: int):

        super().__init__(theta, target)

        self.qlm_aqasm_keyword = "RY"

    def to_matrix(self) -> Matrix:
        c = cos(self.parameters[0] / 2)  # pyright: ignore[reportOperatorIssue]
        s = sin(self.parameters[0] / 2)  # pyright: ignore[reportOperatorIssue]
        return np.array([[c, -s], [s, c]])

    def to_canonical_matrix(self):
        return self.to_matrix()


class Rz(RotationGate, SingleQubitGate):
    """One qubit rotation around the Z axis

    Args:
        theta: Parameter representing the angle of the gate.
        target: Index referring to the qubit on which the gate will be applied.

    Example:
        >>> pretty_print_matrix(Rz(np.pi/5, 1).to_matrix())
        [[0.9510565-0.309017j, 0],
         [0, 0.9510565+0.309017j]]

    """

    @classproperty
    def braket_gate(cls):
        from braket.circuits import gates

        return gates.Rz

    @classproperty
    def qiskit_gate(cls):
        from qiskit.circuit.library import RZGate

        return RZGate

    def __init__(self, theta: Expr | float, target: int):

        super().__init__(theta, target)

        self.qlm_aqasm_keyword = "RZ"

    def to_matrix(self) -> Matrix:
        e = exp(-1j * self.parameters[0] / 2)  # pyright: ignore[reportOperatorIssue]
        return np.array(  # pyright: ignore[reportCallIssue]
            [[e, 0], [0, 1 / e]]  # pyright: ignore[reportOperatorIssue]
        )

    def to_canonical_matrix(self):
        return self.to_matrix()


class Rk(RotationGate, SingleQubitGate):
    r"""One qubit Phase gate of angle `\frac{2i\pi}{2^k}`.

    Args:
        k: Parameter used in the definition of the phase to apply.
        target: Index referring to the qubit on which the gate will be applied.

    Example:
        >>> Rk(5, 0).to_matrix()
        array([[1.        +0.j        , 0.        +0.j        ],
               [0.        +0.j        , 0.98078528+0.19509032j]])

    """

    @classproperty
    def braket_gate(cls):
        from braket.circuits import gates

        return gates.PhaseShift

    @classproperty
    def qiskit_gate(cls):
        from qiskit.circuit.library import PhaseGate

        return PhaseGate

    def __init__(self, k: Expr | int, target: int):

        self.qlm_aqasm_keyword = "PH"

        self.parameters = [k]
        definition = UnitaryMatrix(self.to_matrix(), **self.native_gate_options)
        ParametrizedGate.__init__(self, definition, [target], [self.k], "Rk")

    @property
    def theta(self) -> Expr | float:
        r"""Value of the rotation angle, parametrized by ``k`` with the relation
        `\theta = \frac{\pi}{2^{k-1}}`."""
        from sympy import pi

        return pi / 2 ** (self.k - 1)  # pyright: ignore[reportOperatorIssue]

    @property
    def k(self) -> Expr | float:
        """See corresponding argument."""
        return self.parameters[0]

    def to_matrix(self) -> Matrix:
        from sympy import pi

        p = np.pi if isinstance(self.k, Integral) else pi
        e = exp(p * 1j / 2 ** (self.k - 1))  # pyright: ignore[reportOperatorIssue]
        return np.array([[1, 0], [0, e]])

    def to_canonical_matrix(self):
        return self.to_matrix()

    def __repr__(self):
        return f"{type(self).__name__}({self.k}, {self.targets[0]})"


class CNOT(InvolutionGate, ControlledGate, NoParameterGate):
    """Two-qubit Controlled-NOT gate.

    Args:
        control: index referring to the qubit used to control the gate
        target: index referring to the qubit on which the gate will be applied

    Example:
        >>> pretty_print_matrix(CNOT(0, 1).to_matrix())
        [[1, 0, 0, 0],
         [0, 1, 0, 0],
         [0, 0, 0, 1],
         [0, 0, 1, 0]]

    """

    @classproperty
    def braket_gate(cls):
        from braket.circuits import gates

        return gates.CNot

    @classproperty
    def qiskit_gate(cls):
        from qiskit.circuit.library import CXGate

        return CXGate

    def __init__(self, control: int, target: int):

        self.qlm_aqasm_keyword = "CNOT"
        ControlledGate.__init__(self, [control], [target], X(target), "CNOT")

    def to_canonical_matrix(self):
        return np.array([[1, 0, 0, 0], [0, 1, 0, 0], [0, 0, 0, 1], [0, 0, 1, 0]])

    nb_qubits = (  # pyright: ignore[reportAssignmentType,reportIncompatibleMethodOverride]
        2
    )


class CZ(InvolutionGate, ControlledGate, NoParameterGate):
    """Two-qubit Controlled-Z gate.

    Args:
        control: Index referring to the qubit used to control the gate.
        target: Index referring to the qubit on which the gate will be applied.

    Example:
        >>> pretty_print_matrix(CZ(0, 1).to_matrix())
        [[1, 0, 0, 0],
         [0, 1, 0, 0],
         [0, 0, 1, 0],
         [0, 0, 0, -1]]

    """

    @classproperty
    def braket_gate(cls):
        from braket.circuits import gates

        return gates.CZ

    @classproperty
    def qiskit_gate(cls):
        from qiskit.circuit.library import CZGate

        return CZGate

    def __init__(self, control: int, target: int):

        self.qlm_aqasm_keyword = "CSIGN"
        ControlledGate.__init__(self, [control], [target], Z(target), "CZ")

    def to_canonical_matrix(self):
        m = np.eye(4, dtype=complex)
        m[-1, -1] = -1
        return m

    nb_qubits = (  # pyright: ignore[reportAssignmentType,reportIncompatibleMethodOverride]
        2
    )


class CRk(RotationGate, ControlledGate):
    """Two-qubit Controlled-Rk gate.

    Args:
        k: Parameter used in the definition of the phase to apply.
        control: Index referring to the qubit used to control the gate.
        target: Index referring to the qubit on which the gate will be applied.

    Example:
        >>> pretty_print_matrix(CRk(4, 0, 1).to_matrix())
        [[1, 0, 0, 0],
         [0, 1, 0, 0],
         [0, 0, 1, 0],
         [0, 0, 0, 0.9238795+0.3826834j]]

    """

    @classproperty
    def braket_gate(cls):
        from braket.circuits import gates

        return gates.CPhaseShift

    @classproperty
    def qiskit_gate(cls):
        from qiskit.circuit.library import CPhaseGate

        return CPhaseGate

    def __init__(self, k: Expr | int, control: int, target: int):

        self.qlm_aqasm_keyword = ["CNOT", "PH"]
        self.parameters = [k]
        ControlledGate.__init__(self, [control], [target], Rk(k, target), "CRk")
        definition = UnitaryMatrix(
            self.to_canonical_matrix(), **self.native_gate_options
        )
        ParametrizedGate.__init__(self, definition, [target], [k], "CRk")

    @property
    def theta(self) -> Expr | float:
        r"""Value of the rotation angle, parametrized by ``k`` with the relation
        `\theta = \frac{\pi}{2^{k-1}}`."""
        from sympy import pi

        p = np.pi if isinstance(self.k, Integral) else pi
        return p / 2 ** (self.k - 1)  # pyright: ignore[reportOperatorIssue]

    @property
    def k(self) -> Expr | float:
        """See corresponding argument."""
        return self.parameters[0]

    def to_canonical_matrix(self):
        e = exp(self.theta * 1j)  # pyright: ignore[reportOperatorIssue]
        return np.array([[1, 0, 0, 0], [0, 1, 0, 0], [0, 0, 1, 0], [0, 0, 0, e]])

    def __repr__(self) -> str:
        return f"{type(self).__name__}({self.k}, {self.controls[0]}, {self.targets[0]})"

    nb_qubits = (  # pyright: ignore[reportAssignmentType,reportIncompatibleMethodOverride]
        2
    )


class TOF(InvolutionGate, ControlledGate, NoParameterGate):
    """Three-qubit Controlled-Controlled-NOT gate, also known as Toffoli Gate

    Args:
        control: List of indices referring to the qubits used to control the gate.
        target: Index referring to the qubit on which the gate will be applied.

    Example:
        >>> pretty_print_matrix(TOF([0, 1], 2).to_matrix())
        [[1, 0, 0, 0, 0, 0, 0, 0],
         [0, 1, 0, 0, 0, 0, 0, 0],
         [0, 0, 1, 0, 0, 0, 0, 0],
         [0, 0, 0, 1, 0, 0, 0, 0],
         [0, 0, 0, 0, 1, 0, 0, 0],
         [0, 0, 0, 0, 0, 1, 0, 0],
         [0, 0, 0, 0, 0, 0, 0, 1],
         [0, 0, 0, 0, 0, 0, 1, 0]]

    """

    @classproperty
    def braket_gate(cls):
        from braket.circuits import gates

        return gates.CCNot

    @classproperty
    def qiskit_gate(cls):
        from qiskit.circuit.library import CCXGate

        return CCXGate

    def __init__(self, control: list[int], target: int):

        self.qlm_aqasm_keyword = "CCNOT"
        if len(control) != 2:
            raise ValueError("A Toffoli gate must have exactly 2 control qubits.")
        ControlledGate.__init__(self, control, [target], X(target), "TOF")

    def to_canonical_matrix(self):
        m = np.identity(8, dtype=complex)
        m[-2:, -2:] = np.ones(2) - np.identity(2)
        return m

    nb_qubits = (  # pyright: ignore[reportAssignmentType,reportIncompatibleMethodOverride]
        3
    )


NATIVE_GATES = [CNOT, CRk, CZ, H, Id, P, Rk, Rx, Ry, Rz, S, SWAP, T, TOF, U, X, Y, Z]
# 3M-TODO : check the possibility to detect when a custom gate can be defined as a native gate, problem with
#  parametrized gates maybe<|MERGE_RESOLUTION|>--- conflicted
+++ resolved
@@ -599,11 +599,6 @@
 
         self.qlm_aqasm_keyword = "SWAP"
 
-<<<<<<< HEAD
-=======
-        self.matrix = np.array([[1, 0, 0, 0], [0, 0, 1, 0], [0, 1, 0, 0], [0, 0, 0, 1]])
-
->>>>>>> 8bd8930c
         super().__init__([a, b], "SWAP")
 
     def __repr__(self) -> str:
@@ -750,13 +745,12 @@
             ]
         )
 
-<<<<<<< HEAD
+
     def to_canonical_matrix(self):
         return self.to_matrix()
-=======
+
     def __repr__(self) -> str:
         return f"{type(self).__name__}({self.theta}, {self.phi}, {self.gamma}, {self.targets[0]})"
->>>>>>> 8bd8930c
 
     qlm_aqasm_keyword = "U"
 
