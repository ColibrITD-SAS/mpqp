--- conflicted
+++ resolved
@@ -835,15 +835,9 @@
         target: Index referring to the qubit on which the gate will be applied.
 
     Example:
-<<<<<<< HEAD
-        >>> print(clean_matrix(Rz(np.pi/5, 1).to_matrix()))
+        >>> pprint(Rz(np.pi/5, 1).to_matrix())
         [[0.95106-0.30902j, 0               ],
          [0               , 0.95106+0.30902j]]
-=======
-        >>> pprint(Rz(np.pi/5, 1).to_matrix())
-        [[0.9510565-0.309017j, 0],
-         [0, 0.9510565+0.309017j]]
->>>>>>> 280913c6
 
     """
 
@@ -981,17 +975,10 @@
         target: Index referring to the qubit on which the gate will be applied.
 
     Example:
-<<<<<<< HEAD
-        >>> print(clean_matrix(CZ(0, 1).to_matrix()))
+        >>> pprint(CZ(0, 1).to_matrix())
         [[1, 0, 0, 0 ],
          [0, 1, 0, 0 ],
          [0, 0, 1, 0 ],
-=======
-        >>> pprint(CZ(0, 1).to_matrix())
-        [[1, 0, 0, 0],
-         [0, 1, 0, 0],
-         [0, 0, 1, 0],
->>>>>>> 280913c6
          [0, 0, 0, -1]]
 
     """
@@ -1032,19 +1019,11 @@
         target: Index referring to the qubit on which the gate will be applied.
 
     Example:
-<<<<<<< HEAD
-        >>> print(clean_matrix(CRk(4, 0, 1).to_matrix()))
+        >>> pprint(CRk(4, 0, 1).to_matrix())
         [[1, 0, 0, 0               ],
          [0, 1, 0, 0               ],
          [0, 0, 1, 0               ],
          [0, 0, 0, 0.92388+0.38268j]]
-=======
-        >>> pprint(CRk(4, 0, 1).to_matrix())
-        [[1, 0, 0, 0],
-         [0, 1, 0, 0],
-         [0, 0, 1, 0],
-         [0, 0, 0, 0.9238795+0.3826834j]]
->>>>>>> 280913c6
 
     """
 
