--- conflicted
+++ resolved
@@ -31,14 +31,11 @@
             from qiskit.circuit.library import Barrier as QiskitBarrier
 
             return QiskitBarrier(self.size)
-<<<<<<< HEAD
-        else:
-            raise NotImplementedError(f"{language} is not supported")
-=======
         elif language == Language.QASM2:
             qubits = ",".join([f"q[{j}]" for j in self.targets])
             return "barrier " + qubits + ";"
+        else:
+            raise NotImplementedError(f"{language} is not supported")
 
     def __repr__(self):
-        return f"{type(self).__name__}({self.size})"
->>>>>>> 4c64841b
+        return f"{type(self).__name__}({self.size})"