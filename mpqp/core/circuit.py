"""MPQP is focused on gate based quantum computing. As such, the main element of
a script using MPQP is the quantum circuit, or :class:`QCircuit`. The
:class:`QCircuit` contains the data of all gates, measures, and noise models you
want to apply to your qubits. 

The qubits are only referred by their indices, so one could keep track of
specific registers using python features, for instance

.. code-block:: python

    >>> circ = QCircuit(6)
    >>> targets = range(3)
    >>> ancillas = range(3,6)
    >>> for i in range(3):
    ...     circ.add(CNOT(targets[i], ancillas[i]))
    
could be use to add CNOT gates to your circuit, using the two registers
``targets`` and ``ancillas``.
"""

from __future__ import annotations

from copy import deepcopy
from numbers import Complex
from pickle import dumps
from typing import TYPE_CHECKING, Iterable, Optional, Sequence, Type

from mpqp.core.instruction.breakpoint import Breakpoint

if TYPE_CHECKING:
    from qat.core.wrappers.circuit import Circuit as myQLM_Circuit
    from cirq.circuits.circuit import Circuit as cirq_Circuit
    from braket.circuits import Circuit as braket_Circuit
    from qiskit.circuit import QuantumCircuit
    from sympy import Basic, Expr

import numpy as np
import numpy.typing as npt
from typeguard import TypeCheckError, typechecked

from mpqp.core.instruction import Instruction
from mpqp.core.instruction.barrier import Barrier
from mpqp.core.instruction.gates import ControlledGate, CRk, Gate, Id
from mpqp.core.instruction.gates.custom_gate import CustomGate
from mpqp.core.instruction.gates.gate_definition import UnitaryMatrix
from mpqp.core.instruction.gates.parametrized_gate import ParametrizedGate
from mpqp.core.instruction.measurement import BasisMeasure, ComputationalBasis, Measure
from mpqp.core.instruction.measurement.expectation_value import ExpectationMeasure
from mpqp.core.languages import Language
from mpqp.noise.noise_model import Depolarizing, NoiseModel
from mpqp.qasm import qasm2_to_myqlm_Circuit
from mpqp.qasm.open_qasm_2_and_3 import open_qasm_2_to_3
from mpqp.qasm.qasm_to_braket import qasm3_to_braket_Circuit
from mpqp.qasm.qasm_to_cirq import qasm2_to_cirq_Circuit
from mpqp.tools.errors import NumberQubitsError
from mpqp.tools.generics import OneOrMany
from mpqp.tools.maths import matrix_eq


@typechecked
class QCircuit:
    """This class models a quantum circuit.

    A circuit is composed of instructions and noise models applied on
    quantum and/or classical bits. These elements (instructions and noise
    models) will be called ``components`` hereafter.

    Args:
        data: Number of qubits or list of ``components`` to initialize the circuit
            with. If the number of qubits is passed, it should be a positive int.
        nb_qubits: Optional number of qubits, in case you input the sequence of
            instruction and want to hardcode the number of qubits.
        nb_cbits: Number of classical bits. It should be positive.
        label: Name of the circuit.

    Examples:
        >>> circuit = QCircuit(2)
        >>> circuit.pretty_print()  # doctest: +NORMALIZE_WHITESPACE
        QCircuit : Size (Qubits, Cbits) = (2, 0), Nb instructions = 0
        q_0:
        q_1:

        >>> circuit = QCircuit(5, nb_cbits=2, label="Circuit 1")
        >>> circuit.add(Rx(1.23, 3))
        >>> circuit.pretty_print()  # doctest: +NORMALIZE_WHITESPACE
        QCircuit Circuit 1: Size (Qubits, Cbits) = (5, 2), Nb instructions = 1
        q_0: ────────────
        q_1: ────────────
        q_2: ────────────
             ┌──────────┐
        q_3: ┤ Rx(1.23) ├
             └──────────┘
        q_4: ────────────
        c: 2/════════════

        >>> circuit = QCircuit(3, label="NoiseExample")
        >>> circuit.add([H(0), T(1), CNOT(0,1), S(2)])
        >>> circuit.add(BasisMeasure(list(range(3)), shots=2345))
        >>> circuit.add(Depolarizing(prob=0.50, targets=[0, 1]))
        >>> circuit.pretty_print()  # doctest: +NORMALIZE_WHITESPACE
        QCircuit NoiseExample: Size (Qubits, Cbits) = (3, 3), Nb instructions = 5
        Depolarizing noise: on qubits [0, 1] with probability 0.5
             ┌───┐     ┌─┐
        q_0: ┤ H ├──■──┤M├───
             ├───┤┌─┴─┐└╥┘┌─┐
        q_1: ┤ T ├┤ X ├─╫─┤M├
             ├───┤└┬─┬┘ ║ └╥┘
        q_2: ┤ S ├─┤M├──╫──╫─
             └───┘ └╥┘  ║  ║
        c: 3/═══════╩═══╩══╩═
                    2   0  1

    """

    def __init__(
        self,
        data: int | Sequence[Instruction | NoiseModel],
        *,
        nb_qubits: Optional[int] = None,
        nb_cbits: Optional[int] = None,
        label: Optional[str] = None,
    ):
        self.nb_cbits = nb_cbits
        """See parameter description."""
        self.label = label
        """See parameter description."""
        self.instructions: list[Instruction] = []
        """List of instructions of the circuit."""
        self.noises: list[NoiseModel] = []
        """List of noise models attached to the circuit."""
        self.nb_qubits: int
        """Number of qubits of the circuit."""

        if isinstance(data, int):
            if data < 0:
                raise TypeCheckError(
                    f"The data passed to QCircuit is a negative int ({data}), "
                    "this does not make sense."
                )
            self.nb_qubits = data
        else:
            if nb_qubits is None:
                if len(data) == 0:
                    self.nb_qubits = 0
                else:
                    connections: set[int] = set.union(
                        *(item.connections() for item in data)
                    )
                    self.nb_qubits = max(connections) + 1
            else:
                self.nb_qubits = nb_qubits
            self.add(list(map(deepcopy, data)))

    def __eq__(self, value: object) -> bool:
        return dumps(self) == dumps(value)

    def add(self, components: OneOrMany[Instruction | NoiseModel]):
        """Adds a ``component`` or a list of ``component`` at the end of the circuit.

        Args:
            components : Instruction(s) or NoiseModel(s) to append to the circuit.

        Examples:
            >>> circuit = QCircuit(2)
            >>> circuit.add(X(0))
            >>> circuit.add([CNOT(0, 1), BasisMeasure([0, 1], shots=100)])
            >>> circuit.pretty_print()  # doctest: +NORMALIZE_WHITESPACE
            QCircuit : Size (Qubits, Cbits) = (2, 2), Nb instructions = 3
                 ┌───┐     ┌─┐
            q_0: ┤ X ├──■──┤M├───
                 └───┘┌─┴─┐└╥┘┌─┐
            q_1: ─────┤ X ├─╫─┤M├
                      └───┘ ║ └╥┘
            c: 2/═══════════╩══╩═
                            0  1

            >>> circuit.add(Depolarizing(0.3, [0,1], dimension=2, gates=[CNOT]))
            >>> circuit.add([Depolarizing(0.02, [0])])
            >>> circuit.pretty_print()  # doctest: +NORMALIZE_WHITESPACE
            QCircuit : Size (Qubits, Cbits) = (2, 2), Nb instructions = 3
            Depolarizing noise: for gate CNOT with probability 0.3 and dimension 2
            Depolarizing noise: on qubit 0 with probability 0.02
                 ┌───┐     ┌─┐
            q_0: ┤ X ├──■──┤M├───
                 └───┘┌─┴─┐└╥┘┌─┐
            q_1: ─────┤ X ├─╫─┤M├
                      └───┘ ║ └╥┘
            c: 2/═══════════╩══╩═
                            0  1

        """

        if isinstance(components, Iterable):
            for comp in components:
                self.add(comp)
            return

        if any(conn >= self.nb_qubits for conn in components.connections()):
            component_type = (
                "Instruction" if isinstance(components, Instruction) else "Noise model"
            )
            raise NumberQubitsError(
                f"{component_type} {type(components)}'s connections "
                f"({components.connections()}) are not compatible with circuit"
                f" size ({self.nb_qubits})."
            )

        if isinstance(components, BasisMeasure) and len(components.targets) != 0:
            if self.noises and len(components.targets) != self.nb_qubits:
                raise ValueError(
                    "In noisy circuits, BasisMeasure must span all qubits in the circuit."
                )
            # has to be done in two steps, because Pycharm's type checker is
            # unable to understand chained type inference
            if components.c_targets is None:
                if self.nb_cbits is None:
                    self.nb_cbits = 0
                components.c_targets = [
                    self.nb_cbits + i for i in range(len(components.targets))
                ]
                self.nb_cbits += len(components.c_targets)

        if isinstance(components, NoiseModel):
            hardcoded_basis_measures = [
                instr
                for instr in self.instructions
                if isinstance(instr, BasisMeasure) and len(instr.targets) != 0
            ]
            if any(
                len(meas.targets) != self.nb_qubits for meas in hardcoded_basis_measures
            ):
                raise ValueError(
                    "In noisy circuits, BasisMeasure must span all qubits in the circuit."
                )
            self.noises.append(components)
        else:
            self.instructions.append(components)

    def hard_copy(self):
        """
        Creates a deep copy of the quantum circuit object, ensuring all properties,
        including noises and instructions, are properly duplicated with necessary
        adjustments, empty targets are replaced with all possible targets.

        Returns:
            qcircuit: A deep copy of the original quantum circuit object with updated properties.

        Raises:
            ValueError: If the number of target qubits for a Depolarizing noise is less
                        than the noise's dimension, or if BasisMeasure does not span all
                        qubits in a noisy circuit.

        Examples:
            >>> circuit2 = QCircuit([H(i) for i in range(2)])
            >>> circuit2.add(Depolarizing(0.01))
            >>> circuit2.add(BasisMeasure())
            >>> circuit2.add(Barrier())
            >>> circuit2.add(BasisMeasure())
            >>> print(circuit2) # doctest: +NORMALIZE_WHITESPACE
                 ┌───┐┌─┐    ░ ┌─┐
            q_0: ┤ H ├┤M├────░─┤M├───
                 ├───┤└╥┘┌─┐ ░ └╥┘┌─┐
            q_1: ┤ H ├─╫─┤M├─░──╫─┤M├
                 └───┘ ║ └╥┘ ░  ║ └╥┘
            c: 4/══════╩══╩═════╩══╩═
                       0  1     2  3
            NoiseModel:
                Depolarizing(0.01)
            >>> circuit2.nb_qubits = 3
            >>> print(circuit2) # doctest: +NORMALIZE_WHITESPACE
                 ┌───┐┌─┐    ░ ┌─┐
            q_0: ┤ H ├┤M├────░─┤M├──────
                 ├───┤└╥┘┌─┐ ░ └╥┘┌─┐
            q_1: ┤ H ├─╫─┤M├─░──╫─┤M├───
                 └┬─┬┘ ║ └╥┘ ░  ║ └╥┘┌─┐
            q_2: ─┤M├──╫──╫──░──╫──╫─┤M├
                  └╥┘  ║  ║  ░  ║  ║ └╥┘
            c: 6/══╩═══╩══╩═════╩══╩══╩═
                   2   0  1     3  4  5
            NoiseModel:
                Depolarizing(0.01)
        """
        qcircuit = deepcopy(self)

        noises = deepcopy(self.noises)
        for noise in noises:
            if len(noise.targets) == 0:
                noise.targets = list(range(self.nb_qubits))
                if (
                    isinstance(noise, Depolarizing)
                    and len(noise.targets) < noise.dimension
                ):
                    raise ValueError(
                        f"Number of target qubits {len(noise.targets)} should be higher than the dimension {noise.dimension}."
                    )
        qcircuit.noises = noises

        instructions = deepcopy(self.instructions)
        for instruction in instructions:
            if isinstance(instruction, Barrier):
                instruction.size = self.nb_qubits
            elif isinstance(instruction, Measure):
                if len(instruction.targets) == 0:
                    instruction.targets = list(range(self.nb_qubits))
                if isinstance(instruction, BasisMeasure):
                    if instruction.c_targets is None:
                        if len(instruction.targets) == 0:
                            instruction.targets = list(range(self.nb_qubits))
                        if qcircuit.nb_cbits is None:
                            qcircuit.nb_cbits = 0
                        instruction.c_targets = [
                            qcircuit.nb_cbits + i
                            for i in range(len(instruction.targets))
                        ]
                        qcircuit.nb_cbits += self.nb_qubits
                    if qcircuit.noises and len(instruction.targets) != self.nb_qubits:
                        raise ValueError(
                            "In noisy circuits, BasisMeasure must span all qubits in the circuit."
                        )
        qcircuit.instructions = instructions
        return qcircuit

    def append(self, other: QCircuit, qubits_offset: int = 0) -> None:
        """Appends the circuit at the end (right side) of this circuit, inplace.

        If the size of the ``other`` is smaller than this circuit,
        the parameter ``qubits_offset`` can be used to indicate at which qubit
        the ``other`` circuit must be added.

        Args:
            other: The circuit to append at the end of this circuit.
            qubits_offset: If the circuit in parameter is smaller, this
                parameter precise at which qubit (vertically) the circuit will
                be added.

        Raises:
            NumberQubitsError: if the circuit in parameter is larger than this
                circuit or if the ``qubits_offset`` is too big such that the
                ``other`` circuit would "stick out".

        Example:
            >>> c1 = QCircuit([CNOT(0,1),CNOT(1,2)])
            >>> c2 = QCircuit([X(1),CNOT(1,2)])
            >>> c1.append(c2)
            >>> print(c1)  # doctest: +NORMALIZE_WHITESPACE
            q_0: ──■─────────────────
                 ┌─┴─┐     ┌───┐
            q_1: ┤ X ├──■──┤ X ├──■──
                 └───┘┌─┴─┐└───┘┌─┴─┐
            q_2: ─────┤ X ├─────┤ X ├
                      └───┘     └───┘

        """

        if self.nb_qubits < other.nb_qubits:
            raise NumberQubitsError(
                "Size of the circuit to be appended is greater than the size of"
                " this circuit"
            )
        if qubits_offset + other.nb_qubits > self.nb_qubits:
            raise NumberQubitsError(
                "Size of the circuit to be appended is too large given the"
                " index and the size of this circuit"
            )

        for inst in deepcopy(other.instructions):
            inst.targets = [qubit + qubits_offset for qubit in inst.targets]
            if isinstance(inst, ControlledGate):
                inst.controls = [qubit + qubits_offset for qubit in inst.controls]
            if isinstance(inst, BasisMeasure):
                if not inst.user_set_c_targets:
                    inst.c_targets = None

            self.add(inst)

    def __iadd__(self, other: QCircuit):
        self.append(other)
        return self

    def __add__(self, other: QCircuit) -> QCircuit:
        res = deepcopy(self)
        res += other
        return res

    def tensor(self, other: QCircuit) -> QCircuit:
        """Computes the tensor product of this circuit with the one in parameter.

        In the circuit notation, the upper part of the output circuit will
        correspond to the first circuit, while the bottom part correspond to the
        one in parameter.

        Args:
            other: QCircuit being the second operand of the tensor product with
                this circuit.

        Returns:
            The QCircuit resulting from the tensor product of this circuit with
            the one in parameter.

        Args:
            other: QCircuit being the second operand of the tensor product with this circuit.

        Returns:
            The QCircuit resulting from the tensor product of this circuit with the one in parameter.

        Example:
            >>> c1 = QCircuit([CNOT(0,1),CNOT(1,2)])
            >>> c2 = QCircuit([X(1),CNOT(1,2)])
            >>> print(c1.tensor(c2))  # doctest: +NORMALIZE_WHITESPACE
            q_0: ──■───────
                 ┌─┴─┐
            q_1: ┤ X ├──■──
                 └───┘┌─┴─┐
            q_2: ─────┤ X ├
                      └───┘
            q_3: ──────────
                 ┌───┐
            q_4: ┤ X ├──■──
                 └───┘┌─┴─┐
            q_5: ─────┤ X ├
                      └───┘

        """
        res = deepcopy(self)
        res.nb_qubits += other.nb_qubits
        res.append(other, qubits_offset=self.nb_qubits)
        return res

    def __matmul__(self, other: QCircuit) -> QCircuit:
        return self.tensor(other)

    def display(self, output: str = "mpl"):
        r"""Displays this circuit in the desired output format.

        For now, this uses the qiskit circuit drawer, so all formats supported
        by qiskit are supported.
            
        Args:
            output: Format of the output, see
                `docs.quantum.ibm.com/build/circuit-visualization <https://docs.quantum.ibm.com/build/circuit-visualization#alternative-renderers>`_
                for more information.
        
        Examples:
            >>> theta = symbols("θ")
            >>> circ = QCircuit([
            ...     P(theta, 0),
            ...     ExpectationMeasure([0], Observable(np.array([[0, 1], [1, 0]])), shots=1000)
            ... ])
            >>> circ.display("text")
               ┌──────┐
            q: ┤ P(θ) ├
               └──────┘
            >>> print(circ.display("latex_source"))  # doctest: +NORMALIZE_WHITESPACE
            \documentclass[border=2px]{standalone}
            \usepackage[braket, qm]{qcircuit}
            \usepackage{graphicx}
            \begin{document}
            \scalebox{1.0}{
            \Qcircuit @C=1.0em @R=0.2em @!R { \\
                \nghost{{q} :  } & \lstick{{q} :  } & \gate{\mathrm{P}\,(\mathrm{{\ensuremath{\theta}}})} & \qw & \qw\\
            \\ }}
            \end{document}

        """
        from matplotlib.figure import Figure
        from qiskit.visualization import circuit_drawer

        qc = self.to_other_language(language=Language.QISKIT)
        if TYPE_CHECKING:
            assert isinstance(qc, QuantumCircuit)
        fig = circuit_drawer(qc, output=output, style={"backgroundcolor": "#EEEEEE"})

        if isinstance(fig, Figure):
            fig.show()
        return fig

    def size(self) -> tuple[int, int]:
        """Provides the size of the circuit, in terms of number of quantum and
        classical bits.

        Returns:
            A couple ``(q, c)`` of integers, with ``q`` the number of qubits,
            and ``c`` the number of cbits of this circuit.

        Examples:
            >>> c1 = QCircuit([CNOT(0,1),CNOT(1,2)])
            >>> c1.size()
            (3, 0)
            >>> c2 = QCircuit(3,nb_cbits=2)
            >>> c2.size()
            (3, 2)
            >>> c3 = QCircuit([CNOT(0,1),CNOT(1,2), BasisMeasure([0,1,2], shots=200)])
            >>> c3.size()
            (3, 3)

        """
        return self.nb_qubits, (self.nb_cbits or 0)

    def depth(self) -> int:
        """Computes the depth of the circuit.

        Returns:
            Depth of the circuit.

        Examples:
            >>> QCircuit([CNOT(0, 1), CNOT(1, 2), CNOT(0, 1), X(2)]).depth()
            3
            >>> QCircuit([CNOT(0, 1), CNOT(1, 2), CNOT(0, 1), Barrier(), X(2)]).depth()
            4

        """
        if len(self) == 0:
            return 0

        nb_qubits = self.nb_qubits
        instructions = self.without_measurements().instructions
        layers = np.zeros((nb_qubits, self.count_gates()), dtype=bool)

        current_layer = 0
        last_barrier = 0
        for instr in instructions:
            if isinstance(instr, Barrier):
                last_barrier = current_layer
                current_layer += 1
                continue
            conns = list(instr.connections())
            if any(layers[conns, current_layer]):
                current_layer += 1
            fitting_layer_index = current_layer
            for index in range(current_layer, last_barrier - 1, -1):
                if any(layers[conns, index]):
                    fitting_layer_index = index + 1
                    break
            layers[conns, fitting_layer_index] = [True] * len(conns)

        return current_layer + 1

    def __len__(self) -> int:
        """Returns the number of instructions added to this circuit.

        Returns:
            An integer representing the number of instructions in this circuit.

        Example:
            >>> c1 = QCircuit([CNOT(0,1), CNOT(1,2), X(1), CNOT(1,2)])
            >>> len(c1)
            4

        """
        return len(self.instructions)

    def is_equivalent(self, circuit: QCircuit) -> bool:
        """Whether the circuit in parameter is equivalent to this circuit, in
        terms of gates, but not measurements.

        Depending on the definition of the gates of the circuit, several methods
        could be used to do it in an optimized way.

        Args:
            circuit: The circuit for which we want to know if it is equivalent
                to this circuit.

        Returns:
            ``True`` if the circuit in parameter is equivalent to this circuit

        Example:
            >>> c1 = QCircuit([H(0), H(0)])
            >>> c2 = QCircuit([Rx(0, 0)])
            >>> c1.is_equivalent(c2)
            True

        3M-TODO: will only work once the circuit.to_matrix is implemented
         Also take into account Noise in the equivalence verification
        """
        return matrix_eq(self.to_matrix(), circuit.to_matrix())

    def optimize(self, criteria: Optional[OneOrMany[str]] = None) -> QCircuit:
        """Optimize the circuit to satisfy some criteria (depth, number of
        qubits, gate restriction) in parameter.

        Args:
            criteria: String, or list of strings, regrouping the criteria of optimization of the circuit.

        Returns:
            the optimized QCircuit

        Examples:
            >>>
            >>>
            >>>

        # 6M-TODO implement, example and test
        """
        # ideas: a circuit can be optimized
        # - to reduce the depth of the circuit (combine gates, simplify some sequences)
        # - according to a given topology or qubits connectivity map
        # - to avoid the use of some gates (imperfect or more noisy)
        # - to avoid multi-qubit gates
        ...

    def to_matrix(self) -> npt.NDArray[np.complex64]:
        """Compute the unitary matrix associated to this circuit.

        Returns:
            a unitary matrix representing this circuit

        Examples:
            >>> c = QCircuit([H(0), CNOT(0,1)])
            >>> c.to_matrix()
            array([[ 0.70710678,  0.        ,  0.70710678,  0.        ],
                   [ 0.        ,  0.70710678,  0.        ,  0.70710678],
                   [ 0.        ,  0.70710678,  0.        , -0.70710678],
                   [ 0.70710678,  0.        , -0.70710678,  0.        ]])

        # 3M-TODO implement and double check examples and test:
        the idea is to compute the tensor product of the matrices associated
        with the gates of the circuit in a clever way (to minimize the number of
        multiplications) and then return the big matrix
        """
        ...

    def inverse(self) -> QCircuit:
        """Generate the inverse (dagger) of this circuit.

        Returns:
            The inverse circuit.

        Examples:
            >>> c1 = QCircuit([H(0), CNOT(0,1)])
            >>> print(c1)  # doctest: +NORMALIZE_WHITESPACE
                 ┌───┐
            q_0: ┤ H ├──■──
                 └───┘┌─┴─┐
            q_1: ─────┤ X ├
                      └───┘
            >>> print(c1.inverse())  # doctest: +NORMALIZE_WHITESPACE
                      ┌───┐
            q_0: ──■──┤ H ├
                 ┌─┴─┐└───┘
            q_1: ┤ X ├─────
                 └───┘
            >>> c2 = QCircuit([S(0), CZ(0,1), H(1), Ry(4.56, 1)])
            >>> print(c2)  # doctest: +NORMALIZE_WHITESPACE
                 ┌───┐
            q_0: ┤ S ├─■──────────────────
                 └───┘ │ ┌───┐┌──────────┐
            q_1: ──────■─┤ H ├┤ Ry(4.56) ├
                         └───┘└──────────┘
            >>> print(c2.inverse())  # doctest: +NORMALIZE_WHITESPACE
                                     ┌───┐
            q_0: ──────────────────■─┤ S ├
                 ┌──────────┐┌───┐ │ └───┘
            q_1: ┤ Ry(4.56) ├┤ H ├─■──────
                 └──────────┘└───┘

        # TODO implement, test, fill second example
        The inverse could be computed in several ways, depending on the
        definition of the circuit. One can inverse each gate in the circuit, or
        take the global unitary of the gate and inverse it.
        """
        dagger = QCircuit(self.nb_qubits)
        for instr in reversed(self.instructions):
            dagger.add(instr)
        return dagger

    def to_gate(self) -> Gate:
        """Generate a gate from this entire circuit.

        Returns:
            A gate representing this circuit.

        Examples:
            >>> c = QCircuit([CNOT(0, 1), CNOT(1, 2), CNOT(0, 1), CNOT(2, 3)])
            >>> c.to_gate().definition.matrix

        # 3M-TODO check implementation, example and test, this will only work
           when circuit.to_matrix() will be implemented
        """
        gate_def = UnitaryMatrix(self.to_matrix())
        return CustomGate(gate_def, list(range(self.nb_qubits)), label=self.label)

    @classmethod
    def initializer(cls, state: npt.NDArray[np.complex64]) -> QCircuit:
        """Initialize this circuit at a given state, given in parameter.
        This will imply adding gates at the beginning of the circuit.

        Args:
            state: StateVector modeling the state for initializing the circuit.

        Returns:
            A copy of the input circuit with additional instructions added
            before-hand to generate the right initial state.

        Examples:
            >>> qc = QCircuit.initializer(np.array([1, 0, 0 ,1])/np.sqrt(2))
            >>> print(qc)  # doctest: +NORMALIZE_WHITESPACE
                 ┌───┐
            q_0: ┤ H ├──■──
                 └───┘┌─┴─┐
            q_1: ─────┤ X ├
                      └───┘

        # 3M-TODO : to implement --> a first short term way could be to reuse
        # the qiskit QuantumCircuit feature qc.initialize()
        """
        size = int(np.log2(len(state)))
        if 2**size != len(state):
            raise ValueError(f"Input state {state} should have a power of 2 size")
        res = cls(size)
        ...
        return res

    def count_gates(self, gate: Optional[Type[Gate]] = None) -> int:
        """Returns the number of gates contained in the circuit. If a specific
        gate is given in the ``gate`` arg, it returns the number of occurrences
        of this gate.

        Args:
            gate: The gate for which we want to know its occurrence in this
                circuit.

        Returns:
            The number of gates (eventually of a specific type) contained in the
            circuit.

        Examples:
            >>> circuit = QCircuit(
            ...     [X(0), Y(1), Z(2), CNOT(0, 1), SWAP(0, 1), CZ(1, 2), X(2), X(1), X(0)]
            ... )
            >>> circuit.count_gates()
            9
            >>> circuit.count_gates(X)
            4
            >>> circuit.count_gates(Ry)
            0

        """
        filter2 = Gate if gate is None else gate
        return len([inst for inst in self.instructions if isinstance(inst, filter2)])

    def get_measurements(self) -> list[Measure]:
        """Returns all the measurements present in this circuit.

        Returns:
            The list of all measurements present in the circuit.

        Example:
            >>> circuit = QCircuit([
            ...     BasisMeasure([0, 1], shots=1000),
            ...     ExpectationMeasure([1], Observable(np.identity(2)), shots=1000)
            ... ])
            >>> circuit.get_measurements()  # doctest: +NORMALIZE_WHITESPACE
            [BasisMeasure([0, 1], shots=1000),
            ExpectationMeasure([1], Observable(array([[1.+0.j, 0.+0.j], [0.+0.j, 1.+0.j]], dtype=complex64)), shots=1000)]

        """
        return [inst for inst in self.instructions if isinstance(inst, Measure)]

    def without_measurements(self) -> QCircuit:
        """Provides a copy of this circuit with all the measurements removed.

        Returns:
            A copy of this circuit with all the measurements removed.

        Example:
            >>> circuit = QCircuit([X(0), CNOT(0, 1), BasisMeasure([0, 1], shots=100)])
            >>> print(circuit)  # doctest: +NORMALIZE_WHITESPACE
                 ┌───┐     ┌─┐
            q_0: ┤ X ├──■──┤M├───
                 └───┘┌─┴─┐└╥┘┌─┐
            q_1: ─────┤ X ├─╫─┤M├
                      └───┘ ║ └╥┘
            c: 2/═══════════╩══╩═
                            0  1
            >>> print(circuit.without_measurements())  # doctest: +NORMALIZE_WHITESPACE
                 ┌───┐
            q_0: ┤ X ├──■──
                 └───┘┌─┴─┐
            q_1: ─────┤ X ├
                      └───┘

        """
        new_circuit = QCircuit(self.nb_qubits)
        new_circuit.instructions = [
            inst for inst in self.instructions if not isinstance(inst, Measure)
        ]

        return new_circuit

    def without_noises(self) -> QCircuit:
        """Provides a copy of this circuit with all the noise models removed.

        Returns:
            A copy of this circuit with all the noise models removed.

        Example:
            >>> circuit = QCircuit(2)
            >>> circuit.add([CNOT(0, 1), Depolarizing(prob=0.4, targets=[0, 1]), BasisMeasure([0, 1], shots=100)])
            >>> print(circuit)  # doctest: +NORMALIZE_WHITESPACE
                      ┌─┐
            q_0: ──■──┤M├───
                 ┌─┴─┐└╥┘┌─┐
            q_1: ┤ X ├─╫─┤M├
                 └───┘ ║ └╥┘
            c: 2/══════╩══╩═
                       0  1
            NoiseModel: Depolarizing(0.4, [0, 1])
            >>> print(circuit.without_noises())  # doctest: +NORMALIZE_WHITESPACE
                      ┌─┐
            q_0: ──■──┤M├───
                 ┌─┴─┐└╥┘┌─┐
            q_1: ┤ X ├─╫─┤M├
                 └───┘ ║ └╥┘
            c: 2/══════╩══╩═
                       0  1

        """
        new_circuit = deepcopy(self)
        new_circuit.noises = []
        return new_circuit

    def to_other_language(
        self, language: Language = Language.QISKIT, cirq_proc_id: Optional[str] = None
    ) -> QuantumCircuit | myQLM_Circuit | braket_Circuit | cirq_Circuit:
        """Transforms this circuit into the corresponding circuit in the language
        specified in the ``language`` arg.

        By default, the circuit is translated to the corresponding
        ``QuantumCircuit`` in Qiskit, since it is the interface we use to
        generate the OpenQASM code.

        In the future, we will generate the OpenQASM code on our own, and this
        method will be used only for complex objects that are not tractable by
        OpenQASM (like hybrid structures).

        Note:
            Most providers take noise into account at the job level. A notable
            exception is Braket, where the noise is contained in the circuit
            object. For this reason you find the noise included in the Braket
            circuits.

        Args:
            language: Enum representing the target language.
            cirq_proc_id : Identifier of the processor for cirq.

        Returns:
            The corresponding circuit in the target language.

        Examples:
            >>> circuit = QCircuit([X(0), CNOT(0, 1)])
            >>> qc = circuit.to_other_language()
            >>> type(qc)
            <class 'qiskit.circuit.quantumcircuit.QuantumCircuit'>
            >>> circuit2 = QCircuit([H(0), CZ(0,1), Depolarizing(0.6, [0])])
            >>> braket_circuit = circuit2.to_other_language(Language.BRAKET)
            >>> print(braket_circuit)  # doctest: +NORMALIZE_WHITESPACE
            T  : │         0         │         1         │
                  ┌───┐ ┌───────────┐       ┌───────────┐
            q0 : ─┤ H ├─┤ DEPO(0.6) ├───●───┤ DEPO(0.6) ├─
                  └───┘ └───────────┘   │   └───────────┘
                                      ┌─┴─┐
            q1 : ─────────────────────┤ Z ├───────────────
                                      └───┘
            T  : │         0         │         1         │

        """
        qcircuit = self.hard_copy()

        if language == Language.QISKIT:
            from qiskit.circuit import Operation, QuantumCircuit
            from qiskit.circuit.quantumcircuit import CircuitInstruction
            from qiskit.quantum_info import Operator

            # to avoid defining twice the same parameter, we keep trace of the
            # added parameters, and we use those instead of new ones when they
            # are used more than once
            qiskit_parameters = set()
            if qcircuit.nb_cbits is None:
                new_circ = QuantumCircuit(qcircuit.nb_qubits)
            else:
                new_circ = QuantumCircuit(qcircuit.nb_qubits, qcircuit.nb_cbits)

            for instruction in qcircuit.instructions:
                if isinstance(instruction, ExpectationMeasure):
                    # these measures have no equivalent in Qiskit
                    continue
                qiskit_inst = instruction.to_other_language(
                    Language.QISKIT, qiskit_parameters
                )
                if TYPE_CHECKING:
                    assert (
                        isinstance(qiskit_inst, CircuitInstruction)
                        or isinstance(qiskit_inst, Operation)
                        or isinstance(qiskit_inst, Operator)
                    )
                cargs = []

                if isinstance(instruction, CustomGate):
                    new_circ.unitary(
                        instruction.to_other_language(),
                        instruction.targets,
                        instruction.label,
                    )
                    # FIXME: minus sign appearing when it should not, seems
                    #  there a phase added somewhere, check u gate in OpenQASM
                    #  translation.
                    continue
                elif isinstance(instruction, ControlledGate):
                    qargs = instruction.controls + instruction.targets
                elif isinstance(instruction, Gate):
                    qargs = instruction.targets
                elif isinstance(instruction, BasisMeasure) and isinstance(
                    instruction.basis, ComputationalBasis
                ):
                    # TODO muhammad/henri, for custom basis, check if something
                    #  should be changed here, otherwise remove the condition to
                    #  have only computational basis
                    assert instruction.c_targets is not None
                    qargs = [instruction.targets]
                    cargs = [instruction.c_targets]
                elif isinstance(instruction, Barrier):
                    qargs = range(qcircuit.nb_qubits)
                elif isinstance(instruction, Breakpoint):
                    continue
                else:
                    raise ValueError(f"Instruction not handled: {instruction}")

                if TYPE_CHECKING:
                    assert not isinstance(qiskit_inst, Operator)
                new_circ.append(
                    qiskit_inst,
                    qargs,
                    cargs,
                )
            return new_circ

        elif language == Language.MY_QLM:
            cleaned_circuit = qcircuit.without_measurements()
            myqlm_circuit = qasm2_to_myqlm_Circuit(cleaned_circuit.to_qasm2())
            return myqlm_circuit

        elif language == Language.BRAKET:
            # filling the circuit with identity gates when some qubits don't have any instruction
            used_qubits = set().union(
                *(
                    inst.connections()
                    for inst in qcircuit.instructions
                    if isinstance(inst, Gate)
                )
            )
            circuit = QCircuit(
                [
                    Id(qubit)
                    for qubit in range(qcircuit.nb_qubits)
                    if qubit not in used_qubits
                ],
                nb_qubits=qcircuit.nb_qubits,
            ) + deepcopy(qcircuit)

            from mpqp.execution.providers.aws import apply_noise_to_braket_circuit

            if len(qcircuit.noises) != 0:
                if any(isinstance(instr, CRk) for instr in qcircuit.instructions):
                    raise NotImplementedError(
                        "Cannot simulate noisy circuit with CRk gate due to "
                        "an error on AWS Braket side."
                    )

            return apply_noise_to_braket_circuit(
                qasm3_to_braket_Circuit(circuit.to_qasm3()),
                qcircuit.noises,
                qcircuit.nb_qubits,
            )
        elif language == Language.CIRQ:
            cirq_circuit = qasm2_to_cirq_Circuit(qcircuit.to_qasm2())
            if cirq_proc_id:
                from cirq.transformers.optimize_for_target_gateset import (
                    optimize_for_target_gateset,
                )
                from cirq.transformers.routing.route_circuit_cqc import RouteCQC
                from cirq.transformers.target_gatesets.sqrt_iswap_gateset import (
                    SqrtIswapTargetGateset,
                )
                from cirq_google.engine.virtual_engine_factory import (
                    create_device_from_processor_id,
                )

                device = create_device_from_processor_id(cirq_proc_id)
                if device.metadata is None:
                    raise ValueError(
                        f"Device {device} does not have metadata for processor {cirq_proc_id}"
                    )

                # For some processors, the circuits need to be optimized for the
                # architecture. This is done here.
                router = RouteCQC(device.metadata.nx_graph)
<<<<<<< HEAD
                r_circ, _, _ = router.route_circuit(cirq_circuit)
                cirq_circuit = optimize_for_target_gateset(
                    r_circ, gateset=SqrtIswapTargetGateset()
=======
                route_circ, _, _ = router.route_circuit(cirq_circuit)
                cirq_circuit = optimize_for_target_gateset(
                    route_circ, gateset=SqrtIswapTargetGateset()
>>>>>>> 7f20d42e
                )

                device.validate_circuit(cirq_circuit)
            return cirq_circuit

        else:
            raise NotImplementedError(f"Error: {language} is not supported")

    def to_qasm2(self) -> str:
        """Converts this circuit to the corresponding OpenQASM 2 code.

        For now, we use an intermediate conversion to a Qiskit
        ``QuantumCircuit``.

        Returns:
            A string representing the OpenQASM2 code corresponding to this
            circuit.

        Example:
            >>> circuit = QCircuit([X(0), CNOT(0, 1), BasisMeasure([0, 1], shots=100)])
            >>> print(circuit.to_qasm2())  # doctest: +NORMALIZE_WHITESPACE
            OPENQASM 2.0;
            include "qelib1.inc";
            qreg q[2];
            creg c[2];
            x q[0];
            cx q[0],q[1];
            measure q[0] -> c[0];
            measure q[1] -> c[1];

        """
        qiskit_circ = self.subs({}, remove_symbolic=True).to_other_language(
            Language.QISKIT
        )
        if TYPE_CHECKING:
            assert isinstance(qiskit_circ, QuantumCircuit)

        from qiskit import qasm2

        qasm_str = qasm2.dumps(qiskit_circ)
        return qasm_str

    def to_qasm3(self) -> str:
        """Converts this circuit to the corresponding OpenQASM 3 code.

        For now, we use an intermediate conversion to OpenQASM 2, and then a
        converter from 2 to 3.

        Returns:
            A string representing the OpenQASM3 code corresponding to this
            circuit.

        Example:
            >>> circuit = QCircuit([X(0), CNOT(0, 1), BasisMeasure([0, 1], shots=100)])
            >>> print(circuit.to_qasm3())  # doctest: +NORMALIZE_WHITESPACE
            OPENQASM 3.0;
            include "stdgates.inc";
            qubit[2] q;
            bit[2] c;
            x q[0];
            cx q[0],q[1];
            c[0] = measure q[0];
            c[1] = measure q[1];

        """
        qasm2_code = self.to_qasm2()
        qasm3_code = open_qasm_2_to_3(qasm2_code)
        return qasm3_code

    def subs(
        self, values: dict[Expr | str, Complex], remove_symbolic: bool = False
    ) -> QCircuit:
        r"""Substitute the parameters of the circuit with complex values.
        Optionally also remove all symbolic variables such as `\pi` (needed for
        example for circuit execution).

        Since we use ``sympy`` for gates' parameters, ``values`` can in fact be
        anything the ``subs`` method from ``sympy`` would accept.

        Args:
            values: Mapping between the variables and the replacing values.
            remove_symbolic: If symbolic values should be replaced by their
                numeric counterpart.

        Returns:
            The circuit with the replaced parameters.

        Examples:
            >>> theta, k = symbols("θ k")
            >>> c = QCircuit(
            ...     [Rx(theta, 0), CNOT(1,0), CNOT(1,2), X(2), Rk(2,1), H(0), CRk(k, 0, 1),
            ...      BasisMeasure(list(range(3)), shots=1000)]
            ... )
            >>> print(c)  # doctest: +NORMALIZE_WHITESPACE
                 ┌───────┐┌───┐┌───┐                              ┌─┐
            q_0: ┤ Rx(θ) ├┤ X ├┤ H ├────────────■─────────────────┤M├───
                 └───────┘└─┬─┘└───┘┌─────────┐ │P(2**(1 - k)*pi) └╥┘┌─┐
            q_1: ───────────■────■──┤ P(pi/2) ├─■──────────────────╫─┤M├
                               ┌─┴─┐└──┬───┬──┘        ┌─┐         ║ └╥┘
            q_2: ──────────────┤ X ├───┤ X ├───────────┤M├─────────╫──╫─
                               └───┘   └───┘           └╥┘         ║  ║
            c: 3/═══════════════════════════════════════╩══════════╩══╩═
                                                        2          0  1
            >>> print(c.subs({theta: np.pi, k: 1}))  # doctest: +NORMALIZE_WHITESPACE
                 ┌───────┐┌───┐┌───┐                 ┌─┐
            q_0: ┤ Rx(π) ├┤ X ├┤ H ├───────────■─────┤M├───
                 └───────┘└─┬─┘└───┘┌────────┐ │P(π) └╥┘┌─┐
            q_1: ───────────■────■──┤ P(π/2) ├─■──────╫─┤M├
                               ┌─┴─┐└─┬───┬──┘  ┌─┐   ║ └╥┘
            q_2: ──────────────┤ X ├──┤ X ├─────┤M├───╫──╫─
                               └───┘  └───┘     └╥┘   ║  ║
            c: 3/════════════════════════════════╩════╩══╩═
                                                 2    0  1

        """
        return QCircuit(
            data=[inst.subs(values, remove_symbolic) for inst in self.instructions]
            + self.noises,  # 3M-TODO: modify this line when noise will be
            # parameterized, do subs, like we do for inst
            nb_qubits=self.nb_qubits,
            nb_cbits=self.nb_cbits,
            label=self.label,
        )

    def pretty_print(self):
        """Provides a pretty print of the QCircuit.

        Examples:
            >>> c = QCircuit([H(0), CNOT(0,1)])
            >>> c.pretty_print()  # doctest: +NORMALIZE_WHITESPACE
            QCircuit : Size (Qubits, Cbits) = (2, 0), Nb instructions = 2
                 ┌───┐
            q_0: ┤ H ├──■──
                 └───┘┌─┴─┐
            q_1: ─────┤ X ├
                      └───┘

        """
        print(
            f"QCircuit {self.label or ''}: Size (Qubits, Cbits) = {self.size()},"
            f" Nb instructions = {len(self)}"
        )

        qubits = set(range(self.size()[0]))
        for noise in self.noises:
            print(noise.info(qubits))

        qiskit_circuit = self.to_other_language(Language.QISKIT)
        if TYPE_CHECKING:
            assert isinstance(qiskit_circuit, QuantumCircuit)
        print(qiskit_circuit.draw(output="text", fold=0))

    def __str__(self) -> str:
        qiskit_circ = self.to_other_language(Language.QISKIT)
        if TYPE_CHECKING:
            from qiskit import QuantumCircuit

            assert isinstance(qiskit_circ, QuantumCircuit)
        output = str(qiskit_circ.draw(output="text", fold=0))
        if len(self.noises) != 0:
            noises = "\n    ".join(str(noise) for noise in self.noises)
            output += f"\nNoiseModel:\n    {noises}"
        return output

    def __repr__(self) -> str:
        instructions_repr = ", ".join(repr(instr) for instr in self.instructions)
        instructions_repr = instructions_repr.replace("[", "").replace("]", "")

        if self.noises:
            noise_repr = ", ".join(map(repr, self.noises))
            return f'QCircuit([{instructions_repr}, {noise_repr}], nb_qubits={self.nb_qubits}, nb_cbits={self.nb_cbits}, label="{self.label}")'
        else:
            return f'QCircuit([{instructions_repr}], nb_qubits={self.nb_qubits}, nb_cbits={self.nb_cbits}, label="{self.label}")'

    def variables(self) -> set[Basic]:
        """Returns all the parameters involved in this circuit.

        Returns:
            All the parameters of the circuit.

        Example:
            >>> circ = QCircuit([
            ...     Rx(theta, 0), CNOT(1,0), CNOT(1,2), X(2), Rk(2,1),
            ...     H(0), CRk(k, 0, 1), ExpectationMeasure([1], obs)
            ... ])
            >>> circ.variables()  # doctest: +SKIP
            {θ, k}

        """
        from sympy import Expr

        params: set[Basic] = set()
        for inst in self.instructions:
            if isinstance(inst, ParametrizedGate):
                for param in inst.parameters:
                    if isinstance(param, Expr):
                        params.update(param.free_symbols)
        return params

    @property
    def breakpoints(self) -> list[Breakpoint]:
        """Returns the breakpoints of the circuit in order."""
        return [inst for inst in self.instructions if isinstance(inst, Breakpoint)]<|MERGE_RESOLUTION|>--- conflicted
+++ resolved
@@ -994,15 +994,9 @@
                 # For some processors, the circuits need to be optimized for the
                 # architecture. This is done here.
                 router = RouteCQC(device.metadata.nx_graph)
-<<<<<<< HEAD
-                r_circ, _, _ = router.route_circuit(cirq_circuit)
-                cirq_circuit = optimize_for_target_gateset(
-                    r_circ, gateset=SqrtIswapTargetGateset()
-=======
                 route_circ, _, _ = router.route_circuit(cirq_circuit)
                 cirq_circuit = optimize_for_target_gateset(
                     route_circ, gateset=SqrtIswapTargetGateset()
->>>>>>> 7f20d42e
                 )
 
                 device.validate_circuit(cirq_circuit)
