"""MPQP is focused on gate based quantum computing. As such, the main element of
a script using MPQP is the quantum circuit, or :class:`QCircuit`. The
:class:`QCircuit` contains the data of all gates, measures, and noise models you
want to apply to your qubits. 

The qubits are only referred by their indices, so one could keep track of
specific registers using python features, for instance

.. code-block:: python

    >>> circ = QCircuit(6)
    >>> targets = range(3)
    >>> ancillas = range(3,6)
    >>> for i in range(3):
    ...     circ.add(CNOT(targets[i], ancillas[i]))
    
could be use to add CNOT gates to your circuit, using the two registers
``targets`` and ``ancillas``.
"""

from __future__ import annotations

from copy import deepcopy
from numbers import Complex
from pickle import dumps
from typing import TYPE_CHECKING, Iterable, Optional, Sequence, Type

if TYPE_CHECKING:
    from qat.core.wrappers.circuit import Circuit as myQLM_Circuit
    from cirq.circuits.circuit import Circuit as cirq_Circuit
    from braket.circuits import Circuit as braket_Circuit
    from qiskit.circuit import QuantumCircuit
    from sympy import Basic, Expr

import numpy as np
import numpy.typing as npt
from typeguard import TypeCheckError, typechecked

from mpqp.core.instruction import Instruction
from mpqp.core.instruction.barrier import Barrier
from mpqp.core.instruction.breakpoint import Breakpoint
from mpqp.core.instruction.gates import ControlledGate, CRk, Gate, Id
from mpqp.core.instruction.gates.custom_gate import CustomGate
from mpqp.core.instruction.gates.gate_definition import UnitaryMatrix
from mpqp.core.instruction.gates.parametrized_gate import ParametrizedGate
from mpqp.core.instruction.measurement import BasisMeasure, ComputationalBasis, Measure
from mpqp.core.instruction.measurement.expectation_value import ExpectationMeasure
from mpqp.core.languages import Language
from mpqp.noise.noise_model import Depolarizing, NoiseModel
from mpqp.qasm import qasm2_to_myqlm_Circuit
from mpqp.qasm.open_qasm_2_and_3 import open_qasm_2_to_3
from mpqp.qasm.qasm_to_braket import qasm3_to_braket_Circuit
from mpqp.qasm.qasm_to_cirq import qasm2_to_cirq_Circuit
from mpqp.tools.errors import NumberQubitsError
from mpqp.tools.generics import OneOrMany
from mpqp.tools.maths import matrix_eq


@typechecked
class QCircuit:
    """This class models a quantum circuit.

    A circuit is composed of instructions and noise models applied on
    quantum and/or classical bits. These elements (instructions and noise
    models) will be called ``components`` hereafter.

    Args:
        data: Number of qubits or list of ``components`` to initialize the circuit
            with. If the number of qubits is passed, it should be a positive int.
        nb_qubits: Optional number of qubits, in case you input the sequence of
            instruction and want to hardcode the number of qubits.
        nb_cbits: Number of classical bits. It should be positive.
        label: Name of the circuit.

    Examples:
        >>> circuit = QCircuit(2)
        >>> circuit.pretty_print()  # doctest: +NORMALIZE_WHITESPACE
        QCircuit : Size (Qubits, Cbits) = (2, 0), Nb instructions = 0
        q_0:
        q_1:

        >>> circuit = QCircuit(5, nb_cbits=2, label="Circuit 1")
        >>> circuit.add(Rx(1.23, 3))
        >>> circuit.pretty_print()  # doctest: +NORMALIZE_WHITESPACE
        QCircuit Circuit 1: Size (Qubits, Cbits) = (5, 2), Nb instructions = 1
        q_0: ────────────
        q_1: ────────────
        q_2: ────────────
             ┌──────────┐
        q_3: ┤ Rx(1.23) ├
             └──────────┘
        q_4: ────────────
        c: 2/════════════

        >>> circuit = QCircuit(3, label="NoiseExample")
        >>> circuit.add([H(0), T(1), CNOT(0,1), S(2)])
        >>> circuit.add(BasisMeasure(list(range(3)), shots=2345))
        >>> circuit.add(Depolarizing(prob=0.50, targets=[0, 1]))
        >>> circuit.pretty_print()  # doctest: +NORMALIZE_WHITESPACE
        QCircuit NoiseExample: Size (Qubits, Cbits) = (3, 3), Nb instructions = 5
        Depolarizing noise: on qubits [0, 1] with probability 0.5
             ┌───┐     ┌─┐
        q_0: ┤ H ├──■──┤M├───
             ├───┤┌─┴─┐└╥┘┌─┐
        q_1: ┤ T ├┤ X ├─╫─┤M├
             ├───┤└┬─┬┘ ║ └╥┘
        q_2: ┤ S ├─┤M├──╫──╫─
             └───┘ └╥┘  ║  ║
        c: 3/═══════╩═══╩══╩═
                    2   0  1

    """

    def __init__(
        self,
        data: int | Sequence[Instruction | NoiseModel],
        *,
        nb_qubits: Optional[int] = None,
        nb_cbits: Optional[int] = None,
        label: Optional[str] = None,
    ):
        self.nb_cbits = nb_cbits
        """See parameter description."""
        self.label = label
        """See parameter description."""
        self.instructions: list[Instruction] = []
        """List of instructions of the circuit."""
        self.noises: list[NoiseModel] = []
        """List of noise models attached to the circuit."""
        self.nb_qubits: int
        """Number of qubits of the circuit."""

        if isinstance(data, int):
            if data < 0:
                raise TypeCheckError(
                    f"The data passed to QCircuit is a negative int ({data}), "
                    "this does not make sense."
                )
            self.nb_qubits = data
        else:
            if nb_qubits is None:
                if len(data) == 0:
                    self.nb_qubits = 0
                else:
                    connections: set[int] = set.union(
                        *(item.connections() for item in data)
                    )
                    self.nb_qubits = max(connections) + 1
            else:
                self.nb_qubits = nb_qubits
            self.add(list(map(deepcopy, data)))

    def __eq__(self, value: object) -> bool:
        return dumps(self) == dumps(value)

    def add(self, components: OneOrMany[Instruction | NoiseModel]):
        """Adds a ``component`` or a list of ``component`` at the end of the circuit.

        Args:
            components : Instruction(s) or NoiseModel(s) to append to the circuit.

        Examples:
            >>> circuit = QCircuit(2)
            >>> circuit.add(X(0))
            >>> circuit.add([CNOT(0, 1), BasisMeasure([0, 1], shots=100)])
            >>> circuit.pretty_print()  # doctest: +NORMALIZE_WHITESPACE
            QCircuit : Size (Qubits, Cbits) = (2, 2), Nb instructions = 3
                 ┌───┐     ┌─┐
            q_0: ┤ X ├──■──┤M├───
                 └───┘┌─┴─┐└╥┘┌─┐
            q_1: ─────┤ X ├─╫─┤M├
                      └───┘ ║ └╥┘
            c: 2/═══════════╩══╩═
                            0  1

            >>> circuit.add(Depolarizing(0.3, [0,1], dimension=2, gates=[CNOT]))
            >>> circuit.add([Depolarizing(0.02, [0])])
            >>> circuit.pretty_print()  # doctest: +NORMALIZE_WHITESPACE
            QCircuit : Size (Qubits, Cbits) = (2, 2), Nb instructions = 3
            Depolarizing noise: for gate CNOT with probability 0.3 and dimension 2
            Depolarizing noise: on qubit 0 with probability 0.02
                 ┌───┐     ┌─┐
            q_0: ┤ X ├──■──┤M├───
                 └───┘┌─┴─┐└╥┘┌─┐
            q_1: ─────┤ X ├─╫─┤M├
                      └───┘ ║ └╥┘
            c: 2/═══════════╩══╩═
                            0  1

        """

        if isinstance(components, Iterable):
            for comp in components:
                self.add(comp)
            return

        if any(conn >= self.nb_qubits for conn in components.connections()):
            component_type = (
                "Instruction" if isinstance(components, Instruction) else "Noise model"
            )
            raise NumberQubitsError(
                f"{component_type} {type(components)}'s connections "
                f"({components.connections()}) are not compatible with circuit"
                f" size ({self.nb_qubits})."
            )

        if isinstance(components, BasisMeasure) and len(components.targets) != 0:
            if self.noises and len(components.targets) != self.nb_qubits:
                raise ValueError(
                    "In noisy circuits, BasisMeasure must span all qubits in the circuit."
                )
            # has to be done in two steps, because Pycharm's type checker is
            # unable to understand chained type inference
            if components.c_targets is None:
                if self.nb_cbits is None:
                    self.nb_cbits = 0
                components.c_targets = [
                    self.nb_cbits + i for i in range(len(components.targets))
                ]
                self.nb_cbits += len(components.c_targets)

        if isinstance(components, NoiseModel):
            hardcoded_basis_measures = [
                instr
                for instr in self.instructions
                if isinstance(instr, BasisMeasure) and len(instr.targets) != 0
            ]
            if any(
                len(meas.targets) != self.nb_qubits for meas in hardcoded_basis_measures
            ):
                raise ValueError(
                    "In noisy circuits, BasisMeasure must span all qubits in the circuit."
                )
            self.noises.append(components)
        else:
            self.instructions.append(components)

    def hard_copy(self):
        """
        Creates a deep copy of the quantum circuit object, ensuring all properties,
        including noises and instructions, are properly duplicated with necessary
        adjustments, empty targets are replaced with all possible targets.

        Returns:
            qcircuit: A deep copy of the original quantum circuit object with updated properties.

        Raises:
            ValueError: If the number of target qubits for a Depolarizing noise is less
                        than the noise's dimension, or if BasisMeasure does not span all
                        qubits in a noisy circuit.

        Examples:
            >>> circuit2 = QCircuit([H(i) for i in range(2)])
            >>> circuit2.add(Depolarizing(0.01))
            >>> circuit2.add(BasisMeasure())
            >>> circuit2.add(Barrier())
            >>> circuit2.add(BasisMeasure())
            >>> print(circuit2) # doctest: +NORMALIZE_WHITESPACE
                 ┌───┐┌─┐    ░ ┌─┐
            q_0: ┤ H ├┤M├────░─┤M├───
                 ├───┤└╥┘┌─┐ ░ └╥┘┌─┐
            q_1: ┤ H ├─╫─┤M├─░──╫─┤M├
                 └───┘ ║ └╥┘ ░  ║ └╥┘
            c: 4/══════╩══╩═════╩══╩═
                       0  1     2  3
            NoiseModel:
                Depolarizing(0.01)
            >>> circuit2.nb_qubits = 3
            >>> print(circuit2) # doctest: +NORMALIZE_WHITESPACE
                 ┌───┐┌─┐    ░ ┌─┐
            q_0: ┤ H ├┤M├────░─┤M├──────
                 ├───┤└╥┘┌─┐ ░ └╥┘┌─┐
            q_1: ┤ H ├─╫─┤M├─░──╫─┤M├───
                 └┬─┬┘ ║ └╥┘ ░  ║ └╥┘┌─┐
            q_2: ─┤M├──╫──╫──░──╫──╫─┤M├
                  └╥┘  ║  ║  ░  ║  ║ └╥┘
            c: 6/══╩═══╩══╩═════╩══╩══╩═
                   2   0  1     3  4  5
            NoiseModel:
                Depolarizing(0.01)
        """
        qcircuit = deepcopy(self)

        noises = deepcopy(self.noises)
        for noise in noises:
            if len(noise.targets) == 0:
                noise.targets = list(range(self.nb_qubits))
                if (
                    isinstance(noise, Depolarizing)
                    and len(noise.targets) < noise.dimension
                ):
                    raise ValueError(
                        f"Number of target qubits {len(noise.targets)} should be higher than the dimension {noise.dimension}."
                    )
        qcircuit.noises = noises

        instructions = deepcopy(self.instructions)
        for instruction in instructions:
            if isinstance(instruction, Barrier):
                instruction.size = self.nb_qubits
            elif isinstance(instruction, Measure):
                if len(instruction.targets) == 0:
                    instruction.targets = list(range(self.nb_qubits))
                if isinstance(instruction, BasisMeasure):
                    if instruction.c_targets is None:
                        if len(instruction.targets) == 0:
                            instruction.targets = list(range(self.nb_qubits))
                        if qcircuit.nb_cbits is None:
                            qcircuit.nb_cbits = 0
                        instruction.c_targets = [
                            qcircuit.nb_cbits + i
                            for i in range(len(instruction.targets))
                        ]
                        qcircuit.nb_cbits += self.nb_qubits
                    if qcircuit.noises and len(instruction.targets) != self.nb_qubits:
                        raise ValueError(
                            "In noisy circuits, BasisMeasure must span all qubits in the circuit."
                        )
        qcircuit.instructions = instructions
        return qcircuit

    def append(self, other: QCircuit, qubits_offset: int = 0) -> None:
        """Appends the circuit at the end (right side) of this circuit, inplace.

        If the size of the ``other`` is smaller than this circuit,
        the parameter ``qubits_offset`` can be used to indicate at which qubit
        the ``other`` circuit must be added.

        Args:
            other: The circuit to append at the end of this circuit.
            qubits_offset: If the circuit in parameter is smaller, this
                parameter precise at which qubit (vertically) the circuit will
                be added.

        Raises:
            NumberQubitsError: if the circuit in parameter is larger than this
                circuit or if the ``qubits_offset`` is too big such that the
                ``other`` circuit would "stick out".

        Example:
            >>> c1 = QCircuit([CNOT(0,1),CNOT(1,2)])
            >>> c2 = QCircuit([X(1),CNOT(1,2)])
            >>> c1.append(c2)
            >>> print(c1)  # doctest: +NORMALIZE_WHITESPACE
            q_0: ──■─────────────────
                 ┌─┴─┐     ┌───┐
            q_1: ┤ X ├──■──┤ X ├──■──
                 └───┘┌─┴─┐└───┘┌─┴─┐
            q_2: ─────┤ X ├─────┤ X ├
                      └───┘     └───┘

        """

        if self.nb_qubits < other.nb_qubits:
            raise NumberQubitsError(
                "Size of the circuit to be appended is greater than the size of"
                " this circuit"
            )
        if qubits_offset + other.nb_qubits > self.nb_qubits:
            raise NumberQubitsError(
                "Size of the circuit to be appended is too large given the"
                " index and the size of this circuit"
            )

        for inst in deepcopy(other.instructions):
            inst.targets = [qubit + qubits_offset for qubit in inst.targets]
            if isinstance(inst, ControlledGate):
                inst.controls = [qubit + qubits_offset for qubit in inst.controls]
            if isinstance(inst, BasisMeasure):
                if not inst.user_set_c_targets:
                    inst.c_targets = None

            self.add(inst)

    def __iadd__(self, other: QCircuit):
        self.append(other)
        return self

    def __add__(self, other: QCircuit) -> QCircuit:
        res = deepcopy(self)
        res += other
        return res

    def tensor(self, other: QCircuit) -> QCircuit:
        """Computes the tensor product of this circuit with the one in parameter.

        In the circuit notation, the upper part of the output circuit will
        correspond to the first circuit, while the bottom part correspond to the
        one in parameter.

        Args:
            other: QCircuit being the second operand of the tensor product with
                this circuit.

        Returns:
            The QCircuit resulting from the tensor product of this circuit with
            the one in parameter.

        Args:
            other: QCircuit being the second operand of the tensor product with this circuit.

        Returns:
            The QCircuit resulting from the tensor product of this circuit with the one in parameter.

        Example:
            >>> c1 = QCircuit([CNOT(0,1),CNOT(1,2)])
            >>> c2 = QCircuit([X(1),CNOT(1,2)])
            >>> print(c1.tensor(c2))  # doctest: +NORMALIZE_WHITESPACE
            q_0: ──■───────
                 ┌─┴─┐
            q_1: ┤ X ├──■──
                 └───┘┌─┴─┐
            q_2: ─────┤ X ├
                      └───┘
            q_3: ──────────
                 ┌───┐
            q_4: ┤ X ├──■──
                 └───┘┌─┴─┐
            q_5: ─────┤ X ├
                      └───┘

        """
        res = deepcopy(self)
        res.nb_qubits += other.nb_qubits
        res.append(other, qubits_offset=self.nb_qubits)
        return res

    def __matmul__(self, other: QCircuit) -> QCircuit:
        return self.tensor(other)

    def display(self, output: str = "mpl"):
        r"""Displays this circuit in the desired output format.

        For now, this uses the qiskit circuit drawer, so all formats supported
        by qiskit are supported.
            
        Args:
            output: Format of the output, see
                `docs.quantum.ibm.com/build/circuit-visualization <https://docs.quantum.ibm.com/build/circuit-visualization#alternative-renderers>`_
                for more information.
        
        Examples:
            >>> theta = symbols("θ")
            >>> circ = QCircuit([
            ...     P(theta, 0),
            ...     ExpectationMeasure([0], Observable(np.array([[0, 1], [1, 0]])), shots=1000)
            ... ])
            >>> circ.display("text")
               ┌──────┐
            q: ┤ P(θ) ├
               └──────┘
            >>> print(circ.display("latex_source"))  # doctest: +NORMALIZE_WHITESPACE
            \documentclass[border=2px]{standalone}
            \usepackage[braket, qm]{qcircuit}
            \usepackage{graphicx}
            \begin{document}
            \scalebox{1.0}{
            \Qcircuit @C=1.0em @R=0.2em @!R { \\
                \nghost{{q} :  } & \lstick{{q} :  } & \gate{\mathrm{P}\,(\mathrm{{\ensuremath{\theta}}})} & \qw & \qw\\
            \\ }}
            \end{document}

        """
        from matplotlib.figure import Figure
        from qiskit.visualization import circuit_drawer

        qc = self.to_other_language(language=Language.QISKIT)
        if TYPE_CHECKING:
            assert isinstance(qc, QuantumCircuit)
        fig = circuit_drawer(qc, output=output, style={"backgroundcolor": "#EEEEEE"})

        if isinstance(fig, Figure):
            fig.show()
        return fig

    def size(self) -> tuple[int, int]:
        """Provides the size of the circuit, in terms of number of quantum and
        classical bits.

        Returns:
            A couple ``(q, c)`` of integers, with ``q`` the number of qubits,
            and ``c`` the number of cbits of this circuit.

        Examples:
            >>> c1 = QCircuit([CNOT(0,1),CNOT(1,2)])
            >>> c1.size()
            (3, 0)
            >>> c2 = QCircuit(3,nb_cbits=2)
            >>> c2.size()
            (3, 2)
            >>> c3 = QCircuit([CNOT(0,1),CNOT(1,2), BasisMeasure([0,1,2], shots=200)])
            >>> c3.size()
            (3, 3)

        """
        return self.nb_qubits, (self.nb_cbits or 0)

    def depth(self) -> int:
        """Computes the depth of the circuit.

        Returns:
            Depth of the circuit.

        Examples:
            >>> QCircuit([CNOT(0, 1), CNOT(1, 2), CNOT(0, 1), X(2)]).depth()
            3
            >>> QCircuit([CNOT(0, 1), CNOT(1, 2), CNOT(0, 1), Barrier(), X(2)]).depth()
            4

        """
        if len(self) == 0:
            return 0

        nb_qubits = self.nb_qubits
        instructions = self.without_measurements().instructions
        layers = np.zeros((nb_qubits, self.count_gates()), dtype=bool)

        current_layer = 0
        last_barrier = 0
        for instr in instructions:
            if isinstance(instr, Barrier):
                last_barrier = current_layer
                current_layer += 1
                continue
            conns = list(instr.connections())
            if any(layers[conns, current_layer]):
                current_layer += 1
            fitting_layer_index = current_layer
            for index in range(current_layer, last_barrier - 1, -1):
                if any(layers[conns, index]):
                    fitting_layer_index = index + 1
                    break
            layers[conns, fitting_layer_index] = [True] * len(conns)

        return current_layer + 1

    def __len__(self) -> int:
        """Returns the number of instructions added to this circuit.

        Returns:
            An integer representing the number of instructions in this circuit.

        Example:
            >>> c1 = QCircuit([CNOT(0,1), CNOT(1,2), X(1), CNOT(1,2)])
            >>> len(c1)
            4

        """
        return len(self.instructions)

    def is_equivalent(self, circuit: QCircuit) -> bool:
        """Whether the circuit in parameter is equivalent to this circuit, in
        terms of gates, but not measurements.

        Depending on the definition of the gates of the circuit, several methods
        could be used to do it in an optimized way.

        Args:
            circuit: The circuit for which we want to know if it is equivalent
                to this circuit.

        Returns:
            ``True`` if the circuit in parameter is equivalent to this circuit

        Example:
            >>> c1 = QCircuit([H(0), H(0)])
            >>> c2 = QCircuit([Rx(0, 0)])
            >>> c1.is_equivalent(c2)
            True

        3M-TODO: will only work once the circuit.to_matrix is implemented
         Also take into account Noise in the equivalence verification
        """
        return matrix_eq(self.to_matrix(), circuit.to_matrix())

    def optimize(self, criteria: Optional[OneOrMany[str]] = None) -> QCircuit:
        """Optimize the circuit to satisfy some criteria (depth, number of
        qubits, gate restriction) in parameter.

        Args:
            criteria: String, or list of strings, regrouping the criteria of optimization of the circuit.

        Returns:
            the optimized QCircuit

        Examples:
            >>>
            >>>
            >>>

        # 6M-TODO implement, example and test
        """
        # ideas: a circuit can be optimized
        # - to reduce the depth of the circuit (combine gates, simplify some sequences)
        # - according to a given topology or qubits connectivity map
        # - to avoid the use of some gates (imperfect or more noisy)
        # - to avoid multi-qubit gates
        ...

    def to_matrix(self) -> npt.NDArray[np.complex64]:
        """Compute the unitary matrix associated to this circuit.

        Returns:
            a unitary matrix representing this circuit

        Examples:
            >>> c = QCircuit([H(0), CNOT(0,1)])
            >>> c.to_matrix()
            array([[ 0.70710678,  0.        ,  0.70710678,  0.        ],
                   [ 0.        ,  0.70710678,  0.        ,  0.70710678],
                   [ 0.        ,  0.70710678,  0.        , -0.70710678],
                   [ 0.70710678,  0.        , -0.70710678,  0.        ]])

        # 3M-TODO implement and double check examples and test:
        the idea is to compute the tensor product of the matrices associated
        with the gates of the circuit in a clever way (to minimize the number of
        multiplications) and then return the big matrix
        """
        ...

    def inverse(self) -> QCircuit:
        """Generate the inverse (dagger) of this circuit.

        Returns:
            The inverse circuit.

        Examples:
            >>> c1 = QCircuit([H(0), CNOT(0,1)])
            >>> print(c1)  # doctest: +NORMALIZE_WHITESPACE
                 ┌───┐
            q_0: ┤ H ├──■──
                 └───┘┌─┴─┐
            q_1: ─────┤ X ├
                      └───┘
            >>> print(c1.inverse())  # doctest: +NORMALIZE_WHITESPACE
                      ┌───┐
            q_0: ──■──┤ H ├
                 ┌─┴─┐└───┘
            q_1: ┤ X ├─────
                 └───┘
            >>> c2 = QCircuit([S(0), CZ(0,1), H(1), Ry(4.56, 1)])
            >>> print(c2)  # doctest: +NORMALIZE_WHITESPACE
                 ┌───┐
            q_0: ┤ S ├─■──────────────────
                 └───┘ │ ┌───┐┌──────────┐
            q_1: ──────■─┤ H ├┤ Ry(4.56) ├
                         └───┘└──────────┘
            >>> print(c2.inverse())  # doctest: +NORMALIZE_WHITESPACE
                                     ┌───┐
            q_0: ──────────────────■─┤ S ├
                 ┌──────────┐┌───┐ │ └───┘
            q_1: ┤ Ry(4.56) ├┤ H ├─■──────
                 └──────────┘└───┘

        # TODO implement, test, fill second example
        The inverse could be computed in several ways, depending on the
        definition of the circuit. One can inverse each gate in the circuit, or
        take the global unitary of the gate and inverse it.
        """
        dagger = QCircuit(self.nb_qubits)
        for instr in reversed(self.instructions):
            dagger.add(instr)
        return dagger

    def to_gate(self) -> Gate:
        """Generate a gate from this entire circuit.

        Returns:
            A gate representing this circuit.

        Examples:
            >>> c = QCircuit([CNOT(0, 1), CNOT(1, 2), CNOT(0, 1), CNOT(2, 3)])
            >>> c.to_gate().definition.matrix

        # 3M-TODO check implementation, example and test, this will only work
           when circuit.to_matrix() will be implemented
        """
        gate_def = UnitaryMatrix(self.to_matrix())
        return CustomGate(gate_def, list(range(self.nb_qubits)), label=self.label)

    @classmethod
    def initializer(cls, state: npt.NDArray[np.complex64]) -> QCircuit:
        """Initialize this circuit at a given state, given in parameter.
        This will imply adding gates at the beginning of the circuit.

        Args:
            state: StateVector modeling the state for initializing the circuit.

        Returns:
            A copy of the input circuit with additional instructions added
            before-hand to generate the right initial state.

        Examples:
            >>> qc = QCircuit.initializer(np.array([1, 0, 0 ,1])/np.sqrt(2))
            >>> print(qc)  # doctest: +NORMALIZE_WHITESPACE
                 ┌───┐
            q_0: ┤ H ├──■──
                 └───┘┌─┴─┐
            q_1: ─────┤ X ├
                      └───┘

        # 3M-TODO : to implement --> a first short term way could be to reuse
        # the qiskit QuantumCircuit feature qc.initialize()
        """
        size = int(np.log2(len(state)))
        if 2**size != len(state):
            raise ValueError(f"Input state {state} should have a power of 2 size")
        res = cls(size)
        ...
        return res

    def count_gates(self, gate: Optional[Type[Gate]] = None) -> int:
        """Returns the number of gates contained in the circuit. If a specific
        gate is given in the ``gate`` arg, it returns the number of occurrences
        of this gate.

        Args:
            gate: The gate for which we want to know its occurrence in this
                circuit.

        Returns:
            The number of gates (eventually of a specific type) contained in the
            circuit.

        Examples:
            >>> circuit = QCircuit(
            ...     [X(0), Y(1), Z(2), CNOT(0, 1), SWAP(0, 1), CZ(1, 2), X(2), X(1), X(0)]
            ... )
            >>> circuit.count_gates()
            9
            >>> circuit.count_gates(X)
            4
            >>> circuit.count_gates(Ry)
            0

        """
        filter2 = Gate if gate is None else gate
        return len([inst for inst in self.instructions if isinstance(inst, filter2)])

    def get_measurements(self) -> list[Measure]:
        """Returns all the measurements present in this circuit.

        Returns:
            The list of all measurements present in the circuit.

        Example:
            >>> circuit = QCircuit([
            ...     BasisMeasure([0, 1], shots=1000),
            ...     ExpectationMeasure([1], Observable(np.identity(2)), shots=1000)
            ... ])
            >>> circuit.get_measurements()  # doctest: +NORMALIZE_WHITESPACE
            [BasisMeasure([0, 1], shots=1000),
            ExpectationMeasure([1], Observable(array([[1.+0.j, 0.+0.j], [0.+0.j, 1.+0.j]], dtype=complex64)), shots=1000)]

        """
        return [inst for inst in self.instructions if isinstance(inst, Measure)]

    def without_measurements(self) -> QCircuit:
        """Provides a copy of this circuit with all the measurements removed.

        Returns:
            A copy of this circuit with all the measurements removed.

        Example:
            >>> circuit = QCircuit([X(0), CNOT(0, 1), BasisMeasure([0, 1], shots=100)])
            >>> print(circuit)  # doctest: +NORMALIZE_WHITESPACE
                 ┌───┐     ┌─┐
            q_0: ┤ X ├──■──┤M├───
                 └───┘┌─┴─┐└╥┘┌─┐
            q_1: ─────┤ X ├─╫─┤M├
                      └───┘ ║ └╥┘
            c: 2/═══════════╩══╩═
                            0  1
            >>> print(circuit.without_measurements())  # doctest: +NORMALIZE_WHITESPACE
                 ┌───┐
            q_0: ┤ X ├──■──
                 └───┘┌─┴─┐
            q_1: ─────┤ X ├
                      └───┘

        """
        new_circuit = QCircuit(self.nb_qubits)
        new_circuit.instructions = [
            inst for inst in self.instructions if not isinstance(inst, Measure)
        ]

        return new_circuit

    def without_noises(self) -> QCircuit:
        """Provides a copy of this circuit with all the noise models removed.

        Returns:
            A copy of this circuit with all the noise models removed.

        Example:
            >>> circuit = QCircuit(2)
            >>> circuit.add([CNOT(0, 1), Depolarizing(prob=0.4, targets=[0, 1]), BasisMeasure([0, 1], shots=100)])
            >>> print(circuit)  # doctest: +NORMALIZE_WHITESPACE
                      ┌─┐
            q_0: ──■──┤M├───
                 ┌─┴─┐└╥┘┌─┐
            q_1: ┤ X ├─╫─┤M├
                 └───┘ ║ └╥┘
            c: 2/══════╩══╩═
                       0  1
            NoiseModel: Depolarizing(0.4, [0, 1])
            >>> print(circuit.without_noises())  # doctest: +NORMALIZE_WHITESPACE
                      ┌─┐
            q_0: ──■──┤M├───
                 ┌─┴─┐└╥┘┌─┐
            q_1: ┤ X ├─╫─┤M├
                 └───┘ ║ └╥┘
            c: 2/══════╩══╩═
                       0  1

        """
        new_circuit = deepcopy(self)
        new_circuit.noises = []
        return new_circuit

    def to_other_language(
        self, language: Language = Language.QISKIT, cirq_proc_id: Optional[str] = None
    ) -> QuantumCircuit | myQLM_Circuit | braket_Circuit | cirq_Circuit:
        """Transforms this circuit into the corresponding circuit in the language
        specified in the ``language`` arg.

        By default, the circuit is translated to the corresponding
        ``QuantumCircuit`` in Qiskit, since it is the interface we use to
        generate the OpenQASM code.

        In the future, we will generate the OpenQASM code on our own, and this
        method will be used only for complex objects that are not tractable by
        OpenQASM (like hybrid structures).

        Note:
            Most providers take noise into account at the job level. A notable
            exception is Braket, where the noise is contained in the circuit
            object. For this reason you find the noise included in the Braket
            circuits.

        Args:
            language: Enum representing the target language.
            cirq_proc_id : Identifier of the processor for cirq.

        Returns:
            The corresponding circuit in the target language.

        Examples:
            >>> circuit = QCircuit([X(0), CNOT(0, 1)])
            >>> qc = circuit.to_other_language()
            >>> type(qc)
            <class 'qiskit.circuit.quantumcircuit.QuantumCircuit'>
            >>> circuit2 = QCircuit([H(0), CZ(0,1), Depolarizing(0.6, [0])])
            >>> braket_circuit = circuit2.to_other_language(Language.BRAKET)
            >>> print(braket_circuit)  # doctest: +NORMALIZE_WHITESPACE
            T  : │         0         │         1         │
                  ┌───┐ ┌───────────┐       ┌───────────┐
            q0 : ─┤ H ├─┤ DEPO(0.6) ├───●───┤ DEPO(0.6) ├─
                  └───┘ └───────────┘   │   └───────────┘
                                      ┌─┴─┐
            q1 : ─────────────────────┤ Z ├───────────────
                                      └───┘
            T  : │         0         │         1         │

        """
        qcircuit = self.hard_copy()

        if language == Language.QISKIT:
            from qiskit.circuit import Operation, QuantumCircuit
            from qiskit.circuit.quantumcircuit import CircuitInstruction
            from qiskit.quantum_info import Operator

            # to avoid defining twice the same parameter, we keep trace of the
            # added parameters, and we use those instead of new ones when they
            # are used more than once
            qiskit_parameters = set()
            if qcircuit.nb_cbits is None:
                new_circ = QuantumCircuit(qcircuit.nb_qubits)
            else:
                new_circ = QuantumCircuit(qcircuit.nb_qubits, qcircuit.nb_cbits)

            for instruction in qcircuit.instructions:
                if isinstance(instruction, ExpectationMeasure):
                    # these measures have no equivalent in Qiskit
                    continue
                qiskit_inst = instruction.to_other_language(
                    Language.QISKIT, qiskit_parameters
                )
                if TYPE_CHECKING:
                    assert (
                        isinstance(qiskit_inst, CircuitInstruction)
                        or isinstance(qiskit_inst, Operation)
                        or isinstance(qiskit_inst, Operator)
                    )
                cargs = []

                if isinstance(instruction, CustomGate):
<<<<<<< HEAD
                    # We reverse twice the qubits to pass the unitary in the usual qubit ordering
                    new_circ = new_circ.reverse_bits()
                    new_circ.unitary(  # pyright: ignore[reportAttributeAccessIssue]
=======
                    new_circ.unitary(
>>>>>>> e27c1210
                        instruction.to_other_language(),
                        [i for i in instruction.targets],
                        instruction.label,
                    )
                    new_circ = new_circ.reverse_bits()
                    continue
                elif isinstance(instruction, ControlledGate):
                    qargs = instruction.controls + instruction.targets
                elif isinstance(instruction, Gate):
                    qargs = instruction.targets
                elif isinstance(instruction, BasisMeasure) and isinstance(
                    instruction.basis, ComputationalBasis
                ):
                    # TODO for custom basis, check if something should be changed here, e.g. remove the condition to
                    #  have only computational basis
                    assert instruction.c_targets is not None
                    qargs = [instruction.targets]
                    cargs = [instruction.c_targets]
                elif isinstance(instruction, Barrier):
                    qargs = range(qcircuit.nb_qubits)
                elif isinstance(instruction, Breakpoint):
                    continue
                else:
                    raise ValueError(f"Instruction not handled: {instruction}")

                if TYPE_CHECKING:
                    assert not isinstance(qiskit_inst, Operator)
                new_circ.append(
                    qiskit_inst,
                    qargs,
                    cargs,
                )
            return new_circ

        elif language == Language.MY_QLM:
            cleaned_circuit = qcircuit.without_measurements()
            myqlm_circuit = qasm2_to_myqlm_Circuit(cleaned_circuit.to_qasm2())
            return myqlm_circuit

        elif language == Language.BRAKET:
            # filling the circuit with identity gates when some qubits don't have any instruction
            used_qubits = set().union(
                *(
                    inst.connections()
                    for inst in qcircuit.instructions
                    if isinstance(inst, Gate)
                )
            )
            circuit = QCircuit(
                [
                    Id(qubit)
                    for qubit in range(qcircuit.nb_qubits)
                    if qubit not in used_qubits
                ],
                nb_qubits=qcircuit.nb_qubits,
            ) + deepcopy(qcircuit)

            from mpqp.execution.providers.aws import apply_noise_to_braket_circuit

            if len(qcircuit.noises) != 0:
                if any(isinstance(instr, CRk) for instr in qcircuit.instructions):
                    raise NotImplementedError(
                        "Cannot simulate noisy circuit with CRk gate due to "
                        "an error on AWS Braket side."
                    )

            return apply_noise_to_braket_circuit(
                qasm3_to_braket_Circuit(circuit.to_qasm3()),
                qcircuit.noises,
                qcircuit.nb_qubits,
            )
        elif language == Language.CIRQ:
            cirq_circuit = qasm2_to_cirq_Circuit(qcircuit.to_qasm2())
            if cirq_proc_id:
                from cirq.transformers.optimize_for_target_gateset import (
                    optimize_for_target_gateset,
                )
                from cirq.transformers.routing.route_circuit_cqc import RouteCQC
                from cirq.transformers.target_gatesets.sqrt_iswap_gateset import (
                    SqrtIswapTargetGateset,
                )
                from cirq_google.engine.virtual_engine_factory import (
                    create_device_from_processor_id,
                )

                device = create_device_from_processor_id(cirq_proc_id)
                if device.metadata is None:
                    raise ValueError(
                        f"Device {device} does not have metadata for processor {cirq_proc_id}"
                    )

                # For some processors, the circuits need to be optimized for the
                # architecture. This is done here.
                router = RouteCQC(device.metadata.nx_graph)
                route_circ, _, _ = router.route_circuit(cirq_circuit)
                cirq_circuit = optimize_for_target_gateset(
                    route_circ, gateset=SqrtIswapTargetGateset()
                )

                device.validate_circuit(cirq_circuit)
            return cirq_circuit

        else:
            raise NotImplementedError(f"Error: {language} is not supported")

    def to_qasm2(self) -> str:
        """Converts this circuit to the corresponding OpenQASM 2 code.

        For now, we use an intermediate conversion to a Qiskit
        ``QuantumCircuit``.

        Returns:
            A string representing the OpenQASM2 code corresponding to this
            circuit.

        Examples:
            >>> circuit = QCircuit([X(0), CNOT(0, 1), BasisMeasure([0, 1], shots=100)])
            >>> print(circuit.to_qasm2())  # doctest: +NORMALIZE_WHITESPACE
            OPENQASM 2.0;
            include "qelib1.inc";
            qreg q[2];
            creg c[2];
            x q[0];
            cx q[0],q[1];
            measure q[0] -> c[0];
            measure q[1] -> c[1];
            # TODO add example with custom gate

        """
        from qiskit import qasm2, transpile, QuantumCircuit
        from qiskit.circuit import CircuitInstruction

        def apply_gphase(circuit: QuantumCircuit, global_phase: float, qubit: int) -> None:
            """
            Apply a global phase to a given circuit by appending the right sequence of Phase and Y gates on the qubit
            given in parameter.

            Args:
                circuit: QuantumCircuit to which we want to add the global phase.
                global_phase: Global phase g parametrizing the global phase `e^{i \times g}` to add.
                qubit: Index of the qubit on which the sequence of gates will be applied.

            """
            # circuit.append(GlobalPhaseGate(-global_phase)) --> We cannot use it because OQASM2 doesn't not support
            circuit.p(global_phase, qubit)
            circuit.y(qubit)
            circuit.p(global_phase, qubit)
            circuit.y(qubit)

        def replace_custom_gate(custom_unitary: CircuitInstruction, nb_qubits: int) -> QuantumCircuit:
            """
            Decompose and replace the (custom) qiskit unitary given in parameter by a ``QuantumCircuit`` composed of
            ``U`` and ``CX`` gates, with the global phase (related to usage of ``u`` in OpenQASM2) corrected.

            Args:
                custom_unitary: Qiskit CircuitInstruction containing the custom unitary operator.
                nb_qubits: Number of qubits of the circuit from which the unitary instruction was taken.

            Returns:
                QuantumCircuit containing the decomposition of the unitary in terms of native gates ``U`` and ``CX``,
                with a correction in the global phase of each ``U`` operator.
            """
            transpilation_circuit = QuantumCircuit(nb_qubits)
            transpilation_circuit.append(custom_unitary)
            transpiled = transpile(transpilation_circuit, basis_gates=['u', 'cx'])
            replace_circuit = QuantumCircuit(nb_qubits)
            for instr in transpiled.data:
                replace_circuit.append(instr)
                if instr.operation.name == 'u':
                    phi = instr.operation.params[1]
                    gamma = instr.operation.params[2]
                    apply_gphase(replace_circuit, -(phi+gamma)/2, instr.qubits[0]._index)
            return replace_circuit

        qiskit_circ = self.subs({}, remove_symbolic=True).to_other_language(
            Language.QISKIT
        )
        if TYPE_CHECKING:
            assert isinstance(qiskit_circ, QuantumCircuit)

        qiskit_circ.reverse_bits()

        new_circuit = QuantumCircuit(qiskit_circ.num_qubits, qiskit_circ.num_clbits)
        for instruction in qiskit_circ.data:
            if instruction.operation.name == 'unitary':
                new_circuit.compose(replace_custom_gate(instruction, qiskit_circ.num_qubits), inplace=True)
            else:
                new_circuit.append(instruction)

        # apply_gphase(new_circuit, -np.pi, 0)

        qasm_str = qasm2.dumps(new_circuit)

        return qasm_str

    def to_qasm3(self) -> str:
        """Converts this circuit to the corresponding OpenQASM 3 code.

        For now, we use an intermediate conversion to OpenQASM 2, and then a
        converter from 2 to 3.

        Returns:
            A string representing the OpenQASM3 code corresponding to this
            circuit.

        Example:
            >>> circuit = QCircuit([X(0), CNOT(0, 1), BasisMeasure([0, 1], shots=100)])
            >>> print(circuit.to_qasm3())  # doctest: +NORMALIZE_WHITESPACE
            OPENQASM 3.0;
            include "stdgates.inc";
            qubit[2] q;
            bit[2] c;
            x q[0];
            cx q[0],q[1];
            c[0] = measure q[0];
            c[1] = measure q[1];

        """
        qasm2_code = self.to_qasm2()
        qasm3_code = open_qasm_2_to_3(qasm2_code)
        return qasm3_code

    def subs(
        self, values: dict[Expr | str, Complex], remove_symbolic: bool = False
    ) -> QCircuit:
        r"""Substitute the parameters of the circuit with complex values.
        Optionally also remove all symbolic variables such as `\pi` (needed for
        example for circuit execution).

        Since we use ``sympy`` for gates' parameters, ``values`` can in fact be
        anything the ``subs`` method from ``sympy`` would accept.

        Args:
            values: Mapping between the variables and the replacing values.
            remove_symbolic: If symbolic values should be replaced by their
                numeric counterpart.

        Returns:
            The circuit with the replaced parameters.

        Examples:
            >>> theta, k = symbols("θ k")
            >>> c = QCircuit(
            ...     [Rx(theta, 0), CNOT(1,0), CNOT(1,2), X(2), Rk(2,1), H(0), CRk(k, 0, 1),
            ...      BasisMeasure(list(range(3)), shots=1000)]
            ... )
            >>> print(c)  # doctest: +NORMALIZE_WHITESPACE
                 ┌───────┐┌───┐┌───┐                              ┌─┐
            q_0: ┤ Rx(θ) ├┤ X ├┤ H ├────────────■─────────────────┤M├───
                 └───────┘└─┬─┘└───┘┌─────────┐ │P(2**(1 - k)*pi) └╥┘┌─┐
            q_1: ───────────■────■──┤ P(pi/2) ├─■──────────────────╫─┤M├
                               ┌─┴─┐└──┬───┬──┘        ┌─┐         ║ └╥┘
            q_2: ──────────────┤ X ├───┤ X ├───────────┤M├─────────╫──╫─
                               └───┘   └───┘           └╥┘         ║  ║
            c: 3/═══════════════════════════════════════╩══════════╩══╩═
                                                        2          0  1
            >>> print(c.subs({theta: np.pi, k: 1}))  # doctest: +NORMALIZE_WHITESPACE
                 ┌───────┐┌───┐┌───┐                 ┌─┐
            q_0: ┤ Rx(π) ├┤ X ├┤ H ├───────────■─────┤M├───
                 └───────┘└─┬─┘└───┘┌────────┐ │P(π) └╥┘┌─┐
            q_1: ───────────■────■──┤ P(π/2) ├─■──────╫─┤M├
                               ┌─┴─┐└─┬───┬──┘  ┌─┐   ║ └╥┘
            q_2: ──────────────┤ X ├──┤ X ├─────┤M├───╫──╫─
                               └───┘  └───┘     └╥┘   ║  ║
            c: 3/════════════════════════════════╩════╩══╩═
                                                 2    0  1

        """
        return QCircuit(
            data=[inst.subs(values, remove_symbolic) for inst in self.instructions]
            + self.noises,  # 3M-TODO: modify this line when noise will be
            # parameterized, do subs, like we do for inst
            nb_qubits=self.nb_qubits,
            nb_cbits=self.nb_cbits,
            label=self.label,
        )

    def pretty_print(self):
        """Provides a pretty print of the QCircuit.

        Examples:
            >>> c = QCircuit([H(0), CNOT(0,1)])
            >>> c.pretty_print()  # doctest: +NORMALIZE_WHITESPACE
            QCircuit : Size (Qubits, Cbits) = (2, 0), Nb instructions = 2
                 ┌───┐
            q_0: ┤ H ├──■──
                 └───┘┌─┴─┐
            q_1: ─────┤ X ├
                      └───┘

        """
        print(
            f"QCircuit {self.label or ''}: Size (Qubits, Cbits) = {self.size()},"
            f" Nb instructions = {len(self)}"
        )

        qubits = set(range(self.size()[0]))
        for noise in self.noises:
            print(noise.info(qubits))

        qiskit_circuit = self.to_other_language(Language.QISKIT)
        if TYPE_CHECKING:
            assert isinstance(qiskit_circuit, QuantumCircuit)
        print(qiskit_circuit.draw(output="text", fold=0))

    def __str__(self) -> str:
        qiskit_circ = self.to_other_language(Language.QISKIT)
        if TYPE_CHECKING:
            from qiskit import QuantumCircuit

            assert isinstance(qiskit_circ, QuantumCircuit)
        output = str(qiskit_circ.draw(output="text", fold=0))
        if len(self.noises) != 0:
            noises = "\n    ".join(str(noise) for noise in self.noises)
            output += f"\nNoiseModel:\n    {noises}"
        return output

    def __repr__(self) -> str:
        instructions_repr = ", ".join(repr(instr) for instr in self.instructions)
        instructions_repr = instructions_repr.replace("[", "").replace("]", "")

        if self.noises:
            noise_repr = ", ".join(map(repr, self.noises))
            return f'QCircuit([{instructions_repr}, {noise_repr}], nb_qubits={self.nb_qubits}, nb_cbits={self.nb_cbits}, label="{self.label}")'
        else:
            return f'QCircuit([{instructions_repr}], nb_qubits={self.nb_qubits}, nb_cbits={self.nb_cbits}, label="{self.label}")'

    def variables(self) -> set[Basic]:
        """Returns all the parameters involved in this circuit.

        Returns:
            All the parameters of the circuit.

        Example:
            >>> circ = QCircuit([
            ...     Rx(theta, 0), CNOT(1,0), CNOT(1,2), X(2), Rk(2,1),
            ...     H(0), CRk(k, 0, 1), ExpectationMeasure([1], obs)
            ... ])
            >>> circ.variables()  # doctest: +SKIP
            {θ, k}

        """
        from sympy import Expr

        params: set[Basic] = set()
        for inst in self.instructions:
            if isinstance(inst, ParametrizedGate):
                for param in inst.parameters:
                    if isinstance(param, Expr):
                        params.update(param.free_symbols)
        return params

    @property
    def breakpoints(self) -> list[Breakpoint]:
        """Returns the breakpoints of the circuit in order."""
        return [inst for inst in self.instructions if isinstance(inst, Breakpoint)]<|MERGE_RESOLUTION|>--- conflicted
+++ resolved
@@ -895,15 +895,11 @@
                 cargs = []
 
                 if isinstance(instruction, CustomGate):
-<<<<<<< HEAD
                     # We reverse twice the qubits to pass the unitary in the usual qubit ordering
                     new_circ = new_circ.reverse_bits()
-                    new_circ.unitary(  # pyright: ignore[reportAttributeAccessIssue]
-=======
                     new_circ.unitary(
->>>>>>> e27c1210
                         instruction.to_other_language(),
-                        [i for i in instruction.targets],
+                        instruction.targets,
                         instruction.label,
                     )
                     new_circ = new_circ.reverse_bits()
