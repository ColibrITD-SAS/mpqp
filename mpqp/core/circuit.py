"""MPQP is focused on gate based quantum computing. As such, the main element of
a script using MPQP is the quantum circuit, or :class:`QCircuit`. The
:class:`QCircuit` contains the data of all gates, measures, and noise models you
want to apply to your qubits. 

The qubits are only referred by their indices, so one could keep track of
specific registers using python features, for instance

.. code-block:: python

    >>> circ = QCircuit(6)
    >>> targets = range(3)
    >>> ancillas = range(3,6)
    >>> for i in range(3):
    ...     circ.add(CNOT(targets[i], ancillas[i]))
    
could be use to add CNOT gates to your circuit, using the two registers
``targets`` and ``ancillas``.
"""

from __future__ import annotations

from copy import deepcopy
from numbers import Complex
from pickle import dumps
from typing import TYPE_CHECKING, Iterable, Optional, Sequence, Type, Union

from mpqp.core.instruction.breakpoint import Breakpoint

if TYPE_CHECKING:
    from qat.core.wrappers.circuit import Circuit as myQLM_Circuit
    from cirq.circuits.circuit import Circuit as cirq_Circuit
    from braket.circuits import Circuit as braket_Circuit
    from qiskit.circuit import QuantumCircuit
    from sympy import Basic, Expr

import numpy as np
import numpy.typing as npt
from typeguard import TypeCheckError, typechecked

from mpqp.core.instruction import Instruction
from mpqp.core.instruction.barrier import Barrier
from mpqp.core.instruction.gates import ControlledGate, CRk, Gate, Id
from mpqp.core.instruction.gates.custom_gate import CustomGate
from mpqp.core.instruction.gates.gate_definition import UnitaryMatrix
from mpqp.core.instruction.gates.parametrized_gate import ParametrizedGate
from mpqp.core.instruction.measurement import BasisMeasure, ComputationalBasis, Measure
from mpqp.core.instruction.measurement.expectation_value import ExpectationMeasure
from mpqp.core.languages import Language
from mpqp.noise.noise_model import Depolarizing, NoiseModel
from mpqp.qasm import qasm2_to_myqlm_Circuit
from mpqp.qasm.open_qasm_2_and_3 import open_qasm_2_to_3
from mpqp.qasm.qasm_to_braket import qasm3_to_braket_Circuit
from mpqp.qasm.qasm_to_cirq import qasm2_to_cirq_Circuit
from mpqp.tools.errors import NumberQubitsError
from mpqp.tools.generics import OneOrMany
from mpqp.tools.maths import matrix_eq


@typechecked
class QCircuit:
    """This class models a quantum circuit.

    A circuit is composed of instructions and noise models applied on
    quantum and/or classical bits. These elements (instructions and noise
    models) will be called ``components`` hereafter.

    Args:
        data: Number of qubits or list of ``components`` to initialize the circuit
            with. If the number of qubits is passed, it should be a positive int.
        nb_qubits: Optional number of qubits, in case you input the sequence of
            instruction and want to hardcode the number of qubits.
        nb_cbits: Number of classical bits. It should be positive.
        label: Name of the circuit.

    Examples:
        >>> circuit = QCircuit(2)
        >>> circuit.pretty_print()  # doctest: +NORMALIZE_WHITESPACE
        QCircuit : Size (Qubits, Cbits) = (2, 0), Nb instructions = 0
        q_0:
        q_1:

        >>> circuit = QCircuit(5, nb_cbits=2, label="Circuit 1")
        >>> circuit.add(Rx(1.23, 3))
        >>> circuit.pretty_print()  # doctest: +NORMALIZE_WHITESPACE
        QCircuit Circuit 1: Size (Qubits, Cbits) = (5, 2), Nb instructions = 1
        q_0: ────────────
        q_1: ────────────
        q_2: ────────────
             ┌──────────┐
        q_3: ┤ Rx(1.23) ├
             └──────────┘
        q_4: ────────────
        c: 2/════════════

        >>> circuit = QCircuit(3, label="NoiseExample")
        >>> circuit.add([H(0), T(1), CNOT(0,1), S(2)])
        >>> circuit.add(BasisMeasure(list(range(3)), shots=2345))
        >>> circuit.add(Depolarizing(prob=0.50, targets=[0, 1]))
        >>> circuit.pretty_print()  # doctest: +NORMALIZE_WHITESPACE
        QCircuit NoiseExample: Size (Qubits, Cbits) = (3, 3), Nb instructions = 5
        Depolarizing noise: probability 0.5 on qubits [0, 1]
             ┌───┐     ┌─┐
        q_0: ┤ H ├──■──┤M├───
             ├───┤┌─┴─┐└╥┘┌─┐
        q_1: ┤ T ├┤ X ├─╫─┤M├
             ├───┤└┬─┬┘ ║ └╥┘
        q_2: ┤ S ├─┤M├──╫──╫─
             └───┘ └╥┘  ║  ║
        c: 3/═══════╩═══╩══╩═
                    2   0  1

    """

    def __init__(
        self,
        data: int | Sequence[Union[Instruction, NoiseModel]],
        *,
        nb_qubits: Optional[int] = None,
        nb_cbits: Optional[int] = None,
        label: Optional[str] = None,
    ):
        self.nb_cbits = nb_cbits
        """See parameter description."""
        self.label = label
        """See parameter description."""
        self.instructions: list[Instruction] = []
        """List of instructions of the circuit."""
        self.noises: list[NoiseModel] = []
        """List of noise models attached to the circuit."""
        self.nb_qubits: int
        """Number of qubits of the circuit."""

        if isinstance(data, int):
            if data < 0:
                raise TypeCheckError(
                    f"The data passed to QCircuit is a negative int ({data}), "
                    "this does not make sense."
                )
            self.nb_qubits = data
        else:
            if nb_qubits is None:
                if len(data) == 0:
                    self.nb_qubits = 0
                else:
                    connections: set[int] = set.union(
                        *(item.connections() for item in data)
                    )
                    self.nb_qubits = max(connections) + 1
            else:
                self.nb_qubits = nb_qubits
            self.add(list(map(deepcopy, data)))

    def __eq__(self, value: object) -> bool:
        return dumps(self) == dumps(value)

    def add(self, components: OneOrMany[Instruction | NoiseModel]):
        """Adds a ``component`` or a list of ``component`` at the end of the circuit.

        Args:
            components : Instruction(s) or NoiseModel(s) to append to the circuit.

        Examples:
            >>> circuit = QCircuit(2)
            >>> circuit.add(X(0))
            >>> circuit.add([CNOT(0, 1), BasisMeasure([0, 1], shots=100)])
            >>> circuit.pretty_print()  # doctest: +NORMALIZE_WHITESPACE
            QCircuit : Size (Qubits, Cbits) = (2, 2), Nb instructions = 3
                 ┌───┐     ┌─┐
            q_0: ┤ X ├──■──┤M├───
                 └───┘┌─┴─┐└╥┘┌─┐
            q_1: ─────┤ X ├─╫─┤M├
                      └───┘ ║ └╥┘
            c: 2/═══════════╩══╩═
                            0  1

            >>> circuit.add(Depolarizing(0.3, [0,1], dimension=2, gates=[CNOT]))
            >>> circuit.add([Depolarizing(0.02, [0])])
            >>> circuit.pretty_print()  # doctest: +NORMALIZE_WHITESPACE
            QCircuit : Size (Qubits, Cbits) = (2, 2), Nb instructions = 3
            Depolarizing noise: probability 0.3 for gate CNOT
            Depolarizing noise: probability 0.02 on qubit 0
                 ┌───┐     ┌─┐
            q_0: ┤ X ├──■──┤M├───
                 └───┘┌─┴─┐└╥┘┌─┐
            q_1: ─────┤ X ├─╫─┤M├
                      └───┘ ║ └╥┘
            c: 2/═══════════╩══╩═
                            0  1

        """

        if isinstance(components, Iterable):
            for comp in components:
                self.add(comp)
            return

        if any(conn >= self.nb_qubits for conn in components.connections()):
            component_type = (
                "Instruction" if isinstance(components, Instruction) else "Noise model"
            )
            raise NumberQubitsError(
                f"{component_type} {type(components)}'s connections "
                f"({components.connections()}) are not compatible with circuit"
                f" size ({self.nb_qubits})."
            )

        if isinstance(components, BasisMeasure) and len(components.targets) != 0:
            if self.noises and len(components.targets) != self.nb_qubits:
                raise ValueError(
                    "In noisy circuits, BasisMeasure must span all qubits in the circuit."
                )
            # has to be done in two steps, because Pycharm's type checker is
            # unable to understand chained type inference
            if components.c_targets is None:
                if self.nb_cbits is None:
                    self.nb_cbits = 0
                components.c_targets = [
                    self.nb_cbits + i for i in range(len(components.targets))
                ]
                self.nb_cbits += len(components.c_targets)

        if isinstance(components, NoiseModel):
            hardcoded_basis_measures = [
                instr
                for instr in self.instructions
                if isinstance(instr, BasisMeasure) and len(instr.targets) != 0
            ]
            if any(
                len(meas.targets) != self.nb_qubits for meas in hardcoded_basis_measures
            ):
                raise ValueError(
                    "In noisy circuits, BasisMeasure must span all qubits in the circuit."
                )
            self.noises.append(components)
        else:
            self.instructions.append(components)

    def hard_copy(self):
        """
        Creates a deep copy of the quantum circuit object, ensuring all properties,
        including noises and instructions, are properly duplicated with necessary
        adjustments, empty targets are replaced with all possible targets.

        Returns:
            qcircuit: A deep copy of the original quantum circuit object with updated properties.

        Raises:
            ValueError: If the number of target qubits for a Depolarizing noise is less
                        than the noise's dimension, or if BasisMeasure does not span all
                        qubits in a noisy circuit.

        Examples:
            >>> circuit2 = QCircuit([H(i) for i in range(2)])
            >>> circuit2.add(Depolarizing(0.01))
            >>> circuit2.add(BasisMeasure())
            >>> circuit2.add(Barrier())
            >>> circuit2.add(BasisMeasure())
            >>> print(circuit2) # doctest: +NORMALIZE_WHITESPACE
                 ┌───┐┌─┐    ░ ┌─┐
            q_0: ┤ H ├┤M├────░─┤M├───
                 ├───┤└╥┘┌─┐ ░ └╥┘┌─┐
            q_1: ┤ H ├─╫─┤M├─░──╫─┤M├
                 └───┘ ║ └╥┘ ░  ║ └╥┘
            c: 4/══════╩══╩═════╩══╩═
                       0  1     2  3
            NoiseModel:
                Depolarizing(0.01, [all])
            >>> circuit2.nb_qubits = 3
            >>> print(circuit2) # doctest: +NORMALIZE_WHITESPACE
                 ┌───┐┌─┐    ░ ┌─┐
            q_0: ┤ H ├┤M├────░─┤M├──────
                 ├───┤└╥┘┌─┐ ░ └╥┘┌─┐
            q_1: ┤ H ├─╫─┤M├─░──╫─┤M├───
                 └┬─┬┘ ║ └╥┘ ░  ║ └╥┘┌─┐
            q_2: ─┤M├──╫──╫──░──╫──╫─┤M├
                  └╥┘  ║  ║  ░  ║  ║ └╥┘
            c: 6/══╩═══╩══╩═════╩══╩══╩═
                   2   0  1     3  4  5
            NoiseModel:
                Depolarizing(0.01, [all])
        """
        qcircuit = deepcopy(self)

        noises = deepcopy(self.noises)
        for noise in noises:
            if len(noise.targets) == 0:
                noise.targets = list(range(self.nb_qubits))
                if (
                    isinstance(noise, Depolarizing)
                    and len(noise.targets) < noise.dimension
                ):
                    raise ValueError(
                        f"Number of target qubits {len(noise.targets)} should be higher than the dimension {noise.dimension}."
                    )
        qcircuit.noises = noises

        instructions = deepcopy(self.instructions)
        for instruction in instructions:
            if isinstance(instruction, Barrier):
                instruction.size = self.nb_qubits
            elif isinstance(instruction, Measure):
                if len(instruction.targets) == 0:
                    instruction.targets = list(range(self.nb_qubits))
                if isinstance(instruction, BasisMeasure):
                    if instruction.c_targets is None:
                        if len(instruction.targets) == 0:
                            instruction.targets = list(range(self.nb_qubits))
                        if qcircuit.nb_cbits is None:
                            qcircuit.nb_cbits = 0
                        instruction.c_targets = [
                            qcircuit.nb_cbits + i
                            for i in range(len(instruction.targets))
                        ]
                        qcircuit.nb_cbits += self.nb_qubits
                    if qcircuit.noises and len(instruction.targets) != self.nb_qubits:
                        raise ValueError(
                            "In noisy circuits, BasisMeasure must span all qubits in the circuit."
                        )
        qcircuit.instructions = instructions
        return qcircuit

    def append(self, other: QCircuit, qubits_offset: int = 0) -> None:
        """Appends the circuit at the end (right side) of this circuit, inplace.

        If the size of the ``other`` is smaller than this circuit,
        the parameter ``qubits_offset`` can be used to indicate at which qubit
        the ``other`` circuit must be added.

        Args:
            other: The circuit to append at the end of this circuit.
            qubits_offset: If the circuit in parameter is smaller, this
                parameter precise at which qubit (vertically) the circuit will
                be added.

        Raises:
            NumberQubitsError: if the circuit in parameter is larger than this
                circuit or if the ``qubits_offset`` is too big such that the
                ``other`` circuit would "stick out".

        Example:
            >>> c1 = QCircuit([CNOT(0,1),CNOT(1,2)])
            >>> c2 = QCircuit([X(1),CNOT(1,2)])
            >>> c1.append(c2)
            >>> print(c1)  # doctest: +NORMALIZE_WHITESPACE
            q_0: ──■─────────────────
                 ┌─┴─┐     ┌───┐
            q_1: ┤ X ├──■──┤ X ├──■──
                 └───┘┌─┴─┐└───┘┌─┴─┐
            q_2: ─────┤ X ├─────┤ X ├
                      └───┘     └───┘

        """

        if self.nb_qubits < other.nb_qubits:
            raise NumberQubitsError(
                "Size of the circuit to be appended is greater than the size of"
                " this circuit"
            )
        if qubits_offset + other.nb_qubits > self.nb_qubits:
            raise NumberQubitsError(
                "Size of the circuit to be appended is too large given the"
                " index and the size of this circuit"
            )

        for inst in deepcopy(other.instructions):
            inst.targets = [qubit + qubits_offset for qubit in inst.targets]
            if isinstance(inst, ControlledGate):
                inst.controls = [qubit + qubits_offset for qubit in inst.controls]
            if isinstance(inst, BasisMeasure):
                if not inst.user_set_c_targets:
                    inst.c_targets = None

            self.add(inst)

    def __iadd__(self, other: QCircuit):
        self.append(other)
        return self

    def __add__(self, other: QCircuit) -> QCircuit:
        res = deepcopy(self)
        res += other
        return res

    def tensor(self, other: QCircuit) -> QCircuit:
        """Computes the tensor product of this circuit with the one in parameter.

        In the circuit notation, the upper part of the output circuit will
        correspond to the first circuit, while the bottom part correspond to the
        one in parameter.

        Args:
            other: QCircuit being the second operand of the tensor product with
                this circuit.

        Returns:
            The QCircuit resulting from the tensor product of this circuit with
            the one in parameter.

        Args:
            other: QCircuit being the second operand of the tensor product with this circuit.

        Returns:
            The QCircuit resulting from the tensor product of this circuit with the one in parameter.

        Example:
            >>> c1 = QCircuit([CNOT(0,1),CNOT(1,2)])
            >>> c2 = QCircuit([X(1),CNOT(1,2)])
            >>> print(c1.tensor(c2))  # doctest: +NORMALIZE_WHITESPACE
            q_0: ──■───────
                 ┌─┴─┐
            q_1: ┤ X ├──■──
                 └───┘┌─┴─┐
            q_2: ─────┤ X ├
                      └───┘
            q_3: ──────────
                 ┌───┐
            q_4: ┤ X ├──■──
                 └───┘┌─┴─┐
            q_5: ─────┤ X ├
                      └───┘

        """
        res = deepcopy(self)
        res.nb_qubits += other.nb_qubits
        res.append(other, qubits_offset=self.nb_qubits)
        return res

    def __matmul__(self, other: QCircuit) -> QCircuit:
        return self.tensor(other)

    def display(self, output: str = "mpl"):
        r"""Displays this circuit in the desired output format.

        For now, this uses the qiskit circuit drawer, so all formats supported
        by qiskit are supported.
            
        Args:
            output: Format of the output, see
                `docs.quantum.ibm.com/build/circuit-visualization <https://docs.quantum.ibm.com/build/circuit-visualization#alternative-renderers>`_
                for more information.
        
        Examples:
            >>> theta = symbols("θ")
            >>> circ = QCircuit([
            ...     P(theta, 0),
            ...     ExpectationMeasure([0], Observable(np.array([[0, 1], [1, 0]])), shots=1000)
            ... ])
            >>> circ.display("text")
               ┌──────┐
            q: ┤ P(θ) ├
               └──────┘
            >>> print(circ.display("latex_source"))  # doctest: +NORMALIZE_WHITESPACE
            \documentclass[border=2px]{standalone}
            \usepackage[braket, qm]{qcircuit}
            \usepackage{graphicx}
            \begin{document}
            \scalebox{1.0}{
            \Qcircuit @C=1.0em @R=0.2em @!R { \\
                \nghost{{q} :  } & \lstick{{q} :  } & \gate{\mathrm{P}\,(\mathrm{{\ensuremath{\theta}}})} & \qw & \qw\\
            \\ }}
            \end{document}

        """
        from matplotlib.figure import Figure
        from qiskit.visualization import circuit_drawer

        qc = self.to_other_language(language=Language.QISKIT)
        if TYPE_CHECKING:
            assert isinstance(qc, QuantumCircuit)
        fig = circuit_drawer(qc, output=output, style={"backgroundcolor": "#EEEEEE"})

        if isinstance(fig, Figure):
            fig.show()
        return fig

    def size(self) -> tuple[int, int]:
        """Provides the size of the circuit, in terms of number of quantum and
        classical bits.

        Returns:
            A couple ``(q, c)`` of integers, with ``q`` the number of qubits,
            and ``c`` the number of cbits of this circuit.

        Examples:
            >>> c1 = QCircuit([CNOT(0,1),CNOT(1,2)])
            >>> c1.size()
            (3, 0)
            >>> c2 = QCircuit(3,nb_cbits=2)
            >>> c2.size()
            (3, 2)
            >>> c3 = QCircuit([CNOT(0,1),CNOT(1,2), BasisMeasure([0,1,2], shots=200)])
            >>> c3.size()
            (3, 3)

        """
        return self.nb_qubits, (self.nb_cbits or 0)

    def depth(self) -> int:
        """Computes the depth of the circuit.

        Returns:
            Depth of the circuit.

        Examples:
            >>> QCircuit([CNOT(0, 1), CNOT(1, 2), CNOT(0, 1), X(2)]).depth()
            3
            >>> QCircuit([CNOT(0, 1), CNOT(1, 2), CNOT(0, 1), Barrier(), X(2)]).depth()
            4

        """
        if len(self) == 0:
            return 0

        nb_qubits = self.nb_qubits
        instructions = self.without_measurements().instructions
        layers = np.zeros((nb_qubits, self.count_gates()), dtype=bool)

        current_layer = 0
        last_barrier = 0
        for instr in instructions:
            if isinstance(instr, Barrier):
                last_barrier = current_layer
                current_layer += 1
                continue
            conns = list(instr.connections())
            if any(layers[conns, current_layer]):
                current_layer += 1
            fitting_layer_index = current_layer
            for index in range(current_layer, last_barrier - 1, -1):
                if any(layers[conns, index]):
                    fitting_layer_index = index + 1
                    break
            layers[conns, fitting_layer_index] = [True] * len(conns)

        return current_layer + 1

    def __len__(self) -> int:
        """Returns the number of instructions added to this circuit.

        Returns:
            An integer representing the number of instructions in this circuit.

        Example:
            >>> c1 = QCircuit([CNOT(0,1), CNOT(1,2), X(1), CNOT(1,2)])
            >>> len(c1)
            4

        """
        return len(self.instructions)

    def is_equivalent(self, circuit: QCircuit) -> bool:
        """Whether the circuit in parameter is equivalent to this circuit, in
        terms of gates, but not measurements.

        Depending on the definition of the gates of the circuit, several methods
        could be used to do it in an optimized way.

        Args:
            circuit: The circuit for which we want to know if it is equivalent
                to this circuit.

        Returns:
            ``True`` if the circuit in parameter is equivalent to this circuit

        Example:
            >>> c1 = QCircuit([H(0), H(0)])
            >>> c2 = QCircuit([Rx(0, 0)])
            >>> c1.is_equivalent(c2)
            True

        3M-TODO: will only work once the circuit.to_matrix is implemented
         Also take into account Noise in the equivalence verification
        """
        return matrix_eq(self.to_matrix(), circuit.to_matrix())

    def optimize(self, criteria: Optional[OneOrMany[str]] = None) -> QCircuit:
        """Optimize the circuit to satisfy some criteria (depth, number of
        qubits, gate restriction) in parameter.

        Args:
            criteria: String, or list of strings, regrouping the criteria of optimization of the circuit.

        Returns:
            the optimized QCircuit

        Examples:
            >>>
            >>>
            >>>

        # 6M-TODO implement, example and test
        """
        # ideas: a circuit can be optimized
        # - to reduce the depth of the circuit (combine gates, simplify some sequences)
        # - according to a given topology or qubits connectivity map
        # - to avoid the use of some gates (imperfect or more noisy)
        # - to avoid multi-qubit gates
        ...

    def to_matrix(self) -> npt.NDArray[np.complex64]:
        """Compute the unitary matrix associated to this circuit.

        Returns:
            a unitary matrix representing this circuit

        Examples:
            >>> c = QCircuit([H(0), CNOT(0,1)])
            >>> c.to_matrix()
            array([[ 0.70710678,  0.        ,  0.70710678,  0.        ],
                   [ 0.        ,  0.70710678,  0.        ,  0.70710678],
                   [ 0.        ,  0.70710678,  0.        , -0.70710678],
                   [ 0.70710678,  0.        , -0.70710678,  0.        ]])

        # 3M-TODO implement and double check examples and test:
        the idea is to compute the tensor product of the matrices associated
        with the gates of the circuit in a clever way (to minimize the number of
        multiplications) and then return the big matrix
        """
        ...

    def inverse(self) -> QCircuit:
        """Generate the inverse (dagger) of this circuit.

        Returns:
            The inverse circuit.

        Examples:
            >>> c1 = QCircuit([H(0), CNOT(0,1)])
            >>> print(c1)  # doctest: +NORMALIZE_WHITESPACE
                 ┌───┐
            q_0: ┤ H ├──■──
                 └───┘┌─┴─┐
            q_1: ─────┤ X ├
                      └───┘
            >>> print(c1.inverse())  # doctest: +NORMALIZE_WHITESPACE
                      ┌───┐
            q_0: ──■──┤ H ├
                 ┌─┴─┐└───┘
            q_1: ┤ X ├─────
                 └───┘
            >>> c2 = QCircuit([S(0), CZ(0,1), H(1), Ry(4.56, 1)])
            >>> print(c2)  # doctest: +NORMALIZE_WHITESPACE
                 ┌───┐
            q_0: ┤ S ├─■──────────────────
                 └───┘ │ ┌───┐┌──────────┐
            q_1: ──────■─┤ H ├┤ Ry(4.56) ├
                         └───┘└──────────┘
            >>> print(c2.inverse())  # doctest: +NORMALIZE_WHITESPACE
                                     ┌───┐
            q_0: ──────────────────■─┤ S ├
                 ┌──────────┐┌───┐ │ └───┘
            q_1: ┤ Ry(4.56) ├┤ H ├─■──────
                 └──────────┘└───┘

        # TODO implement, test, fill second example
        The inverse could be computed in several ways, depending on the
        definition of the circuit. One can inverse each gate in the circuit, or
        take the global unitary of the gate and inverse it.
        """
        dagger = QCircuit(self.nb_qubits)
        for instr in reversed(self.instructions):
            dagger.add(instr)
        return dagger

    def to_gate(self) -> Gate:
        """Generate a gate from this entire circuit.

        Returns:
            A gate representing this circuit.

        Examples:
            >>> c = QCircuit([CNOT(0, 1), CNOT(1, 2), CNOT(0, 1), CNOT(2, 3)])
            >>> c.to_gate().definition.matrix

        # 3M-TODO check implementation, example and test, this will only work
           when circuit.to_matrix() will be implemented
        """
        gate_def = UnitaryMatrix(self.to_matrix())
        return CustomGate(gate_def, list(range(self.nb_qubits)), label=self.label)

    @classmethod
    def initializer(cls, state: npt.NDArray[np.complex64]) -> QCircuit:
        """Initialize this circuit at a given state, given in parameter.
        This will imply adding gates at the beginning of the circuit.

        Args:
            state: StateVector modeling the state for initializing the circuit.

        Returns:
            A copy of the input circuit with additional instructions added
            before-hand to generate the right initial state.

        Examples:
            >>> qc = QCircuit.initializer(np.array([1, 0, 0 ,1])/np.sqrt(2))
            >>> print(qc)  # doctest: +NORMALIZE_WHITESPACE
                 ┌───┐
            q_0: ┤ H ├──■──
                 └───┘┌─┴─┐
            q_1: ─────┤ X ├
                      └───┘

        # 3M-TODO : to implement --> a first short term way could be to reuse
        # the qiskit QuantumCircuit feature qc.initialize()
        """
        size = int(np.log2(len(state)))
        if 2**size != len(state):
            raise ValueError(f"Input state {state} should have a power of 2 size")
        res = cls(size)
        ...
        return res

    def count_gates(self, gate: Optional[Type[Gate]] = None) -> int:
        """Returns the number of gates contained in the circuit. If a specific
        gate is given in the ``gate`` arg, it returns the number of occurrences
        of this gate.

        Args:
            gate: The gate for which we want to know its occurrence in this
                circuit.

        Returns:
            The number of gates (eventually of a specific type) contained in the
            circuit.

        Examples:
            >>> circuit = QCircuit(
            ...     [X(0), Y(1), Z(2), CNOT(0, 1), SWAP(0, 1), CZ(1, 2), X(2), X(1), X(0)]
            ... )
            >>> circuit.count_gates()
            9
            >>> circuit.count_gates(X)
            4
            >>> circuit.count_gates(Ry)
            0

        """
        filter2 = Gate if gate is None else gate
        return len([inst for inst in self.instructions if isinstance(inst, filter2)])

    def get_measurements(self) -> list[Measure]:
        """Returns all the measurements present in this circuit.

        Returns:
            The list of all measurements present in the circuit.

        Example:
            >>> circuit = QCircuit([
            ...     BasisMeasure([0, 1], shots=1000),
            ...     ExpectationMeasure([1], Observable(np.identity(2)), shots=1000)
            ... ])
            >>> circuit.get_measurements()  # doctest: +NORMALIZE_WHITESPACE
            [BasisMeasure([0, 1], shots=1000),
            ExpectationMeasure([1], Observable(array([[1.+0.j, 0.+0.j], [0.+0.j, 1.+0.j]], dtype=complex64)), shots=1000)]

        """
        return [inst for inst in self.instructions if isinstance(inst, Measure)]

    def without_measurements(self) -> QCircuit:
        """Provides a copy of this circuit with all the measurements removed.

        Returns:
            A copy of this circuit with all the measurements removed.

        Example:
            >>> circuit = QCircuit([X(0), CNOT(0, 1), BasisMeasure([0, 1], shots=100)])
            >>> print(circuit)  # doctest: +NORMALIZE_WHITESPACE
                 ┌───┐     ┌─┐
            q_0: ┤ X ├──■──┤M├───
                 └───┘┌─┴─┐└╥┘┌─┐
            q_1: ─────┤ X ├─╫─┤M├
                      └───┘ ║ └╥┘
            c: 2/═══════════╩══╩═
                            0  1
            >>> print(circuit.without_measurements())  # doctest: +NORMALIZE_WHITESPACE
                 ┌───┐
            q_0: ┤ X ├──■──
                 └───┘┌─┴─┐
            q_1: ─────┤ X ├
                      └───┘

        """
        new_circuit = QCircuit(self.nb_qubits)
        new_circuit.instructions = [
            inst for inst in self.instructions if not isinstance(inst, Measure)
        ]

        return new_circuit

    def without_noises(self) -> QCircuit:
        """Provides a copy of this circuit with all the noise models removed.

        Returns:
            A copy of this circuit with all the noise models removed.

        Example:
            >>> circuit = QCircuit(2)
            >>> circuit.add([CNOT(0, 1), Depolarizing(prob=0.4, targets=[0, 1]), BasisMeasure([0, 1], shots=100)])
            >>> print(circuit)  # doctest: +NORMALIZE_WHITESPACE
                      ┌─┐
            q_0: ──■──┤M├───
                 ┌─┴─┐└╥┘┌─┐
            q_1: ┤ X ├─╫─┤M├
                 └───┘ ║ └╥┘
            c: 2/══════╩══╩═
                       0  1
            NoiseModel: Depolarizing(0.4, [0, 1])
            >>> print(circuit.without_noises())  # doctest: +NORMALIZE_WHITESPACE
                      ┌─┐
            q_0: ──■──┤M├───
                 ┌─┴─┐└╥┘┌─┐
            q_1: ┤ X ├─╫─┤M├
                 └───┘ ║ └╥┘
            c: 2/══════╩══╩═
                       0  1

        """
        new_circuit = deepcopy(self)
        new_circuit.noises = []
        return new_circuit

    def to_other_language(
        self, language: Language = Language.QISKIT, cirq_proc_id: Optional[str] = None
    ) -> Union[
        QuantumCircuit,
        myQLM_Circuit,
        braket_Circuit,
        cirq_Circuit,
    ]:
        """Transforms this circuit into the corresponding circuit in the language
        specified in the ``language`` arg.

        By default, the circuit is translated to the corresponding
        ``QuantumCircuit`` in Qiskit, since it is the interface we use to
        generate the OpenQASM code.

        In the future, we will generate the OpenQASM code on our own, and this
        method will be used only for complex objects that are not tractable by
        OpenQASM (like hybrid structures).

        Note:
            Most providers take noise into account at the job level. A notable
            exception is Braket, where the noise is contained in the circuit
            object. For this reason you find the noise included in the Braket
            circuits.

        Args:
            language: Enum representing the target language.
            cirq_proc_id : Identifier of the processor for cirq.

        Returns:
            The corresponding circuit in the target language.

        Examples:
            >>> circuit = QCircuit([X(0), CNOT(0, 1)])
            >>> qc = circuit.to_other_language()
            >>> type(qc)
            <class 'qiskit.circuit.quantumcircuit.QuantumCircuit'>
            >>> circuit2 = QCircuit([H(0), CZ(0,1), Depolarizing(0.6, [0])])
            >>> braket_circuit = circuit2.to_other_language(Language.BRAKET)
            >>> print(braket_circuit)  # doctest: +NORMALIZE_WHITESPACE
            T  : │         0         │         1         │
                  ┌───┐ ┌───────────┐       ┌───────────┐
            q0 : ─┤ H ├─┤ DEPO(0.6) ├───●───┤ DEPO(0.6) ├─
                  └───┘ └───────────┘   │   └───────────┘
                                      ┌─┴─┐
            q1 : ─────────────────────┤ Z ├───────────────
                                      └───┘
            T  : │         0         │         1         │

        """
        qcircuit = self.hard_copy()

        if language == Language.QISKIT:
            from qiskit.circuit import Operation, QuantumCircuit
            from qiskit.circuit.quantumcircuit import CircuitInstruction
            from qiskit.quantum_info import Operator

            # to avoid defining twice the same parameter, we keep trace of the
            # added parameters, and we use those instead of new ones when they
            # are used more than once
            qiskit_parameters = set()
            if qcircuit.nb_cbits is None:
                new_circ = QuantumCircuit(qcircuit.nb_qubits)
            else:
                new_circ = QuantumCircuit(qcircuit.nb_qubits, qcircuit.nb_cbits)

            for instruction in qcircuit.instructions:
                if isinstance(instruction, ExpectationMeasure):
                    # these measures have no equivalent in Qiskit
                    continue
                qiskit_inst = instruction.to_other_language(
                    Language.QISKIT, qiskit_parameters
                )
                if TYPE_CHECKING:
                    assert (
                        isinstance(qiskit_inst, CircuitInstruction)
                        or isinstance(qiskit_inst, Operation)
                        or isinstance(qiskit_inst, Operator)
                    )
                cargs = []

                if isinstance(instruction, CustomGate):
                    new_circ.unitary(  # pyright: ignore[reportAttributeAccessIssue]
                        instruction.to_other_language(),
                        instruction.targets,
                        instruction.label,
                    )
                    # FIXME: minus sign appearing when it should not, seems
                    #  there a phase added somewhere, check u gate in OpenQASM
                    #  translation.
                    continue
                elif isinstance(instruction, ControlledGate):
                    qargs = instruction.controls + instruction.targets
                elif isinstance(instruction, Gate):
                    qargs = instruction.targets
                elif isinstance(instruction, BasisMeasure) and isinstance(
                    instruction.basis, ComputationalBasis
                ):
                    # TODO muhammad/henri, for custom basis, check if something
                    #  should be changed here, otherwise remove the condition to
                    #  have only computational basis
                    assert instruction.c_targets is not None
                    qargs = [instruction.targets]
                    cargs = [instruction.c_targets]
                elif isinstance(instruction, Barrier):
                    qargs = range(qcircuit.nb_qubits)
                elif isinstance(instruction, Breakpoint):
                    continue
                else:
                    raise ValueError(f"Instruction not handled: {instruction}")

                if TYPE_CHECKING:
                    assert not isinstance(qiskit_inst, Operator)
                new_circ.append(
                    qiskit_inst,
                    qargs,
                    cargs,
                )
            return new_circ

        elif language == Language.MY_QLM:
            cleaned_circuit = qcircuit.without_measurements()
            myqlm_circuit = qasm2_to_myqlm_Circuit(cleaned_circuit.to_qasm2())
            return myqlm_circuit

        elif language == Language.BRAKET:
            # filling the circuit with identity gates when some qubits don't have any instruction
            used_qubits = set().union(
                *(
                    inst.connections()
                    for inst in qcircuit.instructions
                    if isinstance(inst, Gate)
                )
            )
            circuit = QCircuit(
                [
                    Id(qubit)
                    for qubit in range(qcircuit.nb_qubits)
                    if qubit not in used_qubits
                ],
                nb_qubits=qcircuit.nb_qubits,
            ) + deepcopy(qcircuit)

            from mpqp.execution.providers.aws import apply_noise_to_braket_circuit

            if len(qcircuit.noises) != 0:
                if any(isinstance(instr, CRk) for instr in qcircuit.instructions):
                    raise NotImplementedError(
                        "Cannot simulate noisy circuit with CRk gate due to "
                        "an error on AWS Braket side."
                    )

            return apply_noise_to_braket_circuit(
                qasm3_to_braket_Circuit(circuit.to_qasm3()),
                qcircuit.noises,
                qcircuit.nb_qubits,
            )
        elif language == Language.CIRQ:
            cirq_circuit = qasm2_to_cirq_Circuit(qcircuit.to_qasm2())
            if cirq_proc_id:
                from cirq.transformers.optimize_for_target_gateset import (
                    optimize_for_target_gateset,
                )
                from cirq.transformers.routing.route_circuit_cqc import RouteCQC
                from cirq.transformers.target_gatesets.sqrt_iswap_gateset import (
                    SqrtIswapTargetGateset,
                )
                from cirq_google.engine.virtual_engine_factory import (
                    create_device_from_processor_id,
                )

                device = create_device_from_processor_id(cirq_proc_id)
                if device.metadata is None:
                    raise ValueError(
                        f"Device {device} does not have metadata for processor {cirq_proc_id}"
                    )

                router = RouteCQC(device.metadata.nx_graph)
                rcirc, initial_map, swap_map = router.route_circuit(cirq_circuit)  # type: ignore[reportUnusedVariable]
                cirq_circuit = optimize_for_target_gateset(
                    rcirc, gateset=SqrtIswapTargetGateset()
                )

                device.validate_circuit(cirq_circuit)
            return cirq_circuit

        else:
            raise NotImplementedError(f"Error: {language} is not supported")

    def to_qasm2(self) -> str:
        """Converts this circuit to the corresponding OpenQASM 2 code.

        For now, we use an intermediate conversion to a Qiskit
        ``QuantumCircuit``.

        Returns:
            A string representing the OpenQASM2 code corresponding to this
            circuit.

        Example:
            >>> circuit = QCircuit([X(0), CNOT(0, 1), BasisMeasure([0, 1], shots=100)])
            >>> print(circuit.to_qasm2())  # doctest: +NORMALIZE_WHITESPACE
            OPENQASM 2.0;
            include "qelib1.inc";
            qreg q[2];
            creg c[2];
            x q[0];
            cx q[0],q[1];
            measure q[0] -> c[0];
            measure q[1] -> c[1];

        """
        qiskit_circ = self.subs({}, remove_symbolic=True).to_other_language(
            Language.QISKIT
        )
        if TYPE_CHECKING:
            assert isinstance(qiskit_circ, QuantumCircuit)

        from qiskit import qasm2

        qasm_str = qasm2.dumps(qiskit_circ)
        return qasm_str

    def to_qasm3(self) -> str:
        """Converts this circuit to the corresponding OpenQASM 3 code.

        For now, we use an intermediate conversion to OpenQASM 2, and then a
        converter from 2 to 3.

        Returns:
            A string representing the OpenQASM3 code corresponding to this
            circuit.

        Example:
            >>> circuit = QCircuit([X(0), CNOT(0, 1), BasisMeasure([0, 1], shots=100)])
            >>> print(circuit.to_qasm3())  # doctest: +NORMALIZE_WHITESPACE
            OPENQASM 3.0;
            include "stdgates.inc";
            qubit[2] q;
            bit[2] c;
            x q[0];
            cx q[0],q[1];
            c[0] = measure q[0];
            c[1] = measure q[1];

        """
        qasm2_code = self.to_qasm2()
        qasm3_code = open_qasm_2_to_3(qasm2_code)
        return qasm3_code

    def subs(
        self, values: dict[Expr | str, Complex], remove_symbolic: bool = False
    ) -> QCircuit:
        r"""Substitute the parameters of the circuit with complex values.
        Optionally also remove all symbolic variables such as `\pi` (needed for
        example for circuit execution).

        Since we use ``sympy`` for gates' parameters, ``values`` can in fact be
        anything the ``subs`` method from ``sympy`` would accept.

        Args:
            values: Mapping between the variables and the replacing values.
            remove_symbolic: If symbolic values should be replaced by their
                numeric counterpart.

        Returns:
            The circuit with the replaced parameters.

        Examples:
            >>> theta, k = symbols("θ k")
            >>> c = QCircuit(
            ...     [Rx(theta, 0), CNOT(1,0), CNOT(1,2), X(2), Rk(2,1), H(0), CRk(k, 0, 1),
            ...      BasisMeasure(list(range(3)), shots=1000)]
            ... )
            >>> print(c)  # doctest: +NORMALIZE_WHITESPACE
                 ┌───────┐┌───┐┌───┐                              ┌─┐
            q_0: ┤ Rx(θ) ├┤ X ├┤ H ├────────────■─────────────────┤M├───
                 └───────┘└─┬─┘└───┘┌─────────┐ │P(2**(1 - k)*pi) └╥┘┌─┐
            q_1: ───────────■────■──┤ P(pi/2) ├─■──────────────────╫─┤M├
                               ┌─┴─┐└──┬───┬──┘        ┌─┐         ║ └╥┘
            q_2: ──────────────┤ X ├───┤ X ├───────────┤M├─────────╫──╫─
                               └───┘   └───┘           └╥┘         ║  ║
            c: 3/═══════════════════════════════════════╩══════════╩══╩═
                                                        2          0  1
            >>> print(c.subs({theta: np.pi, k: 1}))  # doctest: +NORMALIZE_WHITESPACE
                 ┌───────┐┌───┐┌───┐                 ┌─┐
            q_0: ┤ Rx(π) ├┤ X ├┤ H ├───────────■─────┤M├───
                 └───────┘└─┬─┘└───┘┌────────┐ │P(π) └╥┘┌─┐
            q_1: ───────────■────■──┤ P(π/2) ├─■──────╫─┤M├
                               ┌─┴─┐└─┬───┬──┘  ┌─┐   ║ └╥┘
            q_2: ──────────────┤ X ├──┤ X ├─────┤M├───╫──╫─
                               └───┘  └───┘     └╥┘   ║  ║
            c: 3/════════════════════════════════╩════╩══╩═
                                                 2    0  1

        """
        return QCircuit(
            data=[inst.subs(values, remove_symbolic) for inst in self.instructions]
            + self.noises,  # 3M-TODO: modify this line when noise will be
            # parameterized, do subs, like we do for inst
            nb_qubits=self.nb_qubits,
            nb_cbits=self.nb_cbits,
            label=self.label,
        )

    def pretty_print(self):
        """Provides a pretty print of the QCircuit.

        Examples:
            >>> c = QCircuit([H(0), CNOT(0,1)])
            >>> c.pretty_print()  # doctest: +NORMALIZE_WHITESPACE
            QCircuit : Size (Qubits, Cbits) = (2, 0), Nb instructions = 2
                 ┌───┐
            q_0: ┤ H ├──■──
                 └───┘┌─┴─┐
            q_1: ─────┤ X ├
                      └───┘

        """
        print(
            f"QCircuit {self.label or ''}: Size (Qubits, Cbits) = {self.size()},"
            f" Nb instructions = {len(self)}"
        )

        qubits = set(range(self.size()[0]))
        if self.noises:
            for noise in self.noises:
                if not isinstance(noise, NoiseModel):
                    raise NotImplementedError(
                        f"For now, {type(noise).__name__} noise model is not supported."
                    )
                targets = set(noise.targets)
<<<<<<< HEAD
                noise_info = noise.info()
=======
                noise_info = f"{type(noise).__name__} noise: probability {noise.prob}"

>>>>>>> 45dac41b
                if targets and targets != qubits:
                    noise_info += (
                        f" on qubit{'s' if len(noise.targets) > 1 else ''} "
                        f"{noise.targets[0] if len(noise.targets) == 1 else noise.targets}"
                    )
                if noise.gates:
                    noise_info += (
                        f" for gate{'s' if len(noise.gates) > 1 else ''} "
                        f"{noise.gates[0] if len(noise.gates) == 1 else noise.gates}"
                    )
                print(noise_info)

        print(f"{self.to_other_language(Language.QISKIT)}")

    def __str__(self) -> str:
        qiskit_circ = self.to_other_language(Language.QISKIT)
        if TYPE_CHECKING:
            from qiskit import QuantumCircuit

            assert isinstance(qiskit_circ, QuantumCircuit)
        output = str(qiskit_circ.draw(output="text", fold=0))
        if TYPE_CHECKING:
            assert isinstance(output, str)
        if len(self.noises) != 0:
            output += "\nNoiseModel:\n    " + "\n    ".join(
                str(noise) for noise in self.noises
            )
        return output

    def __repr__(self) -> str:
        instructions_repr = ", ".join(repr(instr) for instr in self.instructions)
        instructions_repr = instructions_repr.replace("[", "").replace("]", "")

        if self.noises:
            noise_repr = ", ".join(map(repr, self.noises))
            return f'QCircuit([{instructions_repr}, {noise_repr}], nb_qubits={self.nb_qubits}, nb_cbits={self.nb_cbits}, label="{self.label}")'
        else:
            return f'QCircuit([{instructions_repr}], nb_qubits={self.nb_qubits}, nb_cbits={self.nb_cbits}, label="{self.label}")'

    def variables(self) -> set[Basic]:
        """Returns all the parameters involved in this circuit.

        Returns:
            All the parameters of the circuit.

        Example:
            >>> circ = QCircuit([
            ...     Rx(theta, 0), CNOT(1,0), CNOT(1,2), X(2), Rk(2,1),
            ...     H(0), CRk(k, 0, 1), ExpectationMeasure([1], obs)
            ... ])
            >>> circ.variables()  # doctest: +SKIP
            {θ, k}

        """
        from sympy import Expr

        params: set[Basic] = set()
        for inst in self.instructions:
            if isinstance(inst, ParametrizedGate):
                for param in inst.parameters:
                    if isinstance(param, Expr):
                        params.update(param.free_symbols)
        return params

    @property
    def breakpoints(self) -> list[Breakpoint]:
        """Returns the breakpoints of the circuit in order."""
        return [inst for inst in self.instructions if isinstance(inst, Breakpoint)]<|MERGE_RESOLUTION|>--- conflicted
+++ resolved
@@ -1146,17 +1146,8 @@
         qubits = set(range(self.size()[0]))
         if self.noises:
             for noise in self.noises:
-                if not isinstance(noise, NoiseModel):
-                    raise NotImplementedError(
-                        f"For now, {type(noise).__name__} noise model is not supported."
-                    )
                 targets = set(noise.targets)
-<<<<<<< HEAD
                 noise_info = noise.info()
-=======
-                noise_info = f"{type(noise).__name__} noise: probability {noise.prob}"
-
->>>>>>> 45dac41b
                 if targets and targets != qubits:
                     noise_info += (
                         f" on qubit{'s' if len(noise.targets) > 1 else ''} "
