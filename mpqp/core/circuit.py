--- conflicted
+++ resolved
@@ -761,20 +761,6 @@
         return len([inst for inst in self.instructions if isinstance(inst, filter2)])
 
     def get_gates(self) -> list[Gate]:
-<<<<<<< HEAD
-        """Returns all the measurements present in this circuit.
-
-        Returns:
-            The list of all measurements present in the circuit.
-
-        Example:
-            >>> circuit = QCircuit([H(1), CNOT(0, 1), Ry(.5, 1), BasisMeasure([0, 1], shots=1000)])
-            >>> circuit.get_gates()
-            [H(1), CNOT(0, 1), Ry(0.5, 1)]
-
-        """
-        return [inst for inst in self.instructions if isinstance(inst, Gate)]
-=======
         """Retrieve all the gates from the instructions in the circuit.
 
         Returns:
@@ -787,7 +773,6 @@
 
         """
         return [instr for instr in self.instructions if isinstance(instr, Gate)]
->>>>>>> dc93e136
 
     def get_measurements(self) -> list[Measure]:
         """Returns all the measurements present in this circuit.
