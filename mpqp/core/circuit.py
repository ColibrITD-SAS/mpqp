--- conflicted
+++ resolved
@@ -41,15 +41,11 @@
 from mpqp.core.instruction.measurement.expectation_value import ExpectationMeasure
 from mpqp.core.languages import Language
 from mpqp.noise.noise_model import DimensionalNoiseModel, NoiseModel
-<<<<<<< HEAD
-from mpqp.tools.errors import NumberQubitsError, NonReversibleWarning
-=======
 from mpqp.qasm import qasm2_to_myqlm_Circuit
 from mpqp.qasm.open_qasm_2_and_3 import open_qasm_2_to_3
 from mpqp.qasm.qasm_to_braket import qasm3_to_braket_Circuit
 from mpqp.qasm.qasm_to_cirq import qasm2_to_cirq_Circuit
 from mpqp.tools.errors import NonReversibleWarning, NumberQubitsError
->>>>>>> 4c64841b
 from mpqp.tools.generics import OneOrMany
 from mpqp.tools.maths import matrix_eq
 
@@ -679,7 +675,6 @@
                  ┌───────────┐┌───┐ │ └────┘
             q_1: ┤ Ry(-4.56) ├┤ H ├─■───────
                  └───────────┘└───┘
-<<<<<<< HEAD
              >>> c2 = QCircuit([S(0), CRk(2, 0, 1), Barrier(), H(1), Ry(4.56, 1)])
             >>> print(c2)  # doctest: +NORMALIZE_WHITESPACE
                  ┌───┐          ░
@@ -693,25 +688,6 @@
                  ┌───────────┐┌───┐ ░  │P(-π/2) └────┘
             q_1: ┤ Ry(-4.56) ├┤ H ├─░──■──────────────
                  └───────────┘└───┘ ░
-=======
-             >>> c2 = QCircuit([S(0), CRk(2, 0, 1), Barrier(), H(1), Ry(4.56, 1), BasisMeasure([0, 1], shots=2000)])
-            >>> print(c2)  # doctest: +NORMALIZE_WHITESPACE
-                 ┌───┐          ░      ┌─┐
-            q_0: ┤ S ├─■────────░──────┤M├───────────────
-                 └───┘ │P(π/2)  ░ ┌───┐└╥┘┌──────────┐┌─┐
-            q_1: ──────■────────░─┤ H ├─╫─┤ Ry(4.56) ├┤M├
-                                ░ └───┘ ║ └──────────┘└╥┘
-            c: 2/═══════════════════════╩══════════════╩═
-                                        0              1
-            >>> print(c2.inverse())  # doctest: +NORMALIZE_WHITESPACE
-                                    ░           ┌────┐┌─┐
-            q_0: ───────────────────░──■────────┤ S† ├┤M├
-                 ┌───────────┐┌───┐ ░  │P(-π/2) └┬─┬─┘└╥┘
-            q_1: ┤ Ry(-4.56) ├┤ H ├─░──■─────────┤M├───╫─
-                 └───────────┘└───┘ ░            └╥┘   ║
-            c: 2/═════════════════════════════════╩════╩═
-                                                  1    0
->>>>>>> 4c64841b
 
         """
         dagger = deepcopy(self)
