--- conflicted
+++ resolved
@@ -60,29 +60,19 @@
 class QCircuit:
     """This class models a quantum circuit.
 
-    A circuit is composed of quantum and classical bits and it is defined as a
-    list of instructions and noise models applied on specific quantum and/or classical bits.
+    A circuit is composed of instructions and noise models applied on 
+    quantum and/or classical bits. These elements (instructions and noise 
+    models will be called ``components`` hereafter.
 
     Args:
-<<<<<<< HEAD
-        data: Number of qubits or List of [Instruction or NoiseModel] to initiate the circuit with. If the number of
-            qubits is passed, it should be a positive integer.
-        nb_qubits: Optional number of qubits, in case you input the sequence of instructions or noise models and want
-            to hardcode the number of qubits.
-        nb_cbits: Number of classical bits. It should be positive. Defaults to None.
-        label: Name of the circuit. Defaults to None.
-
-    Examples:
-=======
-        data: Number of qubits or List of instructions to initiate the circuit
+        data: Number of qubits or list of ``components`` to initialize the circuit
             with. If the number of qubits is passed, it should be a positive int.
         nb_qubits: Optional number of qubits, in case you input the sequence of
             instruction and want to hardcode the number of qubits.
-        nb_cbits: Number of classical bits. It should be positive. Defaults to None.
-        label: Name of the circuit. Defaults to None.
-
-    Example:
->>>>>>> 68ae4cad
+        nb_cbits: Number of classical bits. It should be positive.
+        label: Name of the circuit.
+
+    Examples:
         >>> circuit = QCircuit(2)
         >>> circuit.pretty_print()  # doctest: +NORMALIZE_WHITESPACE
         QCircuit : Size (Qubits,Cbits) = (2, 0), Nb instructions = 0
@@ -102,12 +92,11 @@
         q_4: ────────────
         c: 2/════════════
 
-<<<<<<< HEAD
         >>> circuit = QCircuit(4, label="NoiseExample")
         >>> circuit.add([H(0), T(1), CNOT(0,1), S(3)])
         >>> circuit.add(BasisMeasure(list(range(3)), shots=2345))
         >>> circuit.add(Depolarizing(prob=0.50, targets=[0, 1]))
-        >>> circuit.pretty_print()
+        >>> circuit.pretty_print() +NORMALIZE_WHITESPACE
         QCircuit NoiseExample: Size (Qubits,Cbits) = (4, 3), Nb instructions = 5
         Depolarizing noise: probability 0.5 on qubits [0, 1]
              ┌───┐     ┌─┐
@@ -122,8 +111,6 @@
         c: 3/═══════╩═══╩══╩═
                     2   0  1
 
-=======
->>>>>>> 68ae4cad
     """
 
     def __init__(
@@ -165,18 +152,11 @@
                 self.nb_qubits = nb_qubits
             self.add(map(deepcopy, data))
 
-<<<<<<< HEAD
-    def add(self, components: OneOrMany[Instruction | NoiseModel]):
-        """Adds an instruction, or a noise model, or a list of either instructions
-        or noise models, at the end of the circuit.
-=======
     def __eq__(self, value: object) -> bool:
         return dumps(self) == dumps(value)
 
-    def add(self, instruction: Instruction | Iterable[Instruction]):
-        """Adds one instruction or a list of instructions at the end of the
-        circuit.
->>>>>>> 68ae4cad
+    def add(self, components: OneOrMany[Instruction | NoiseModel]):
+        """Adds an ``component`` or a list of ``component`` at the end of the circuit.
 
         Args:
             components : Instruction(s) or NoiseModel(s) to append to the circuit.
@@ -194,7 +174,7 @@
                       └───┘ ║ └╥┘
             c: 2/═══════════╩══╩═
                             0  1
-<<<<<<< HEAD
+
             >>> circuit.add(Depolarizing(0.3, [0,1], dimension=2, gates=[CNOT]))
             >>> circuit.add([Depolarizing(0.02, [0])])
             QCircuit : Size (Qubits,Cbits) = (2, 2), Nb instructions = 3
@@ -207,9 +187,7 @@
                       └───┘ ║ └╥┘
             c: 2/═══════════╩══╩═
                             0  1
-=======
-
->>>>>>> 68ae4cad
+
         """
 
         if isinstance(components, Iterable):
@@ -266,15 +244,6 @@
         Args:
             other: The circuit to append at the end of this circuit.
             qubits_offset: If the circuit in parameter is smaller, this
-<<<<<<< HEAD
-            parameter precise at which qubit (vertically) the circuit will
-            be added.
-
-        Raises:
-            NumberQubitsError: if the circuit in parameter is larger than this
-            circuit or if the ``qubits_offset`` is too big such that the
-            ``other`` circuit would "stick out".
-=======
                 parameter precise at which qubit (vertically) the circuit will
                 be added.
 
@@ -282,7 +251,6 @@
             NumberQubitsError: if the circuit in parameter is larger than this
                 circuit or if the ``qubits_offset`` is too big such that the
                 ``other`` circuit would "stick out".
->>>>>>> 68ae4cad
 
         Example:
             >>> c1 = QCircuit([CNOT(0,1),CNOT(1,2)])
@@ -295,10 +263,7 @@
                  └───┘┌─┴─┐└───┘┌─┴─┐
             q_2: ─────┤ X ├─────┤ X ├
                       └───┘     └───┘
-<<<<<<< HEAD
-=======
-
->>>>>>> 68ae4cad
+
         """
 
         if self.nb_qubits < other.nb_qubits:
@@ -368,10 +333,7 @@
                  └───┘┌─┴─┐
             q_5: ─────┤ X ├
                       └───┘
-<<<<<<< HEAD
-=======
-
->>>>>>> 68ae4cad
+
         """
         res = deepcopy(self)
         res.nb_qubits += other.nb_qubits
@@ -386,21 +348,12 @@
 
         For now, this uses the qiskit circuit drawer, so all formats supported
         by qiskit are supported.
-<<<<<<< HEAD
-
-        Args:
-            output: Format of the output, see
-                `docs.quantum.ibm.com/build/circuit-visualization <https://docs.quantum.ibm.com/build/circuit-visualization#alternative-renderers>`_ 
-                for more information.
-
-=======
             
         Args:
             output: Format of the output, see
                 `docs.quantum.ibm.com/build/circuit-visualization <https://docs.quantum.ibm.com/build/circuit-visualization#alternative-renderers>`_
                 for more information.
         
->>>>>>> 68ae4cad
         Examples:
             >>> theta = symbols("θ")
             >>> circ = QCircuit([
@@ -421,10 +374,7 @@
                 \nghost{{q} :  } & \lstick{{q} :  } & \gate{\mathrm{P}\,(\mathrm{{\ensuremath{\theta}}})} & \qw & \qw\\
             \\ }}
             \end{document}
-<<<<<<< HEAD
-=======
-
->>>>>>> 68ae4cad
+
         """
         from qiskit.tools.visualization import circuit_drawer
 
@@ -452,10 +402,7 @@
             >>> c3 = QCircuit([CNOT(0,1),CNOT(1,2), BasisMeasure([0,1,2], shots=200)])
             >>> c3.size()
             (3, 3)
-<<<<<<< HEAD
-=======
-
->>>>>>> 68ae4cad
+
         """
         return self.nb_qubits, (self.nb_cbits or 0)
 
@@ -465,19 +412,12 @@
         Returns:
             Depth of the circuit.
 
-<<<<<<< HEAD
-        Examples:
-=======
-        Example:
->>>>>>> 68ae4cad
+        Examples:
             >>> QCircuit([CNOT(0, 1), CNOT(1, 2), CNOT(0, 1), X(2)]).depth()
             3
             >>> QCircuit([CNOT(0, 1), CNOT(1, 2), CNOT(0, 1), Barrier(), X(2)]).depth()
             4
-<<<<<<< HEAD
-=======
-
->>>>>>> 68ae4cad
+
         """
         if len(self) == 0:
             return 0
@@ -515,10 +455,7 @@
             >>> c1 = QCircuit([CNOT(0,1), CNOT(1,2), X(1), CNOT(1,2)])
             >>> len(c1)
             4
-<<<<<<< HEAD
-=======
-
->>>>>>> 68ae4cad
+
         """
         return len(self.instructions)
 
@@ -562,11 +499,7 @@
             >>>
             >>>
 
-<<<<<<< HEAD
-        # 6M-TODO implement, example and test, can be an internship
-=======
         # 6M-TODO implement, example and test
->>>>>>> 68ae4cad
         """
         # ideas: a circuit can be optimized
         # - to reduce the depth of the circuit (combine gates, simplify some sequences)
@@ -588,10 +521,6 @@
                    [ 0.        ,  0.70710678,  0.        ,  0.70710678],
                    [ 0.        ,  0.70710678,  0.        , -0.70710678],
                    [ 0.70710678,  0.        , -0.70710678,  0.        ]])
-<<<<<<< HEAD
-            >>>
-=======
->>>>>>> 68ae4cad
 
         # 3M-TODO implement and double check examples and test:
         the idea is to compute the tensor product of the matrices associated
@@ -634,10 +563,6 @@
             q_1: ┤ Ry(4.56) ├┤ H ├─■──────
                  └──────────┘└───┘
 
-<<<<<<< HEAD
-=======
-
->>>>>>> 68ae4cad
         # 3M-TODO implement, test, fill second example
         The inverse could be computed in several ways, depending on the
         definition of the circuit. One can inverse each gate in the circuit, or
@@ -657,10 +582,6 @@
         Examples:
             >>> c = QCircuit([CNOT(0, 1), CNOT(1, 2), CNOT(0, 1), CNOT(2, 3)])
             >>> c.to_gate().definition.matrix
-<<<<<<< HEAD
-            >>>
-=======
->>>>>>> 68ae4cad
 
         # 3M-TODO check implementation, example and test, this will only work
            when circuit.to_matrix() will be implemented
@@ -706,11 +627,7 @@
 
         Args:
             gate: The gate for which we want to know its occurrence in this
-<<<<<<< HEAD
-            circuit.
-=======
                 circuit.
->>>>>>> 68ae4cad
 
         Returns:
             The number of gates (eventually of a specific type) contained in the
@@ -726,10 +643,7 @@
             4
             >>> circuit.count_gates(Ry)
             0
-<<<<<<< HEAD
-=======
-
->>>>>>> 68ae4cad
+
         """
         filter2 = Gate if gate is None else gate
         return len([inst for inst in self.instructions if isinstance(inst, filter2)])
@@ -747,12 +661,8 @@
             ... ])
             >>> circuit.get_measurements()  # doctest: +NORMALIZE_WHITESPACE
             [BasisMeasure([0, 1], shots=1000),
-<<<<<<< HEAD
-             ExpectationMeasure([1], Observable(array([[1., 0.], [0., 1.]])), shots=1000)]
-=======
             ExpectationMeasure([1], Observable(array([[1.+0.j, 0.+0.j], [0.+0.j, 1.+0.j]], dtype=complex64)), shots=1000)]
 
->>>>>>> 68ae4cad
         """
         return [inst for inst in self.instructions if isinstance(inst, Measure)]
 
@@ -778,10 +688,7 @@
                  └───┘┌─┴─┐
             q_1: ─────┤ X ├
                       └───┘
-<<<<<<< HEAD
-=======
-
->>>>>>> 68ae4cad
+
         """
         new_circuit = QCircuit(self.nb_qubits)
         new_circuit.instructions = [
@@ -841,12 +748,9 @@
         method will be used only for complex objects that are not tractable by
         OpenQASM (like hybrid structures).
 
-<<<<<<< HEAD
         If the language is ``BRAKET`` and the circuit is noisy, the corresponding
         noisy AWS Braket Circuit will be returned.
 
-=======
->>>>>>> 68ae4cad
         Args:
             language: Enum representing the target language.
             cirq_proc_id : Identifier of the processor for cirq.
@@ -854,12 +758,11 @@
         Returns:
             The corresponding circuit in the target language.
 
-<<<<<<< HEAD
         Examples:
             >>> circuit = QCircuit([X(0), CNOT(0, 1)])
             >>> qc = circuit.to_other_language()
             >>> type(qc)
-            qiskit.circuit.quantumcircuit.QuantumCircuit
+            <class 'qiskit.circuit.quantumcircuit.QuantumCircuit'>
             >>> circuit2 = QCircuit([H(0), CZ(0,1), Depolarizing(0.6, [0])])
             >>> braket_circuit = circuit2.to_other_language(Language.BRAKET)
             >>> print(braket_circuit)
@@ -871,13 +774,6 @@
             q1 : ─────────────────────┤ Z ├───────────────
                                       └───┘
             T  : │         0         │         1         │
-=======
-        Example:
-            >>> circuit = QCircuit([X(0), CNOT(0, 1)])
-            >>> qc = circuit.to_other_language()
-            >>> type(qc)
-            <class 'qiskit.circuit.quantumcircuit.QuantumCircuit'>
->>>>>>> 68ae4cad
 
         """
 
@@ -968,7 +864,6 @@
                 nb_qubits=self.nb_qubits,
             ) + deepcopy(self)
 
-<<<<<<< HEAD
             from mpqp.execution.providers.aws import apply_noise_to_braket_circuit
 
             if self.noises:
@@ -979,8 +874,6 @@
             return apply_noise_to_braket_circuit(
                 qasm3_to_braket_Circuit(circuit.to_qasm3()), self.noises, self.nb_qubits
             )
-=======
-            return qasm3_to_braket_Circuit(circuit.to_qasm3())
         elif language == Language.CIRQ:
             cirq_circuit = qasm2_to_cirq_Circuit(self.to_qasm2())
             if cirq_proc_id:
@@ -1009,7 +902,6 @@
 
                 device.validate_circuit(cirq_circuit)
             return cirq_circuit
->>>>>>> 68ae4cad
 
         else:
             raise NotImplementedError(f"Error: {language} is not supported")
@@ -1035,10 +927,7 @@
             cx q[0],q[1];
             measure q[0] -> c[0];
             measure q[1] -> c[1];
-<<<<<<< HEAD
-=======
-
->>>>>>> 68ae4cad
+
         """
         qiskit_circ = self.subs({}, remove_symbolic=True).to_other_language(
             Language.QISKIT
@@ -1070,10 +959,7 @@
             cx q[0],q[1];
             c[0] = measure q[0];
             c[1] = measure q[1];
-<<<<<<< HEAD
-=======
-
->>>>>>> 68ae4cad
+
         """
         qasm2_code = self.to_qasm2()
         qasm3_code = open_qasm_2_to_3(qasm2_code)
@@ -1097,11 +983,7 @@
         Returns:
             The circuit with the replaced parameters.
 
-<<<<<<< HEAD
-        Examples:
-=======
-        Example:
->>>>>>> 68ae4cad
+        Examples:
             >>> theta, k = symbols("θ k")
             >>> c = QCircuit(
             ...     [Rx(theta, 0), CNOT(1,0), CNOT(1,2), X(2), Rk(2,1), H(0), CRk(k, 0, 1),
@@ -1127,10 +1009,7 @@
                                └───┘  └───┘     └╥┘   ║  ║
             c: 3/════════════════════════════════╩════╩══╩═
                                                  2    0  1
-<<<<<<< HEAD
-=======
-
->>>>>>> 68ae4cad
+
         """
         return QCircuit(
             data=[inst.subs(values, remove_symbolic) for inst in self.instructions]
@@ -1173,25 +1052,20 @@
         print(f"{self.to_other_language(Language.QISKIT)}")
 
     def __str__(self) -> str:
-<<<<<<< HEAD
-        circ_str = str(self.to_other_language(Language.QISKIT))
-        noise_str = (
+        qiskit_circ = self.to_other_language(Language.QISKIT)
+        if TYPE_CHECKING:
+            from qiskit import QuantumCircuit
+
+            assert isinstance(qiskit_circ, QuantumCircuit)
+        output = str(qiskit_circ.draw(output="text", fold=0))
+        if TYPE_CHECKING:
+            assert isinstance(output, str)
+        output += (
             "\nNoiseModel: " + "".join(str(noise) for noise in self.noises)
             if self.noises
             else ""
         )
-        return circ_str + noise_str
-=======
-        qiskit_circ = self.to_other_language(Language.QISKIT)
-        if TYPE_CHECKING:
-            from qiskit import QuantumCircuit
-
-            assert isinstance(qiskit_circ, QuantumCircuit)
-        output = str(qiskit_circ.draw(output="text", fold=0))
-        if TYPE_CHECKING:
-            assert isinstance(output, str)
         return output
->>>>>>> 68ae4cad
 
     def __repr__(self) -> str:
         instructions_repr = ", ".join(repr(instr) for instr in self.instructions)
@@ -1214,14 +1088,9 @@
             ...     Rx(theta, 0), CNOT(1,0), CNOT(1,2), X(2), Rk(2,1),
             ...     H(0), CRk(k, 0, 1), ExpectationMeasure([1], obs)
             ... ])
-<<<<<<< HEAD
-            >>> circ.variables()
-            {k, θ}
-=======
             >>> circ.variables()  # doctest: +SKIP
             {θ, k}
 
->>>>>>> 68ae4cad
         """
         params: set[Basic] = set()
         for inst in self.instructions:
