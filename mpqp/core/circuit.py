--- conflicted
+++ resolved
@@ -233,7 +233,7 @@
                 )
         if isinstance(components, NoiseModel):
             if (
-                isinstance(components, Depolarizing)
+                hasattr(components, "dimension")
                 and len(components.targets) < components.dimension
             ):
                 raise ValueError(
@@ -248,18 +248,6 @@
                 raise ValueError(
                     "In noisy circuits, BasisMeasure must span all qubits in the circuit."
                 )
-<<<<<<< HEAD
-            self.noises.append(components)
-        else:
-            self.instructions.append(components)
-
-    def hard_copy(self) -> QCircuit:
-        """
-        Creates a deep copy of the quantum circuit object, ensuring all properties,
-        including noises and instructions, are properly duplicated with necessary
-        adjustments, empty targets are replaced with all possible targets.
-=======
->>>>>>> 151bd176
 
     def _update_targets_components(self, components: Instruction | NoiseModel):
         """update the targets of the components with the number of qubits in the circuit.
@@ -288,18 +276,16 @@
             [0, 1, 2]
 
         """
-<<<<<<< HEAD
-        qcircuit = deepcopy(self)
-
-        noises = deepcopy(self.noises)
-        for noise in noises:
-            if len(noise.targets) == 0:
-                noise.targets = list(range(self.nb_qubits))
-                if hasattr(noise, "dimension") and len(noise.targets) < noise.dimension:
-                    raise ValueError(
-                        f"Number of target qubits {len(noise.targets)} should be higher "
-                        f"than the dimension {noise.dimension}."
-=======
+
+        # noises = deepcopy(self.noises)
+        # for noise in noises:
+        #     if len(noise.targets) == 0:
+        #         noise.targets = list(range(self.nb_qubits))
+        #         if hasattr(noise, "dimension") and len(noise.targets) < noise.dimension:
+        #             raise ValueError(
+        #                 f"Number of target qubits {len(noise.targets)} should be higher "
+        #                 f"than the dimension {noise.dimension}."
+        #             )
 
         targets = list(range(self.nb_qubits))
 
@@ -311,7 +297,7 @@
             dynamic_components.size = self.nb_qubits
         elif isinstance(dynamic_components, ExpectationMeasure):
             dynamic_components._check_targets_order()  # pyright: ignore[reportPrivateUsage]
-        elif isinstance(dynamic_components, Depolarizing):
+        elif isinstance(dynamic_components, NoiseModel) and hasattr(dynamic_components, "dimension"):
             dynamic_components._check_dimension()  # pyright: ignore[reportPrivateUsage]
         elif isinstance(dynamic_components, BasisMeasure):
             if self.nb_cbits is None:
@@ -329,7 +315,6 @@
                 while i in unique_cbits:
                     warn(
                         "Dynamic measurements don't play well with static measurements: order of classic bits might be unexpected"
->>>>>>> 151bd176
                     )
                     i += 1
                 c_targets.append(i)
@@ -837,7 +822,7 @@
                       └───┘
 
         """
-        new_circuit = self.hard_copy()
+        new_circuit = deepcopy(self)
         new_circuit.nb_cbits = 0
         new_circuit.instructions = [
             inst for inst in self.instructions if not isinstance(inst, Measure)
@@ -1005,19 +990,6 @@
                     if isinstance(inst, Gate)
                 )
             )
-<<<<<<< HEAD
-            circuit = (
-                QCircuit(
-                    [
-                        Id(qubit)
-                        for qubit in range(qcircuit.nb_qubits)
-                        if qubit not in used_qubits
-                    ],
-                    nb_qubits=qcircuit.nb_qubits,
-                )
-                + qcircuit
-            )
-=======
             circuit = QCircuit(
                 [
                     Id(qubit)
@@ -1026,7 +998,6 @@
                 ],
                 nb_qubits=self.nb_qubits,
             ) + deepcopy(self)
->>>>>>> 151bd176
 
             from mpqp.execution.providers.aws import apply_noise_to_braket_circuit
 
