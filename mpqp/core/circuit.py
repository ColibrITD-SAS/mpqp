"""MPQP is focused on gate based quantum computing. As such, the main element of
a script using MPQP is the quantum circuit, or :class:`QCircuit`. The
:class:`QCircuit` contains the data of all gates, measures, and noise models you
want to apply to your qubits. 

The qubits are only referred by their indices, so one could keep track of
specific registers using python features, for instance

.. code-block:: python

    >>> circ = QCircuit(6)
    >>> targets = range(3)
    >>> ancillas = range(3,6)
    >>> for i in range(3):
    ...     circ.add(CNOT(targets[i], ancillas[i]))
    
could be use to add CNOT gates to your circuit, using the two registers
``targets`` and ``ancillas``.
"""

from __future__ import annotations

from copy import deepcopy
from numbers import Complex
from pickle import dumps
from typing import TYPE_CHECKING, Iterable, Optional, Sequence, Type
from warnings import warn

if TYPE_CHECKING:
    from qat.core.wrappers.circuit import Circuit as myQLM_Circuit
    from cirq.circuits.circuit import Circuit as cirq_Circuit
    from braket.circuits import Circuit as braket_Circuit
    from qiskit.circuit import QuantumCircuit
    from sympy import Basic, Expr

import numpy as np
import numpy.typing as npt
from typeguard import TypeCheckError, typechecked

from mpqp.core.instruction import Instruction
from mpqp.core.instruction.barrier import Barrier
from mpqp.core.instruction.breakpoint import Breakpoint
from mpqp.core.instruction.gates import ControlledGate, CRk, Gate, Id
from mpqp.core.instruction.gates.custom_gate import CustomGate
from mpqp.core.instruction.gates.gate_definition import UnitaryMatrix
from mpqp.core.instruction.gates.parametrized_gate import ParametrizedGate
from mpqp.core.instruction.measurement import BasisMeasure, ComputationalBasis, Measure
from mpqp.core.instruction.measurement.expectation_value import ExpectationMeasure
from mpqp.core.languages import Language
from mpqp.noise.noise_model import NoiseModel, DimensionalNoiseModel
from mpqp.qasm import qasm2_to_myqlm_Circuit
from mpqp.qasm.open_qasm_2_and_3 import open_qasm_2_to_3
from mpqp.qasm.qasm_to_braket import qasm3_to_braket_Circuit
from mpqp.qasm.qasm_to_cirq import qasm2_to_cirq_Circuit
from mpqp.tools.errors import NumberQubitsError
from mpqp.tools.generics import OneOrMany
from mpqp.tools.maths import matrix_eq


@typechecked
class QCircuit:
    """This class models a quantum circuit.

    A circuit is composed of instructions and noise models applied on
    quantum and/or classical bits. These elements (instructions and noise
    models) will be called ``components`` hereafter.

    Args:
        data: Number of qubits or list of ``components`` to initialize the circuit
            with. If the number of qubits is passed, it should be a positive int.
        nb_qubits: Optional number of qubits, in case you input the sequence of
            instruction and want to hardcode the number of qubits.
        nb_cbits: Number of classical bits. It should be positive.
        label: Name of the circuit.

    Examples:
        >>> circuit = QCircuit(2)
        >>> circuit.pretty_print()  # doctest: +NORMALIZE_WHITESPACE
        QCircuit : Size (Qubits, Cbits) = (2, 0), Nb instructions = 0
        q_0:
        q_1:

        >>> circuit = QCircuit(5, nb_cbits=2, label="Circuit 1")
        >>> circuit.add(Rx(1.23, 3))
        >>> circuit.pretty_print()  # doctest: +NORMALIZE_WHITESPACE
        QCircuit Circuit 1: Size (Qubits, Cbits) = (5, 2), Nb instructions = 1
        q_0: ────────────
        q_1: ────────────
        q_2: ────────────
             ┌──────────┐
        q_3: ┤ Rx(1.23) ├
             └──────────┘
        q_4: ────────────
        c: 2/════════════

        >>> circuit = QCircuit(3, label="NoiseExample")
        >>> circuit.add([H(0), T(1), CNOT(0,1), S(2)])
        >>> circuit.add(BasisMeasure(list(range(3)), shots=2345))
        >>> circuit.add(Depolarizing(prob=0.50, targets=[0, 1]))
        >>> circuit.pretty_print()  # doctest: +NORMALIZE_WHITESPACE
        QCircuit NoiseExample: Size (Qubits, Cbits) = (3, 3), Nb instructions = 5
        Depolarizing noise: on qubits [0, 1] with probability 0.5
             ┌───┐     ┌─┐
        q_0: ┤ H ├──■──┤M├───
             ├───┤┌─┴─┐└╥┘┌─┐
        q_1: ┤ T ├┤ X ├─╫─┤M├
             ├───┤└┬─┬┘ ║ └╥┘
        q_2: ┤ S ├─┤M├──╫──╫─
             └───┘ └╥┘  ║  ║
        c: 3/═══════╩═══╩══╩═
                    2   0  1

    """

    def __init__(
        self,
        data: int | Sequence[Instruction | NoiseModel],
        *,
        nb_qubits: Optional[int] = None,
        nb_cbits: Optional[int] = None,
        label: Optional[str] = None,
    ):

        self.nb_cbits = nb_cbits
        """See parameter description."""
        self.label = label
        """See parameter description."""
        self.instructions: list[Instruction] = []
        """List of instructions of the circuit."""
        self.noises: list[NoiseModel] = []
        """List of noise models attached to the circuit."""
        self._nb_qubits: int
        """Number of qubits of the circuit."""

        self.gphase: float = 0
        """Stores the global phase (angle) arising from the Qiskit conversion of CustomGates 
        to OpenQASM2. It is used to correct the global phase when the job type
        is STATE_VECTOR, and when this circuit contains CustomGate."""

        if isinstance(data, int):
            if data < 0:
                raise TypeCheckError(
                    f"The data passed to QCircuit is a negative int ({data}), "
                    "this does not make sense."
                )
            self._nb_qubits = data
        else:
            if nb_qubits is None:
                if len(data) == 0:
                    self._nb_qubits = 0
                else:
                    connections: set[int] = set.union(
                        *(item.connections() for item in data)
                    )
                    self._nb_qubits = max(connections) + 1
            else:
                self._nb_qubits = nb_qubits
            self.add(list(map(deepcopy, data)))

    def __eq__(self, value: object) -> bool:
        return dumps(self) == dumps(value)

    def add(self, components: OneOrMany[Instruction | NoiseModel]):
        """Adds a ``component`` or a list of ``component`` at the end of the circuit.

        Args:
            components : Instruction(s) or NoiseModel(s) to append to the circuit.

        Examples:
            >>> circuit = QCircuit(2)
            >>> circuit.add(X(0))
            >>> circuit.add([CNOT(0, 1), BasisMeasure([0, 1], shots=100)])
            >>> circuit.pretty_print()  # doctest: +NORMALIZE_WHITESPACE
            QCircuit : Size (Qubits, Cbits) = (2, 2), Nb instructions = 3
                 ┌───┐     ┌─┐
            q_0: ┤ X ├──■──┤M├───
                 └───┘┌─┴─┐└╥┘┌─┐
            q_1: ─────┤ X ├─╫─┤M├
                      └───┘ ║ └╥┘
            c: 2/═══════════╩══╩═
                            0  1

            >>> circuit.add(Depolarizing(0.3, [0,1], dimension=2, gates=[CNOT]))
            >>> circuit.add([Depolarizing(0.02, [0])])
            >>> circuit.pretty_print()  # doctest: +NORMALIZE_WHITESPACE
            QCircuit : Size (Qubits, Cbits) = (2, 2), Nb instructions = 3
            Depolarizing noise: for gate CNOT with probability 0.3 and dimension 2
            Depolarizing noise: on qubit 0 with probability 0.02
                 ┌───┐     ┌─┐
            q_0: ┤ X ├──■──┤M├───
                 └───┘┌─┴─┐└╥┘┌─┐
            q_1: ─────┤ X ├─╫─┤M├
                      └───┘ ║ └╥┘
            c: 2/═══════════╩══╩═
                            0  1

        """

        if isinstance(components, Iterable):
            for comp in components:
                self.add(comp)
            return

        if any(conn >= self.nb_qubits for conn in components.connections()):
            component_type = (
                "Instruction" if isinstance(components, Instruction) else "Noise model"
            )
            raise NumberQubitsError(
                f"{component_type} {type(components)}'s connections "
                f"({components.connections()}) are not compatible with circuit"
                f" size ({self.nb_qubits})."
            )

        if components._dynamic:  # pyright: ignore[reportPrivateUsage]
            components = self._update_targets_components(components)

        self._check_components_targets(components)
        if isinstance(components, BasisMeasure):
            if self.nb_cbits is None:
                self.nb_cbits = 0
            if components.c_targets is None:
                components.c_targets = [
                    self.nb_cbits + i for i in range(len(components.targets))
                ]
            self.nb_cbits = max(self.nb_cbits, max(components.c_targets) + 1)

        if isinstance(components, NoiseModel):
            self.noises.append(components)
        else:
            self.instructions.append(components)

    def _check_components_targets(self, components: Instruction | NoiseModel):
        if isinstance(components, BasisMeasure):
            if self.noises and len(components.targets) != self.nb_qubits:
                raise ValueError(
                    "In noisy circuits, BasisMeasure must span all qubits in the circuit."
                )
        if isinstance(components, NoiseModel):
            if (
                isinstance(components, DimensionalNoiseModel)
                and len(components.targets) < components.dimension
            ):
                raise ValueError(
                    f"Number of target qubits {len(components.targets)} should be higher than "
                    f"the dimension {components.dimension}."
                )
            hardcoded_basis_measures = [
                instr for instr in self.instructions if isinstance(instr, BasisMeasure)
            ]
            if any(
                len(meas.targets) != self.nb_qubits for meas in hardcoded_basis_measures
            ):
                raise ValueError(
                    "In noisy circuits, BasisMeasure must span all qubits in the circuit."
                )

    def _update_targets_components(self, components: Instruction | NoiseModel):
        """update the targets of the components with the number of qubits in the circuit.

        Raises:
            ValueError: If the number of target qubits for a noise source is
                smaller than the its dimension, or if BasisMeasure does not span
                all qubits in a noisy circuit.

        Examples:
            >>> circuit = QCircuit(2)
            >>> depolarization = Depolarizing(0.01)
            >>> basis_measure = BasisMeasure()
            >>> print(depolarization.targets)
            []
            >>> print(circuit._update_targets_components(depolarization).targets)
            [0, 1]
            >>> print(basis_measure.targets)
            []
            >>> print(circuit._update_targets_components(basis_measure).targets)
            [0, 1]
            >>> circuit.nb_qubits = 3
            >>> print(circuit._update_targets_components(depolarization).targets)
            [0, 1, 2]
            >>> print(circuit._update_targets_components(basis_measure).targets)
            [0, 1, 2]

        """
        targets = list(range(self.nb_qubits))

        components.targets = targets
        self._check_components_targets(components)

        if isinstance(components, Barrier):
            components.size = self.nb_qubits
        elif isinstance(components, ExpectationMeasure):
            components.check_targets_order()
        elif isinstance(components, DimensionalNoiseModel):
            components.check_dimension()
        elif isinstance(components, BasisMeasure):
            if self.nb_cbits is None:
                self.nb_cbits = 0
            unique_cbits = set()
            for basis_measure in self.instructions:
                if basis_measure != components and isinstance(
                    basis_measure, BasisMeasure
                ):
                    if basis_measure.c_targets:
                        unique_cbits.update(basis_measure.c_targets)
            c_targets = []
            i = 0
            for _ in range(len(components.targets)):
                while i in unique_cbits:
                    warn(
                        "Dynamic measurements don't play well with static measurements: "
                        "order of classic bits might be unexpected"
                    )
                    i += 1
                c_targets.append(i)
                i += 1
            components.c_targets = c_targets
            self.nb_cbits = max(
                max(c_targets, default=0) + 1, max(unique_cbits, default=0) + 1
            )

<<<<<<< HEAD
        noises = deepcopy(self.noises)
        for noise in noises:
            if len(noise.targets) == 0:
                noise.targets = list(range(self.nb_qubits))
            if isinstance(noise, Depolarizing) and len(noise.targets) < noise.dimension:
                raise ValueError(
                    f"Number of target qubits {len(noise.targets)} should "
                    f"be higher than the dimension {noise.dimension}."
                )
        qcircuit.noises = noises

        instructions = deepcopy(self.instructions)
        for instruction in instructions:
            if isinstance(instruction, Barrier):
                instruction.size = self.nb_qubits
                instruction.targets = [i for i in range(self.nb_qubits)]
            elif isinstance(instruction, Measure):
                if len(instruction.targets) == 0:
                    instruction.targets = list(range(self.nb_qubits))
                if isinstance(instruction, BasisMeasure):
                    if qcircuit.nb_cbits is None:
                        qcircuit.nb_cbits = 0
                    if instruction.c_targets is None:
                        instruction.c_targets = [
                            qcircuit.nb_cbits + i
                            for i in range(len(instruction.targets))
                        ]
                        qcircuit.nb_cbits += self.nb_qubits
                    if qcircuit.noises and len(instruction.targets) != self.nb_qubits:
                        raise ValueError(
                            "In noisy circuits, BasisMeasure must span all "
                            "qubits in the circuit."
                        )
        qcircuit.instructions = instructions
        return qcircuit
=======
        return components

    @property
    def nb_qubits(self) -> int:
        return self._nb_qubits

    @nb_qubits.setter
    def nb_qubits(self, nb_qubits: int):
        self._nb_qubits = nb_qubits

        for noise in self.noises:
            if noise._dynamic:  # pyright: ignore[reportPrivateUsage]
                self._update_targets_components(noise)

        for instruction in self.instructions:
            if instruction._dynamic:  # pyright: ignore[reportPrivateUsage]
                self._update_targets_components(instruction)
>>>>>>> 25ce8fc7

    def append(self, other: QCircuit, qubits_offset: int = 0) -> None:
        """Appends the circuit at the end (right side) of this circuit, inplace.

        If the size of the ``other`` is smaller than this circuit,
        the parameter ``qubits_offset`` can be used to indicate at which qubit
        the ``other`` circuit must be added.

        Args:
            other: The circuit to append at the end of this circuit.
            qubits_offset: If the circuit in parameter is smaller, this
                parameter precise at which qubit (vertically) the circuit will
                be added.

        Raises:
            NumberQubitsError: if the circuit in parameter is larger than this
                circuit or if the ``qubits_offset`` is too big such that the
                ``other`` circuit would "stick out".

        Example:
            >>> c1 = QCircuit([CNOT(0,1),CNOT(1,2)])
            >>> c2 = QCircuit([X(1),CNOT(1,2)])
            >>> c1.append(c2)
            >>> print(c1)  # doctest: +NORMALIZE_WHITESPACE
            q_0: ──■─────────────────
                 ┌─┴─┐     ┌───┐
            q_1: ┤ X ├──■──┤ X ├──■──
                 └───┘┌─┴─┐└───┘┌─┴─┐
            q_2: ─────┤ X ├─────┤ X ├
                      └───┘     └───┘

        """

        if self.nb_qubits < other.nb_qubits:
            raise NumberQubitsError(
                "Size of the circuit to be appended is greater than the size of"
                " this circuit"
            )
        if qubits_offset + other.nb_qubits > self.nb_qubits:
            raise NumberQubitsError(
                "Size of the circuit to be appended is too large given the"
                " index and the size of this circuit"
            )

        for inst in deepcopy(other.instructions):
            inst.targets = [qubit + qubits_offset for qubit in inst.targets]
            if isinstance(inst, ControlledGate):
                inst.controls = [qubit + qubits_offset for qubit in inst.controls]
            if isinstance(inst, BasisMeasure):
                if not inst.user_set_c_targets:
                    inst.c_targets = None

            self.add(inst)

    def __iadd__(self, other: QCircuit):
        self.append(other)
        return self

    def __add__(self, other: QCircuit) -> QCircuit:
        res = deepcopy(self)
        res += other
        return res

    def tensor(self, other: QCircuit) -> QCircuit:
        """Computes the tensor product of this circuit with the one in parameter.

        In the circuit notation, the upper part of the output circuit will
        correspond to the first circuit, while the bottom part correspond to the
        one in parameter.

        Args:
            other: QCircuit being the second operand of the tensor product with
                this circuit.

        Returns:
            The QCircuit resulting from the tensor product of this circuit with
            the one in parameter.

        Args:
            other: QCircuit being the second operand of the tensor product with this circuit.

        Returns:
            The QCircuit resulting from the tensor product of this circuit with the one in parameter.

        Example:
            >>> c1 = QCircuit([CNOT(0,1),CNOT(1,2)])
            >>> c2 = QCircuit([X(1),CNOT(1,2)])
            >>> print(c1.tensor(c2))  # doctest: +NORMALIZE_WHITESPACE
            q_0: ──■───────
                 ┌─┴─┐
            q_1: ┤ X ├──■──
                 └───┘┌─┴─┐
            q_2: ─────┤ X ├
                      └───┘
            q_3: ──────────
                 ┌───┐
            q_4: ┤ X ├──■──
                 └───┘┌─┴─┐
            q_5: ─────┤ X ├
                      └───┘

        """
        res = deepcopy(self)
        res.nb_qubits += other.nb_qubits
        res.append(other, qubits_offset=self.nb_qubits)
        return res

    def __matmul__(self, other: QCircuit) -> QCircuit:
        return self.tensor(other)

    def display(self, output: str = "mpl"):
        r"""Displays this circuit in the desired output format.

        For now, this uses the qiskit circuit drawer, so all formats supported
        by qiskit are supported.
            
        Args:
            output: Format of the output, see
                `docs.quantum.ibm.com/build/circuit-visualization <https://docs.quantum.ibm.com/build/circuit-visualization#alternative-renderers>`_
                for more information.
        
        Examples:
            >>> theta = symbols("θ")
            >>> circ = QCircuit([
            ...     P(theta, 0),
            ...     ExpectationMeasure(Observable(np.array([[0, 1], [1, 0]])), [0], shots=1000)
            ... ])
            >>> circ.display("text")
               ┌──────┐
            q: ┤ P(θ) ├
               └──────┘
            >>> print(circ.display("latex_source"))  # doctest: +NORMALIZE_WHITESPACE
            \documentclass[border=2px]{standalone}
            \usepackage[braket, qm]{qcircuit}
            \usepackage{graphicx}
            \begin{document}
            \scalebox{1.0}{
            \Qcircuit @C=1.0em @R=0.2em @!R { \\
                \nghost{{q} :  } & \lstick{{q} :  } & \gate{\mathrm{P}\,(\mathrm{{\ensuremath{\theta}}})} & \qw & \qw\\
            \\ }}
            \end{document}

        """
        from matplotlib.figure import Figure
        from qiskit.visualization import circuit_drawer

        qc = self.to_other_language(language=Language.QISKIT)
        if TYPE_CHECKING:
            assert isinstance(qc, QuantumCircuit)
        fig = circuit_drawer(qc, output=output, style={"backgroundcolor": "#EEEEEE"})

        if isinstance(fig, Figure):
            fig.show()
        return fig

    def size(self) -> tuple[int, int]:
        """Provides the size of the circuit, in terms of number of quantum and
        classical bits.

        Returns:
            A couple ``(q, c)`` of integers, with ``q`` the number of qubits,
            and ``c`` the number of cbits of this circuit.

        Examples:
            >>> c1 = QCircuit([CNOT(0,1),CNOT(1,2)])
            >>> c1.size()
            (3, 0)
            >>> c2 = QCircuit(3,nb_cbits=2)
            >>> c2.size()
            (3, 2)
            >>> c3 = QCircuit([CNOT(0,1),CNOT(1,2), BasisMeasure([0,1,2], shots=200)])
            >>> c3.size()
            (3, 3)

        """
        return self.nb_qubits, (self.nb_cbits or 0)

    def depth(self) -> int:
        """Computes the depth of the circuit.

        Returns:
            Depth of the circuit.

        Examples:
            >>> QCircuit([CNOT(0, 1), CNOT(1, 2), CNOT(0, 1), X(2)]).depth()
            3
            >>> QCircuit([CNOT(0, 1), CNOT(1, 2), CNOT(0, 1), Barrier(), X(2)]).depth()
            4

        """
        if len(self) == 0:
            return 0

        nb_qubits = self.nb_qubits
        instructions = self.without_measurements().instructions
        layers = np.zeros((nb_qubits, self.count_gates()), dtype=bool)

        current_layer = 0
        last_barrier = 0
        for instr in instructions:
            if isinstance(instr, Barrier):
                last_barrier = current_layer
                current_layer += 1
                continue
            conns = list(instr.connections())
            if any(layers[conns, current_layer]):
                current_layer += 1
            fitting_layer_index = current_layer
            for index in range(current_layer, last_barrier - 1, -1):
                if any(layers[conns, index]):
                    fitting_layer_index = index + 1
                    break
            layers[conns, fitting_layer_index] = [True] * len(conns)

        return current_layer + 1

    def __len__(self) -> int:
        """Returns the number of instructions added to this circuit.

        Returns:
            An integer representing the number of instructions in this circuit.

        Example:
            >>> c1 = QCircuit([CNOT(0,1), CNOT(1,2), X(1), CNOT(1,2)])
            >>> len(c1)
            4

        """
        return len(self.instructions)

    def is_equivalent(self, circuit: QCircuit) -> bool:
        """Whether the circuit in parameter is equivalent to this circuit, in
        terms of gates, but not measurements.

        Depending on the definition of the gates of the circuit, several methods
        could be used to do it in an optimized way.

        Args:
            circuit: The circuit for which we want to know if it is equivalent
                to this circuit.

        Returns:
            ``True`` if the circuit in parameter is equivalent to this circuit

        Example:
            >>> c1 = QCircuit([H(0), H(0)])
            >>> c2 = QCircuit([Rx(0, 0)])
            >>> c1.is_equivalent(c2)
            True

        3M-TODO: do we want to approximate ? Also take into account Noise
         in the equivalence verification
        """
        return matrix_eq(self.to_matrix(), circuit.to_matrix())

    def optimize(self, criteria: Optional[OneOrMany[str]] = None) -> QCircuit:
        """Optimize the circuit to satisfy some criteria (depth, number of
        qubits, gate restriction) in parameter.

        Args:
            criteria: String, or list of strings, regrouping the criteria of optimization of the circuit.

        Returns:
            the optimized QCircuit

        Examples:
            >>>
            >>>
            >>>

        # 6M-TODO implement, example and test
        """
        # ideas: a circuit can be optimized
        # - to reduce the depth of the circuit (combine gates, simplify some sequences)
        # - according to a given topology or qubits connectivity map
        # - to avoid the use of some gates (imperfect or more noisy)
        # - to avoid multi-qubit gates
        ...

    def to_matrix(self) -> npt.NDArray[np.complex64]:
        """Compute the unitary matrix associated to this circuit.

        Returns:
            a unitary matrix representing this circuit

        Examples:
            >>> c = QCircuit([H(0), CNOT(0,1)])
            >>> c.to_matrix()  #  # doctest: +NORMALIZE_WHITESPACE
            array([[ 0.70710678+0.j,  0.        +0.j,  0.70710678+0.j, 0.        +0.j],
                   [ 0.        +0.j,  0.70710678+0.j,  0.        +0.j, 0.70710678+0.j],
                   [ 0.        +0.j,  0.70710678+0.j,  0.        +0.j, -0.70710678+0.j],
                   [ 0.70710678+0.j,  0.        +0.j, -0.70710678+0.j, 0.        +0.j]])

        """
        from qiskit import QuantumCircuit
        from qiskit.quantum_info.operators import Operator

        qiskit_circuit = self.to_other_language(Language.QISKIT)
        if TYPE_CHECKING:
            assert isinstance(qiskit_circuit, QuantumCircuit)
        matrix = Operator.from_circuit(qiskit_circuit).reverse_qargs().to_matrix()
        if TYPE_CHECKING:
            assert isinstance(matrix, np.ndarray)

        return matrix

    def inverse(self) -> QCircuit:
        """Generate the inverse (dagger) of this circuit.

        Returns:
            The inverse circuit.

        Examples:
            >>> c1 = QCircuit([H(0), CNOT(0,1)])
            >>> print(c1)  # doctest: +NORMALIZE_WHITESPACE
                 ┌───┐
            q_0: ┤ H ├──■──
                 └───┘┌─┴─┐
            q_1: ─────┤ X ├
                      └───┘
            >>> print(c1.inverse())  # doctest: +NORMALIZE_WHITESPACE
                      ┌───┐
            q_0: ──■──┤ H ├
                 ┌─┴─┐└───┘
            q_1: ┤ X ├─────
                 └───┘
            >>> c2 = QCircuit([S(0), CZ(0,1), H(1), Ry(4.56, 1)])
            >>> print(c2)  # doctest: +NORMALIZE_WHITESPACE
                 ┌───┐
            q_0: ┤ S ├─■──────────────────
                 └───┘ │ ┌───┐┌──────────┐
            q_1: ──────■─┤ H ├┤ Ry(4.56) ├
                         └───┘└──────────┘
            >>> print(c2.inverse())  # doctest: +NORMALIZE_WHITESPACE
                                     ┌───┐
            q_0: ──────────────────■─┤ S ├
                 ┌──────────┐┌───┐ │ └───┘
            q_1: ┤ Ry(4.56) ├┤ H ├─■──────
                 └──────────┘└───┘

        # TODO implement, test, fill second example
        The inverse could be computed in several ways, depending on the
        definition of the circuit. One can inverse each gate in the circuit, or
        take the global unitary of the gate and inverse it.
        """
        dagger = QCircuit(self.nb_qubits)
        for instr in reversed(self.instructions):
            dagger.add(instr)
        return dagger

    def to_gate(self) -> Gate:
        """Generate a gate from this entire circuit.

        Returns:
            A gate representing this circuit.

        Examples:
            >>> c = QCircuit([CNOT(0, 1), CNOT(1, 2), CNOT(0, 1), CNOT(2, 3)])
            >>> c.to_gate().definition.matrix

        # 3M-TODO check implementation, example and test, this will only work
           when circuit.to_matrix() will be implemented
        """
        gate_def = UnitaryMatrix(self.to_matrix())
        return CustomGate(gate_def, list(range(self.nb_qubits)), label=self.label)

    @classmethod
    def initializer(cls, state: npt.NDArray[np.complex64]) -> QCircuit:
        """Initialize this circuit at a given state, given in parameter.
        This will imply adding gates at the beginning of the circuit.

        Args:
            state: StateVector modeling the state for initializing the circuit.

        Returns:
            A copy of the input circuit with additional instructions added
            before-hand to generate the right initial state.

        Examples:
            >>> qc = QCircuit.initializer(np.array([1, 0, 0 ,1])/np.sqrt(2))
            >>> print(qc)  # doctest: +NORMALIZE_WHITESPACE
                 ┌───┐
            q_0: ┤ H ├──■──
                 └───┘┌─┴─┐
            q_1: ─────┤ X ├
                      └───┘

        # 3M-TODO : to implement --> a first short term way could be to reuse
        # the qiskit QuantumCircuit feature qc.initialize()
        """
        size = int(np.log2(len(state)))
        if 2**size != len(state):
            raise ValueError(f"Input state {state} should have a power of 2 size")
        res = cls(size)
        ...
        return res

    def count_gates(self, gate: Optional[Type[Gate]] = None) -> int:
        """Returns the number of gates contained in the circuit. If a specific
        gate is given in the ``gate`` arg, it returns the number of occurrences
        of this gate.

        Args:
            gate: The gate for which we want to know its occurrence in this
                circuit.

        Returns:
            The number of gates (eventually of a specific type) contained in the
            circuit.

        Examples:
            >>> circuit = QCircuit(
            ...     [X(0), Y(1), Z(2), CNOT(0, 1), SWAP(0, 1), CZ(1, 2), X(2), X(1), X(0)]
            ... )
            >>> circuit.count_gates()
            9
            >>> circuit.count_gates(X)
            4
            >>> circuit.count_gates(Ry)
            0

        """
        filter2 = Gate if gate is None else gate
        return len([inst for inst in self.instructions if isinstance(inst, filter2)])

    def get_gates(self) -> list[Gate]:
        """Retrieve all the gates from the instructions in the circuit.

        Returns:
            The list of all gates present in the circuit.

        Example:
            >>> circuit = QCircuit([H(0), CNOT(0, 1)])
            >>> circuit.get_gates()
            [H(0), CNOT(0, 1)]

        """
        return [instr for instr in self.instructions if isinstance(instr, Gate)]

    def get_measurements(self) -> list[Measure]:
        """Returns all the measurements present in this circuit.

        Returns:
            The list of all measurements present in the circuit.

        Example:
            >>> circuit = QCircuit([
            ...     BasisMeasure([0, 1], shots=1000),
            ...     ExpectationMeasure(Observable(np.identity(2)), [1], shots=1000)
            ... ])
            >>> circuit.get_measurements()  # doctest: +NORMALIZE_WHITESPACE
            [BasisMeasure([0, 1], shots=1000),
            ExpectationMeasure(Observable(array([[1.+0.j, 0.+0.j], [0.+0.j, 1.+0.j]], dtype=complex64)), [1], shots=1000)]

        """
        return [inst for inst in self.instructions if isinstance(inst, Measure)]

    def without_measurements(self) -> QCircuit:
        """Provides a copy of this circuit with all the measurements removed.

        Returns:
            A copy of this circuit with all the measurements removed.

        Example:
            >>> circuit = QCircuit([X(0), CNOT(0, 1), BasisMeasure([0, 1], shots=100)])
            >>> print(circuit)  # doctest: +NORMALIZE_WHITESPACE
                 ┌───┐     ┌─┐
            q_0: ┤ X ├──■──┤M├───
                 └───┘┌─┴─┐└╥┘┌─┐
            q_1: ─────┤ X ├─╫─┤M├
                      └───┘ ║ └╥┘
            c: 2/═══════════╩══╩═
                            0  1
            >>> print(circuit.without_measurements())  # doctest: +NORMALIZE_WHITESPACE
                 ┌───┐
            q_0: ┤ X ├──■──
                 └───┘┌─┴─┐
            q_1: ─────┤ X ├
                      └───┘

        """
        new_circuit = deepcopy(self)
        new_circuit.nb_cbits = 0
        new_circuit.instructions = [
            inst for inst in self.instructions if not isinstance(inst, Measure)
        ]

        return new_circuit

    def without_noises(self) -> QCircuit:
        """Provides a copy of this circuit with all the noise models removed.

        Returns:
            A copy of this circuit with all the noise models removed.

        Example:
            >>> circuit = QCircuit(2)
            >>> circuit.add([CNOT(0, 1), Depolarizing(prob=0.4, targets=[0, 1]), BasisMeasure([0, 1], shots=100)])
            >>> print(circuit)  # doctest: +NORMALIZE_WHITESPACE
                      ┌─┐
            q_0: ──■──┤M├───
                 ┌─┴─┐└╥┘┌─┐
            q_1: ┤ X ├─╫─┤M├
                 └───┘ ║ └╥┘
            c: 2/══════╩══╩═
                       0  1
            NoiseModel: Depolarizing(0.4, [0, 1])
            >>> print(circuit.without_noises())  # doctest: +NORMALIZE_WHITESPACE
                      ┌─┐
            q_0: ──■──┤M├───
                 ┌─┴─┐└╥┘┌─┐
            q_1: ┤ X ├─╫─┤M├
                 └───┘ ║ └╥┘
            c: 2/══════╩══╩═
                       0  1

        """
        new_circuit = deepcopy(self)
        new_circuit.noises = []
        return new_circuit

    def to_other_language(
        self, language: Language = Language.QISKIT, cirq_proc_id: Optional[str] = None
    ) -> QuantumCircuit | myQLM_Circuit | braket_Circuit | cirq_Circuit | str:
        """Transforms this circuit into the corresponding circuit in the language
        specified in the ``language`` arg.

        By default, the circuit is translated to the corresponding
        ``QuantumCircuit`` in Qiskit, since it is the interface we use to
        generate the OpenQASM code.

        In the future, we will generate the OpenQASM code on our own, and this
        method will be used only for complex objects that are not tractable by
        OpenQASM (like hybrid structures).

        Args:
            language: Enum representing the target language.
            cirq_proc_id : Identifier of the processor for cirq.

        Returns:
            The corresponding circuit in the target language.

        Examples:
            >>> circuit = QCircuit([X(0), CNOT(0, 1)])
            >>> qc = circuit.to_other_language()
            >>> type(qc)
            <class 'qiskit.circuit.quantumcircuit.QuantumCircuit'>
            >>> circuit2 = QCircuit([H(0), CZ(0,1), Depolarizing(0.6, [0])])
            >>> braket_circuit = circuit2.to_other_language(Language.BRAKET)
            >>> print(braket_circuit)  # doctest: +NORMALIZE_WHITESPACE
            T  : │         0         │         1         │
                  ┌───┐ ┌───────────┐       ┌───────────┐
            q0 : ─┤ H ├─┤ DEPO(0.6) ├───●───┤ DEPO(0.6) ├─
                  └───┘ └───────────┘   │   └───────────┘
                                      ┌─┴─┐
            q1 : ─────────────────────┤ Z ├───────────────
                                      └───┘
            T  : │         0         │         1         │

        Note:
            Most providers take noise into account at the job level. A notable
            exception is Braket, where the noise is contained in the circuit
            object. For this reason you find the noise included in the Braket
            circuits.

        """

        if language == Language.QISKIT:
            from qiskit.circuit import Operation, QuantumCircuit
            from qiskit.circuit.quantumcircuit import CircuitInstruction
            from qiskit.quantum_info import Operator

            # to avoid defining twice the same parameter, we keep trace of the
            # added parameters, and we use those instead of new ones when they
            # are used more than once
            qiskit_parameters = set()
            if self.nb_cbits is None:
                new_circ = QuantumCircuit(self.nb_qubits)
            else:
                new_circ = QuantumCircuit(self.nb_qubits, self.nb_cbits)

            for instruction in self.instructions:
                if isinstance(instruction, ExpectationMeasure):
                    # these measures have no equivalent in Qiskit
                    continue
                qiskit_inst = instruction.to_other_language(language, qiskit_parameters)
                if TYPE_CHECKING:
                    assert (
                        isinstance(qiskit_inst, CircuitInstruction)
                        or isinstance(qiskit_inst, Operation)
                        or isinstance(qiskit_inst, Operator)
                    )
                cargs = []

                if isinstance(instruction, CustomGate):
                    instr = instruction.to_other_language(Language.QISKIT)
                    assert isinstance(instr, Operator)
                    new_circ.unitary(
<<<<<<< HEAD
                        instr,
                        instruction.targets,
=======
                        instruction.to_other_language(language),
                        list(reversed(instruction.targets)),  # dang qiskit qubits order
>>>>>>> 25ce8fc7
                        instruction.label,
                    )
                    continue
                elif isinstance(instruction, ControlledGate):
                    qargs = instruction.controls + instruction.targets
                elif isinstance(instruction, Gate):
                    qargs = instruction.targets
                elif isinstance(instruction, BasisMeasure) and isinstance(
                    instruction.basis, ComputationalBasis
                ):
                    # TODO for custom basis, check if something should be
                    # changed here, e.g. remove the condition to have only
                    # computational basis
                    assert instruction.c_targets is not None
                    qargs = [instruction.targets]
                    cargs = [instruction.c_targets]
                elif isinstance(instruction, Barrier):
                    qargs = range(self.nb_qubits)
                elif isinstance(instruction, Breakpoint):
                    continue
                else:
                    raise ValueError(f"Instruction not handled: {instruction}")

                if TYPE_CHECKING:
                    assert not isinstance(qiskit_inst, Operator)
                new_circ.append(
                    qiskit_inst,
                    qargs,
                    cargs,
                )
            return new_circ

        elif language == Language.MY_QLM:
<<<<<<< HEAD
            cleaned_circuit = qcircuit.without_measurements()
            qasm2_code = cleaned_circuit.to_other_language(Language.QASM2)
            assert isinstance(qasm2_code, str)
            myqlm_circuit = qasm2_to_myqlm_Circuit(qasm2_code)
=======
            cleaned_circuit = self.without_measurements()
            myqlm_circuit = qasm2_to_myqlm_Circuit(cleaned_circuit.to_qasm2())
            self.gphase = cleaned_circuit.gphase
>>>>>>> 25ce8fc7
            return myqlm_circuit

        elif language == Language.BRAKET:
            # filling the circuit with identity gates when some qubits don't have any instruction
            used_qubits = set().union(
                *(
                    inst.connections()
                    for inst in self.instructions
                    if isinstance(inst, Gate)
                )
            )
            circuit = QCircuit(
                [
                    Id(qubit)
                    for qubit in range(self.nb_qubits)
                    if qubit not in used_qubits
                ],
                nb_qubits=self.nb_qubits,
            ) + deepcopy(self)

            from mpqp.execution.providers.aws import apply_noise_to_braket_circuit

            if len(self.noises) != 0:
                if any(isinstance(instr, CRk) for instr in self.instructions):
                    raise NotImplementedError(
                        "Cannot simulate noisy circuit with CRk gate due to "
                        "an error on AWS Braket side."
                    )
<<<<<<< HEAD
                
            qasm3_code = circuit.to_other_language(Language.QASM3)
            assert isinstance(qasm3_code, str)
            return apply_noise_to_braket_circuit(
                qasm3_to_braket_Circuit(qasm3_code),
                qcircuit.noises,
                qcircuit.nb_qubits,
            )
        elif language == Language.CIRQ:
            qasm2_code = self.to_other_language(Language.QASM2)
            assert isinstance(qasm2_code, str)
            cirq_circuit = qasm2_to_cirq_Circuit(qasm2_code)
=======

            qasm3_str = circuit.to_qasm3()
            self.gphase = circuit.gphase
            return apply_noise_to_braket_circuit(
                qasm3_to_braket_Circuit(qasm3_str),
                self.noises,
                self.nb_qubits,
            )
        elif language == Language.CIRQ:
            cirq_circuit = qasm2_to_cirq_Circuit(self.to_qasm2())
>>>>>>> 25ce8fc7
            if cirq_proc_id:
                from cirq.transformers.optimize_for_target_gateset import (
                    optimize_for_target_gateset,
                )
                from cirq.transformers.routing.route_circuit_cqc import RouteCQC
                from cirq.transformers.target_gatesets.sqrt_iswap_gateset import (
                    SqrtIswapTargetGateset,
                )
                from cirq_google.engine.virtual_engine_factory import (
                    create_device_from_processor_id,
                )

                device = create_device_from_processor_id(cirq_proc_id)
                if device.metadata is None:
                    raise ValueError(
                        f"Device {device} does not have metadata for processor {cirq_proc_id}"
                    )

                # For some processors, the circuits need to be optimized for the
                # architecture. This is done here.
                router = RouteCQC(device.metadata.nx_graph)
                route_circ, _, _ = router.route_circuit(cirq_circuit)
                cirq_circuit = optimize_for_target_gateset(
                    route_circ, gateset=SqrtIswapTargetGateset()
                )

                device.validate_circuit(cirq_circuit)
            return cirq_circuit
        elif language == Language.QASM2:
            from mpqp.qasm.mpqp_to_qasm import mpqp_to_qasm2

            return mpqp_to_qasm2(self)
        elif language == Language.QASM3:
            qasm2_code = self.to_other_language(Language.QASM2)
            assert isinstance(qasm2_code, str)
            qasm3_code = open_qasm_2_to_3(qasm2_code)
            return qasm3_code
        else:
            raise NotImplementedError(f"Error: {language} is not supported")

<<<<<<< HEAD
=======
    def to_qasm2(self) -> str:
        """Converts this circuit to the corresponding OpenQASM 2 code.

        For now, we use an intermediate conversion to a Qiskit
        ``QuantumCircuit``.

        Returns:
            A string representing the OpenQASM2 code corresponding to this
            circuit.

        Examples:
            >>> circuit = QCircuit([X(0), CNOT(0, 1), BasisMeasure([0, 1], shots=100)])
            >>> print(circuit.to_qasm2())  # doctest: +NORMALIZE_WHITESPACE
            OPENQASM 2.0;
            include "qelib1.inc";
            qreg q[2];
            creg c[2];
            x q[0];
            cx q[0],q[1];
            measure q[0] -> c[0];
            measure q[1] -> c[1];

        """
        # TODO: put back this example when we figure out why the qasm2 export is
        # different on docker/github actions
        # >>> IxX = np.array([[0, 1, 0, 0], [1, 0, 0, 0], [0, 0, 0, 1], [0, 0, 1, 0]])
        # >>> c2 = QCircuit([CustomGate(UnitaryMatrix(IxX),[1,2])])
        # >>> print(c2.to_qasm2())
        # OPENQASM 2.0;
        # include "qelib1.inc";
        # qreg q[3];
        # u(0,pi/2,-pi/2) q[1];
        # u(pi,-pi/2,pi/2) q[2];

        from qiskit import QuantumCircuit, qasm2

        from mpqp.tools.circuit import replace_custom_gate

        qiskit_circ = self.subs({}, remove_symbolic=True).to_other_language(
            Language.QISKIT
        )
        if TYPE_CHECKING:
            assert isinstance(qiskit_circ, QuantumCircuit)

        qiskit_circ.reverse_bits()

        global_phase = 0
        new_circuit = QuantumCircuit(qiskit_circ.num_qubits, qiskit_circ.num_clbits)
        for instruction in qiskit_circ.data:
            if instruction.operation.name == 'unitary':
                circuit, gphase = replace_custom_gate(
                    instruction, qiskit_circ.num_qubits
                )
                new_circuit.compose(circuit, inplace=True)
                global_phase += gphase
            else:
                new_circuit.append(instruction)

        self.gphase = global_phase

        return qasm2.dumps(new_circuit)

    def to_qasm3(self) -> str:
        """Converts this circuit to the corresponding OpenQASM 3 code.

        For now, we use an intermediate conversion to OpenQASM 2, and then a
        converter from 2 to 3.

        Returns:
            A string representing the OpenQASM3 code corresponding to this
            circuit.

        Example:
            >>> circuit = QCircuit([X(0), CNOT(0, 1), BasisMeasure([0, 1], shots=100)])
            >>> print(circuit.to_qasm3())  # doctest: +NORMALIZE_WHITESPACE
            OPENQASM 3.0;
            include "stdgates.inc";
            qubit[2] q;
            bit[2] c;
            x q[0];
            cx q[0],q[1];
            c[0] = measure q[0];
            c[1] = measure q[1];

        """
        # TODO: put back this example when we figure out why the qasm2 export is different on docker/github actions
        # >>> c2 = QCircuit([CustomGate(UnitaryMatrix(np.array([[0,1,0,0],[1,0,0,0],[0,0,0,1],[0,0,1,0]])),[1,2])])
        # >>> print(c2.to_qasm3()) # doctest: +NORMALIZE_WHITESPACE
        # OPENQASM 3.0;
        # include "stdgates.inc";
        # qubit[3] q;
        # u3(0,pi/2,-pi/2) q[1];
        # u3(pi,-pi/2,pi/2) q[2];
        qasm2_code = self.to_qasm2()
        qasm3_code = open_qasm_2_to_3(qasm2_code)
        return qasm3_code

>>>>>>> 25ce8fc7
    def subs(
        self, values: dict[Expr | str, Complex], remove_symbolic: bool = False
    ) -> QCircuit:
        r"""Substitute the parameters of the circuit with complex values.
        Optionally also remove all symbolic variables such as `\pi` (needed for
        example for circuit execution).

        Since we use ``sympy`` for gates' parameters, ``values`` can in fact be
        anything the ``subs`` method from ``sympy`` would accept.

        Args:
            values: Mapping between the variables and the replacing values.
            remove_symbolic: If symbolic values should be replaced by their
                numeric counterpart.

        Returns:
            The circuit with the replaced parameters.

        Examples:
            >>> theta, k = symbols("θ k")
            >>> c = QCircuit(
            ...     [Rx(theta, 0), CNOT(1,0), CNOT(1,2), X(2), Rk(2,1), H(0), CRk(k, 0, 1),
            ...      BasisMeasure(list(range(3)), shots=1000)]
            ... )
            >>> print(c)  # doctest: +NORMALIZE_WHITESPACE
                 ┌───────┐┌───┐┌───┐                             ┌─┐
            q_0: ┤ Rx(θ) ├┤ X ├┤ H ├───────────■─────────────────┤M├───
                 └───────┘└─┬─┘└───┘┌────────┐ │P(2**(1 - k)*pi) └╥┘┌─┐
            q_1: ───────────■────■──┤ P(π/2) ├─■──────────────────╫─┤M├
                               ┌─┴─┐└─┬───┬──┘        ┌─┐         ║ └╥┘
            q_2: ──────────────┤ X ├──┤ X ├───────────┤M├─────────╫──╫─
                               └───┘  └───┘           └╥┘         ║  ║
            c: 3/══════════════════════════════════════╩══════════╩══╩═
                                                       2          0  1
            >>> print(c.subs({theta: np.pi, k: 1}))  # doctest: +NORMALIZE_WHITESPACE
                 ┌───────┐┌───┐┌───┐                 ┌─┐
            q_0: ┤ Rx(π) ├┤ X ├┤ H ├───────────■─────┤M├───
                 └───────┘└─┬─┘└───┘┌────────┐ │P(π) └╥┘┌─┐
            q_1: ───────────■────■──┤ P(π/2) ├─■──────╫─┤M├
                               ┌─┴─┐└─┬───┬──┘  ┌─┐   ║ └╥┘
            q_2: ──────────────┤ X ├──┤ X ├─────┤M├───╫──╫─
                               └───┘  └───┘     └╥┘   ║  ║
            c: 3/════════════════════════════════╩════╩══╩═
                                                 2    0  1

        """
        return QCircuit(
            data=[inst.subs(values, remove_symbolic) for inst in self.instructions]
            + self.noises,  # 3M-TODO: modify this line when noise will be
            # parameterized, do subs, like we do for inst
            nb_qubits=self.nb_qubits,
            nb_cbits=self.nb_cbits,
            label=self.label,
        )

    def pretty_print(self):
        """Provides a pretty print of the QCircuit.

        Examples:
            >>> c = QCircuit([H(0), CNOT(0,1)])
            >>> c.pretty_print()  # doctest: +NORMALIZE_WHITESPACE
            QCircuit : Size (Qubits, Cbits) = (2, 0), Nb instructions = 2
                 ┌───┐
            q_0: ┤ H ├──■──
                 └───┘┌─┴─┐
            q_1: ─────┤ X ├
                      └───┘

        """
        print(
            f"QCircuit {self.label or ''}: Size (Qubits, Cbits) = {self.size()},"
            f" Nb instructions = {len(self)}"
        )

        qubits = set(range(self.size()[0]))
        for noise in self.noises:
            print(noise.info(qubits))

        qiskit_circuit = self.to_other_language(Language.QISKIT)
        if TYPE_CHECKING:
            assert isinstance(qiskit_circuit, QuantumCircuit)
        print(qiskit_circuit.draw(output="text", fold=0))

    def __str__(self) -> str:
        qiskit_circ = self.to_other_language(Language.QISKIT)
        if TYPE_CHECKING:
            from qiskit import QuantumCircuit

            assert isinstance(qiskit_circ, QuantumCircuit)
        output = str(qiskit_circ.draw(output="text", fold=0))
        if len(self.noises) != 0:
            noises = "\n    ".join(str(noise) for noise in self.noises)
            output += f"\nNoiseModel:\n    {noises}"
        return output

    def __repr__(self) -> str:
        instructions_repr = ", ".join(repr(instr) for instr in self.instructions)

        if self.noises:
            noise_repr = ", ".join(map(repr, self.noises))
            return f'QCircuit([{instructions_repr}, {noise_repr}], nb_qubits={self.nb_qubits}, nb_cbits={self.nb_cbits}, label="{self.label}")'
        else:
            return f'QCircuit([{instructions_repr}], nb_qubits={self.nb_qubits}, nb_cbits={self.nb_cbits}, label="{self.label}")'

    def variables(self) -> set[Basic]:
        """Returns all the parameters involved in this circuit.

        Returns:
            All the parameters of the circuit.

        Example:
            >>> circ = QCircuit([
            ...     Rx(theta, 0), CNOT(1,0), CNOT(1,2), X(2), Rk(2,1),
            ...     H(0), CRk(k, 0, 1), ExpectationMeasure(obs, [1])
            ... ])
            >>> circ.variables()  # doctest: +SKIP
            {θ, k}

        """
        from sympy import Expr

        params: set[Basic] = set()
        for inst in self.instructions:
            if isinstance(inst, ParametrizedGate):
                for param in inst.parameters:
                    if isinstance(param, Expr):
                        params.update(param.free_symbols)
        return params

    @property
    def breakpoints(self) -> list[Breakpoint]:
        """Returns the breakpoints of the circuit in order."""
        return [inst for inst in self.instructions if isinstance(inst, Breakpoint)]<|MERGE_RESOLUTION|>--- conflicted
+++ resolved
@@ -288,6 +288,7 @@
 
         if isinstance(components, Barrier):
             components.size = self.nb_qubits
+            components.targets = [i for i in range(self.nb_qubits)]
         elif isinstance(components, ExpectationMeasure):
             components.check_targets_order()
         elif isinstance(components, DimensionalNoiseModel):
@@ -318,43 +319,6 @@
                 max(c_targets, default=0) + 1, max(unique_cbits, default=0) + 1
             )
 
-<<<<<<< HEAD
-        noises = deepcopy(self.noises)
-        for noise in noises:
-            if len(noise.targets) == 0:
-                noise.targets = list(range(self.nb_qubits))
-            if isinstance(noise, Depolarizing) and len(noise.targets) < noise.dimension:
-                raise ValueError(
-                    f"Number of target qubits {len(noise.targets)} should "
-                    f"be higher than the dimension {noise.dimension}."
-                )
-        qcircuit.noises = noises
-
-        instructions = deepcopy(self.instructions)
-        for instruction in instructions:
-            if isinstance(instruction, Barrier):
-                instruction.size = self.nb_qubits
-                instruction.targets = [i for i in range(self.nb_qubits)]
-            elif isinstance(instruction, Measure):
-                if len(instruction.targets) == 0:
-                    instruction.targets = list(range(self.nb_qubits))
-                if isinstance(instruction, BasisMeasure):
-                    if qcircuit.nb_cbits is None:
-                        qcircuit.nb_cbits = 0
-                    if instruction.c_targets is None:
-                        instruction.c_targets = [
-                            qcircuit.nb_cbits + i
-                            for i in range(len(instruction.targets))
-                        ]
-                        qcircuit.nb_cbits += self.nb_qubits
-                    if qcircuit.noises and len(instruction.targets) != self.nb_qubits:
-                        raise ValueError(
-                            "In noisy circuits, BasisMeasure must span all "
-                            "qubits in the circuit."
-                        )
-        qcircuit.instructions = instructions
-        return qcircuit
-=======
         return components
 
     @property
@@ -372,7 +336,6 @@
         for instruction in self.instructions:
             if instruction._dynamic:  # pyright: ignore[reportPrivateUsage]
                 self._update_targets_components(instruction)
->>>>>>> 25ce8fc7
 
     def append(self, other: QCircuit, qubits_offset: int = 0) -> None:
         """Appends the circuit at the end (right side) of this circuit, inplace.
@@ -971,13 +934,8 @@
                     instr = instruction.to_other_language(Language.QISKIT)
                     assert isinstance(instr, Operator)
                     new_circ.unitary(
-<<<<<<< HEAD
                         instr,
-                        instruction.targets,
-=======
-                        instruction.to_other_language(language),
                         list(reversed(instruction.targets)),  # dang qiskit qubits order
->>>>>>> 25ce8fc7
                         instruction.label,
                     )
                     continue
@@ -1011,16 +969,11 @@
             return new_circ
 
         elif language == Language.MY_QLM:
-<<<<<<< HEAD
-            cleaned_circuit = qcircuit.without_measurements()
+            cleaned_circuit = self.without_measurements()
             qasm2_code = cleaned_circuit.to_other_language(Language.QASM2)
             assert isinstance(qasm2_code, str)
             myqlm_circuit = qasm2_to_myqlm_Circuit(qasm2_code)
-=======
-            cleaned_circuit = self.without_measurements()
-            myqlm_circuit = qasm2_to_myqlm_Circuit(cleaned_circuit.to_qasm2())
             self.gphase = cleaned_circuit.gphase
->>>>>>> 25ce8fc7
             return myqlm_circuit
 
         elif language == Language.BRAKET:
@@ -1049,31 +1002,19 @@
                         "Cannot simulate noisy circuit with CRk gate due to "
                         "an error on AWS Braket side."
                     )
-<<<<<<< HEAD
-                
+
             qasm3_code = circuit.to_other_language(Language.QASM3)
             assert isinstance(qasm3_code, str)
+            self.gphase = circuit.gphase
             return apply_noise_to_braket_circuit(
                 qasm3_to_braket_Circuit(qasm3_code),
-                qcircuit.noises,
-                qcircuit.nb_qubits,
+                self.noises,
+                self.nb_qubits,
             )
         elif language == Language.CIRQ:
             qasm2_code = self.to_other_language(Language.QASM2)
             assert isinstance(qasm2_code, str)
             cirq_circuit = qasm2_to_cirq_Circuit(qasm2_code)
-=======
-
-            qasm3_str = circuit.to_qasm3()
-            self.gphase = circuit.gphase
-            return apply_noise_to_braket_circuit(
-                qasm3_to_braket_Circuit(qasm3_str),
-                self.noises,
-                self.nb_qubits,
-            )
-        elif language == Language.CIRQ:
-            cirq_circuit = qasm2_to_cirq_Circuit(self.to_qasm2())
->>>>>>> 25ce8fc7
             if cirq_proc_id:
                 from cirq.transformers.optimize_for_target_gateset import (
                     optimize_for_target_gateset,
@@ -1105,7 +1046,9 @@
         elif language == Language.QASM2:
             from mpqp.qasm.mpqp_to_qasm import mpqp_to_qasm2
 
-            return mpqp_to_qasm2(self)
+            qasm_str, gphase = mpqp_to_qasm2(self)
+            self.gphase = gphase
+            return qasm_str
         elif language == Language.QASM3:
             qasm2_code = self.to_other_language(Language.QASM2)
             assert isinstance(qasm2_code, str)
@@ -1114,106 +1057,6 @@
         else:
             raise NotImplementedError(f"Error: {language} is not supported")
 
-<<<<<<< HEAD
-=======
-    def to_qasm2(self) -> str:
-        """Converts this circuit to the corresponding OpenQASM 2 code.
-
-        For now, we use an intermediate conversion to a Qiskit
-        ``QuantumCircuit``.
-
-        Returns:
-            A string representing the OpenQASM2 code corresponding to this
-            circuit.
-
-        Examples:
-            >>> circuit = QCircuit([X(0), CNOT(0, 1), BasisMeasure([0, 1], shots=100)])
-            >>> print(circuit.to_qasm2())  # doctest: +NORMALIZE_WHITESPACE
-            OPENQASM 2.0;
-            include "qelib1.inc";
-            qreg q[2];
-            creg c[2];
-            x q[0];
-            cx q[0],q[1];
-            measure q[0] -> c[0];
-            measure q[1] -> c[1];
-
-        """
-        # TODO: put back this example when we figure out why the qasm2 export is
-        # different on docker/github actions
-        # >>> IxX = np.array([[0, 1, 0, 0], [1, 0, 0, 0], [0, 0, 0, 1], [0, 0, 1, 0]])
-        # >>> c2 = QCircuit([CustomGate(UnitaryMatrix(IxX),[1,2])])
-        # >>> print(c2.to_qasm2())
-        # OPENQASM 2.0;
-        # include "qelib1.inc";
-        # qreg q[3];
-        # u(0,pi/2,-pi/2) q[1];
-        # u(pi,-pi/2,pi/2) q[2];
-
-        from qiskit import QuantumCircuit, qasm2
-
-        from mpqp.tools.circuit import replace_custom_gate
-
-        qiskit_circ = self.subs({}, remove_symbolic=True).to_other_language(
-            Language.QISKIT
-        )
-        if TYPE_CHECKING:
-            assert isinstance(qiskit_circ, QuantumCircuit)
-
-        qiskit_circ.reverse_bits()
-
-        global_phase = 0
-        new_circuit = QuantumCircuit(qiskit_circ.num_qubits, qiskit_circ.num_clbits)
-        for instruction in qiskit_circ.data:
-            if instruction.operation.name == 'unitary':
-                circuit, gphase = replace_custom_gate(
-                    instruction, qiskit_circ.num_qubits
-                )
-                new_circuit.compose(circuit, inplace=True)
-                global_phase += gphase
-            else:
-                new_circuit.append(instruction)
-
-        self.gphase = global_phase
-
-        return qasm2.dumps(new_circuit)
-
-    def to_qasm3(self) -> str:
-        """Converts this circuit to the corresponding OpenQASM 3 code.
-
-        For now, we use an intermediate conversion to OpenQASM 2, and then a
-        converter from 2 to 3.
-
-        Returns:
-            A string representing the OpenQASM3 code corresponding to this
-            circuit.
-
-        Example:
-            >>> circuit = QCircuit([X(0), CNOT(0, 1), BasisMeasure([0, 1], shots=100)])
-            >>> print(circuit.to_qasm3())  # doctest: +NORMALIZE_WHITESPACE
-            OPENQASM 3.0;
-            include "stdgates.inc";
-            qubit[2] q;
-            bit[2] c;
-            x q[0];
-            cx q[0],q[1];
-            c[0] = measure q[0];
-            c[1] = measure q[1];
-
-        """
-        # TODO: put back this example when we figure out why the qasm2 export is different on docker/github actions
-        # >>> c2 = QCircuit([CustomGate(UnitaryMatrix(np.array([[0,1,0,0],[1,0,0,0],[0,0,0,1],[0,0,1,0]])),[1,2])])
-        # >>> print(c2.to_qasm3()) # doctest: +NORMALIZE_WHITESPACE
-        # OPENQASM 3.0;
-        # include "stdgates.inc";
-        # qubit[3] q;
-        # u3(0,pi/2,-pi/2) q[1];
-        # u3(pi,-pi/2,pi/2) q[2];
-        qasm2_code = self.to_qasm2()
-        qasm3_code = open_qasm_2_to_3(qasm2_code)
-        return qasm3_code
-
->>>>>>> 25ce8fc7
     def subs(
         self, values: dict[Expr | str, Complex], remove_symbolic: bool = False
     ) -> QCircuit:
