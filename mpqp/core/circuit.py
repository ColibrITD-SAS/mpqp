--- conflicted
+++ resolved
@@ -1130,15 +1130,11 @@
             circuit += self.pre_measure()
             circuit.add(self.measurements)
             circuit_other = circuit.to_other_language(
-<<<<<<< HEAD
                 language,
                 cirq_proc_id=cirq_proc_id,
                 translation_warning=translation_warning,
                 skip_pre_measure=True,
                 printing=printing,
-=======
-                language, translation_warning, True
->>>>>>> 2ec9473b
             )
             self.gphase = circuit.gphase
             return circuit_other
@@ -1162,7 +1158,6 @@
             for instruction in self.instructions:
                 if isinstance(instruction, (Measure, Breakpoint)):
                     continue
-<<<<<<< HEAD
                 options = (
                     {"printing": printing}
                     if isinstance(instruction, CustomGate)
@@ -1170,10 +1165,6 @@
                 )
                 qiskit_inst = instruction.to_other_language(
                     language, qiskit_parameters, **options
-=======
-                qiskit_inst = instruction.to_other_language(
-                    Language.QISKIT, qiskit_parameters
->>>>>>> 2ec9473b
                 )
                 if TYPE_CHECKING:
                     assert isinstance(
@@ -1181,12 +1172,7 @@
                     )
                 cargs = []
 
-<<<<<<< HEAD
-                if isinstance(instruction, CustomGate) and not printing:
-                    instr = instruction.to_other_language(Language.QISKIT)
-=======
                 if isinstance(instruction, CustomGate):
->>>>>>> 2ec9473b
                     if TYPE_CHECKING:
                         assert isinstance(qiskit_inst, Operator)
                     new_circ.unitary(
