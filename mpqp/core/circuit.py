--- conflicted
+++ resolved
@@ -681,22 +681,6 @@
             c: 2/═══════════════════════╩══════════════╩═
                                         0              1
             >>> print(c2.inverse())  # doctest: +NORMALIZE_WHITESPACE
-<<<<<<< HEAD
-                                     ┌───┐
-            q_0: ──────────────────■─┤ S ├
-                 ┌──────────┐┌───┐ │ └───┘
-            q_1: ┤ Ry(4.56) ├┤ H ├─■──────
-                 └──────────┘└───┘
-
-        """
-        # TODO implement, test, fill second example
-        # The inverse could be computed in several ways, depending on the
-        # definition of the circuit. One can inverse each gate in the circuit, or
-        # take the global unitary of the gate and inverse it.
-        dagger = QCircuit(self.nb_qubits)
-        for instr in reversed(self.instructions):
-            dagger.add(instr)
-=======
                                     ░           ┌────┐┌─┐
             q_0: ───────────────────░──■────────┤ S† ├┤M├
                  ┌───────────┐┌───┐ ░  │P(-π/2) └┬─┬─┘└╥┘
@@ -719,7 +703,6 @@
                     NonReversibleWarning,
                 )
                 dagger.instructions.append(instr)
->>>>>>> ec92366a
         return dagger
 
     def to_gate(self) -> Gate:
