--- conflicted
+++ resolved
@@ -61,16 +61,6 @@
     list of instructions applied on specific quantum and/or classical bits.
 
     Args:
-<<<<<<< HEAD
-        data: Number of qubits or List of instructions to initiate the circuit with. If the number of qubits is passed,
-            it should be a positive int.
-        nb_qubits: Optional number of qubits, in case you input the sequence of instruction and want to hardcode the
-            number of qubits.
-        nb_cbits: Number of classical bits. It should be positive. Defaults to None.
-        label: Name of the circuit. Defaults to None.
-
-
-=======
         data: Number of qubits or List of instructions to initiate the circuit
             with. If the number of qubits is passed, it should be a positive int.
         nb_qubits: Optional number of qubits, in case you input the sequence of
@@ -78,7 +68,6 @@
         nb_cbits: Number of classical bits. It should be positive. Defaults to None.
         label: Name of the circuit. Defaults to None.
 
->>>>>>> e098450c
     Example:
         >>> circuit = QCircuit(2)
         >>> circuit.pretty_print()
@@ -96,10 +85,7 @@
         q_3: ┤ Rx(1.23) ├
              └──────────┘
         q_4: ────────────
-<<<<<<< HEAD
-
-=======
->>>>>>> e098450c
+
     """
 
     def __init__(
@@ -222,10 +208,7 @@
                  └───┘┌─┴─┐└───┘┌─┴─┐
             q_2: ─────┤ X ├─────┤ X ├
                       └───┘     └───┘
-<<<<<<< HEAD
-
-=======
->>>>>>> e098450c
+
         """
 
         if self.nb_qubits < other.nb_qubits:
@@ -293,10 +276,7 @@
                  └───┘┌─┴─┐
             q_4: ─────┤ X ├
                       └───┘
-<<<<<<< HEAD
-
-=======
->>>>>>> e098450c
+
         """
         res = deepcopy(self)
         res.nb_qubits += other.nb_qubits
@@ -343,10 +323,7 @@
                 \nghost{{q} :  } & \lstick{{q} :  } & \gate{\mathrm{P}\,(\mathrm{{\ensuremath{\theta}}})} & \qw & \qw\\
             \\ }}
             \end{document}
-<<<<<<< HEAD
-
-=======
->>>>>>> e098450c
+
         """
         from qiskit.tools.visualization import circuit_drawer
 
@@ -374,10 +351,7 @@
             >>> c3 = QCircuit([CNOT(0,1),CNOT(1,2), BasisMeasure([0,1,2], shots=200)])
             >>> c3.size()
             (3, 3)
-<<<<<<< HEAD
-
-=======
->>>>>>> e098450c
+
         """
         return self.nb_qubits, (self.nb_cbits or 0)
 
@@ -392,10 +366,7 @@
             3
             >>> QCircuit([CNOT(0, 1), CNOT(1, 2), CNOT(0, 1), Barrier(), X(2)]).depth()
             4
-<<<<<<< HEAD
-
-=======
->>>>>>> e098450c
+
         """
         if len(self) == 0:
             return 0
@@ -433,10 +404,7 @@
             >>> c1 = QCircuit([CNOT(0,1), CNOT(1,2), X(1), CNOT(1,2)])
             >>> len(c1)
             4
-<<<<<<< HEAD
-
-=======
->>>>>>> e098450c
+
         """
         return len(self.instructions)
 
@@ -468,20 +436,12 @@
         """Optimize the circuit to satisfy some criteria (depth, number of
         qubits, gate restriction) in parameter.
 
-<<<<<<< HEAD
-
-=======
->>>>>>> e098450c
         Args:
             criteria: String, or list of strings, regrouping the criteria of optimization of the circuit.
 
         Returns:
             the optimized QCircuit
 
-<<<<<<< HEAD
-
-=======
->>>>>>> e098450c
         Examples:
             >>>
             >>>
@@ -509,10 +469,6 @@
                    [ 0.        ,  0.70710678,  0.        ,  0.70710678],
                    [ 0.        ,  0.70710678,  0.        , -0.70710678],
                    [ 0.70710678,  0.        , -0.70710678,  0.        ]])
-<<<<<<< HEAD
-=======
-            >>>
->>>>>>> e098450c
 
         # 3M-TODO implement and double check examples and test:
         the idea is to compute the tensor product of the matrices associated
@@ -527,10 +483,6 @@
         Returns:
             The inverse circuit.
 
-<<<<<<< HEAD
-
-=======
->>>>>>> e098450c
         Examples:
             >>> c1 = QCircuit([H(0), CNOT(0,1)])
             >>> print(c1)
@@ -571,10 +523,6 @@
         Examples:
             >>> c = QCircuit([CNOT(0, 1), CNOT(1, 2), CNOT(0, 1), CNOT(2, 3)])
             >>> c.to_gate().definition.matrix
-<<<<<<< HEAD
-=======
-            >>>
->>>>>>> e098450c
 
         # 3M-TODO check implementation, example and test, this will only work
         chen circuit.to_matrix will be implemented
@@ -637,10 +585,7 @@
             4
             >>> circuit.count_gates(Ry)
             0
-<<<<<<< HEAD
-
-=======
->>>>>>> e098450c
+
         """
         filter2 = Gate if gate is None else gate
         return len([inst for inst in self.instructions if isinstance(inst, filter2)])
@@ -659,10 +604,7 @@
             >>> circuit.get_measurements()
             [BasisMeasure([0, 1], shots=1000),
              ExpectationMeasure([1], Observable(array([[1., 0.], [0., 1.]])), shots=1000)]
-<<<<<<< HEAD
-
-=======
->>>>>>> e098450c
+
         """
         return [inst for inst in self.instructions if isinstance(inst, Measure)]
 
@@ -688,10 +630,6 @@
                  └───┘┌─┴─┐
             q_1: ─────┤ X ├
                       └───┘
-<<<<<<< HEAD
-
-=======
->>>>>>> e098450c
         """
         new_circuit = QCircuit(self.nb_qubits)
         new_circuit.instructions = [
@@ -701,7 +639,7 @@
         return new_circuit
 
     def to_other_language(
-        self, language: Language = Language.QISKIT,  cirq_proc_id: Optional[str] = None
+        self, language: Language = Language.QISKIT, cirq_proc_id: Optional[str] = None
     ) -> Union[
         QuantumCircuit,
         myQLM_Circuit,
@@ -730,12 +668,8 @@
             >>> circuit = QCircuit([X(0), CNOT(0, 1)])
             >>> qc = circuit.to_other_language()
             >>> type(qc)
-<<<<<<< HEAD
             <class 'qiskit.circuit.quantumcircuit.QuantumCircuit'>
 
-=======
-            qiskit.circuit.quantumcircuit.QuantumCircuit
->>>>>>> e098450c
         """
 
         if language == Language.QISKIT:
@@ -874,10 +808,7 @@
             cx q[0],q[1];
             measure q[0] -> c[0];
             measure q[1] -> c[1];
-<<<<<<< HEAD
-
-=======
->>>>>>> e098450c
+
         """
         qiskit_circ = self.subs({}, remove_symbolic=True).to_other_language(
             Language.QISKIT
@@ -909,10 +840,7 @@
             cx q[0],q[1];
             c[0] = measure q[0];
             c[1] = measure q[1];
-<<<<<<< HEAD
-
-=======
->>>>>>> e098450c
+
         """
         qasm2_code = self.to_qasm2()
         qasm3_code = open_qasm_2_to_3(qasm2_code)
@@ -962,10 +890,7 @@
                                └───┘  └───┘     └╥┘   ║  ║
             c: 3/════════════════════════════════╩════╩══╩═
                                                  2    0  1
-<<<<<<< HEAD
-
-=======
->>>>>>> e098450c
+
         """
         return QCircuit(
             data=[inst.subs(values, remove_symbolic) for inst in self.instructions],
@@ -1020,12 +945,8 @@
             ...     H(0), CRk(k, 0, 1), ExpectationMeasure([1], obs)
             ... ])
             >>> circ.variables()
-<<<<<<< HEAD
             {θ, k}
 
-=======
-            {k, θ}
->>>>>>> e098450c
         """
         params: set[Basic] = set()
         for inst in self.instructions:
