--- conflicted
+++ resolved
@@ -114,11 +114,7 @@
         cx q[0],q[1];
         measure q -> c;
     """
-<<<<<<< HEAD
-    if circuit.noises:
-=======
     if qcircuit.noises:
->>>>>>> 8d17a290
         logging.warning(
             "Instructions such as noise are not supported by QASM2 hence have "
             "been ignored."
@@ -127,24 +123,6 @@
     qasm_str = (
         "OPENQASM 2.0;"
         + "\ninclude \"qelib1.inc\";"
-<<<<<<< HEAD
-        + f"\nqreg q[{circuit.nb_qubits}];"
-    )
-
-    if circuit.nb_cbits != None:
-        qasm_str += f"\ncreg c[{circuit.nb_cbits}];"
-
-    previous = None
-    targets = {i: 0 for i in range(circuit.nb_qubits)}
-
-    for instruction in circuit.instructions:
-        if simplify:
-            if isinstance(instruction, SingleQubitGate):
-                if previous is None or not isinstance(instruction, type(previous)):
-                    if previous:
-                        qasm_str += _simplify_instruction(previous, targets)
-                        targets = {i: 0 for i in range(circuit.nb_qubits)}
-=======
         + f"\nqreg q[{qcircuit.nb_qubits}];"
     )
     qasm_measure = ""
@@ -160,17 +138,12 @@
         if simplify:
             if isinstance(instruction, (SingleQubitGate, BasisMeasure)):
                 if previous is None:
->>>>>>> 8d17a290
                     previous = instruction
                 elif type(instruction) != type(previous) or (
                     isinstance(instruction, ParametrizedGate)
                     and instruction.parameters
                     != previous.parameters  # pyright: ignore[reportAttributeAccessIssue]
                 ):
-<<<<<<< HEAD
-                    qasm_str += _simplify_instruction(previous, targets)
-                    targets = {i: 0 for i in range(circuit.nb_qubits)}
-=======
                     if isinstance(previous, BasisMeasure):
                         qasm_measure += _simplify_instruction_to_qasm(
                             previous, targets, c_targets
@@ -181,7 +154,6 @@
                         )
                     targets = {i: 0 for i in range(qcircuit.nb_qubits)}
                     c_targets = {i: 0 for i in range(qcircuit.nb_qubits)}
->>>>>>> 8d17a290
                     previous = instruction
 
                 for target in instruction.targets:
@@ -204,10 +176,6 @@
                             previous, targets, c_targets
                         )
                     previous = None
-<<<<<<< HEAD
-                    targets = {i: 0 for i in range(circuit.nb_qubits)}
-                qasm_str += instruction.to_other_language(Language.QASM2)
-=======
                     targets = {i: 0 for i in range(qcircuit.nb_qubits)}
                     c_targets = {i: 0 for i in range(qcircuit.nb_qubits)}
                 qasm, phase = _instruction_to_qasm2(instruction)
@@ -216,7 +184,6 @@
                 else:
                     qasm_str += qasm
                 gphase += phase
->>>>>>> 8d17a290
         else:
             qasm, phase = _instruction_to_qasm2(instruction)
             if isinstance(instruction, BasisMeasure):
