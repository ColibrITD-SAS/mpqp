--- conflicted
+++ resolved
@@ -1,118 +1,110 @@
-from __future__ import annotations
-
-from typing import Union, Tuple, List
-
-import numpy as np
-
-from mpqp import QCircuit
-from mpqp.core.instruction.gates import *
-from qat.core.wrappers.circuit import Circuit as my_QLM_Circuit
-
-Gates = Union[
-        type[H], type[X], type[Y], type[Z], type[Id], type[S], type[T],
-        type[Rx], type[Ry], type[Rz], type[P], type[CNOT], type[CZ], type[SWAP]
-    ]
-
-MyQLM_Gate = Tuple[str, List[int], List[int]]
-
-def define_parameters(
-        gate: MyQLM_Gate
-    ) -> tuple[int, int, int, int, int, int]:
-    
-    theta = phi = gamma = target = control_1 = control_2 = 0
-    if gate[1] != []:
-        if len(gate[1]) >= 1:
-            theta = gate[1][0]
-        if len(gate[1]) >= 2:
-            phi = gate[1][1]
-        if len(gate[1]) >= 3:
-            gamma = gate[1][2]
-
-    if len(gate[2]) == 1:
-        target = gate[2][0]
-    elif len(gate[2]) == 2:
-        control_1 = gate[2][0]
-        target = gate[2][1]
-    elif len(gate[2]) == 3:
-        control_2 = gate[2][0]
-        control_1 = gate[2][1]
-        target = gate[2][2]
-    else:
-        raise SyntaxError(f"Unhandled Gate: {str(gate[0])}")
-    
-    return theta, phi, gamma, target, control_1, control_2
-
-
-
-def from_myqlm_to_mpqp(circuit: my_QLM_Circuit) -> QCircuit:
-    qc = QCircuit()
-    for i in range(circuit.nbqbits):
-        qc.add(Id(i))
-
-    one_qubit_gates = ['H', 'X', 'Y', 'Z', 'I', 'S', 'T']
-    mpqp_one_qubit_gates = [H, X, Y, Z, Id, S, T]
-    two_qubits_gates = ['RX', 'RY', 'RZ', 'PH']
-    mpqp_two_qubits_gates = [Rx, Ry, Rz, P]
-    controlled_gates = ['CNOT', 'CSIGN', 'SWAP']
-    mpqp_controlled_gates = [CNOT, CZ, SWAP]
-    idx = 0
-
-    for gate in circuit.iterate_simple():
-
-        theta, phi, gamma, target, control_1, control_2 = define_parameters(gate)
-
-        if gate[0] == 'CCNOT':
-            qc.add(TOF([control_2, control_1], target))
-
-        elif gate[0] in one_qubit_gates:
-            idx = 0
-            for idx in range(len(one_qubit_gates)):
-                if gate[0] == one_qubit_gates[idx]:
-                    break
-            qc.add(mpqp_one_qubit_gates[idx](target))
-
-        elif gate[0] in two_qubits_gates:
-            for idx in range(len(two_qubits_gates)):
-                if gate[0] == two_qubits_gates[idx]:
-                    break
-            qc.add(mpqp_two_qubits_gates[idx](theta, target))
-
-        elif gate[0] in controlled_gates:
-            for idx in range(len(controlled_gates)):
-                if gate[0] == controlled_gates[idx]:
-                    break
-            qc.add(mpqp_controlled_gates[idx](control_1, target))
-
-        else:
-            if gate[0] == 'U':
-                qc.add(U(theta, phi, gamma, target))
-            elif gate[0] == 'U1':
-                qc.add(P(theta, target))
-            elif gate[0] == 'ISWAP':
-                qc.add(S(target))
-                qc.add(S(target))
-                qc.add(H(target))
-                qc.add(CNOT(control_1, target))
-                qc.add(CNOT(control_1, target))
-                qc.add(H(target))
-            elif gate[0] == 'SQRTSWAP':
-<<<<<<< HEAD
-                qc.add(CNOT(control_1, target))
-                qc.add(H(target))
-                qc.add(CP(np.pi/2, control_1, target))
-                qc.add(H(target))
-                qc.add(CNOT(control_1, target))
-=======
-                qc.add(CNOT(0, 1))
-                qc.add(H(0))
-                qc.add(CP(np.pi / 2, 1, 0))
-                qc.add(H(0))
-                qc.add(CNOT(0, 1))
->>>>>>> 99383710
-            elif gate[0] == 'MEASURE':
-                break
-
-            else:
-                raise SyntaxError(f"Unknown Gate: {str(gate[0])}")
-
-    return qc
+from __future__ import annotations
+
+from typing import Union, Tuple, List
+
+import numpy as np
+
+from mpqp import QCircuit
+from mpqp.core.instruction.gates import *
+from qat.core.wrappers.circuit import Circuit as my_QLM_Circuit
+
+
+Gates = Union[
+        type[H], type[X], type[Y], type[Z], type[Id], type[S], type[T],
+        type[Rx], type[Ry], type[Rz], type[P], type[CNOT], type[CZ], type[SWAP]
+    ]
+
+MyQLM_Gate = Tuple[str, List[int], List[int]]
+
+def _define_parameters(
+        gate: MyQLM_Gate
+    ) -> tuple[int, int, int, int, int, int]:
+    
+    theta = phi = gamma = target = control_1 = control_2 = 0
+    if gate[1] != []:
+        if len(gate[1]) >= 1:
+            theta = gate[1][0]
+        if len(gate[1]) >= 2:
+            phi = gate[1][1]
+        if len(gate[1]) >= 3:
+            gamma = gate[1][2]
+
+    if len(gate[2]) == 1:
+        target = gate[2][0]
+    elif len(gate[2]) == 2:
+        control_1 = gate[2][0]
+        target = gate[2][1]
+    elif len(gate[2]) == 3:
+        control_2 = gate[2][0]
+        control_1 = gate[2][1]
+        target = gate[2][2]
+    else:
+        raise SyntaxError(f"Unhandled Gate: {str(gate[0])}")
+    
+    return theta, phi, gamma, target, control_1, control_2
+
+
+def from_myqlm_to_mpqp(circuit: my_QLM_Circuit) -> QCircuit:
+    qc = QCircuit()
+    for i in range(circuit.nbqbits):
+        qc.add(Id(i))
+
+    one_qubit_gates = ['H', 'X', 'Y', 'Z', 'I', 'S', 'T']
+    mpqp_one_qubit_gates = [H, X, Y, Z, Id, S, T]
+    two_qubits_gates = ['RX', 'RY', 'RZ', 'PH']
+    mpqp_two_qubits_gates = [Rx, Ry, Rz, P]
+    controlled_gates = ['CNOT', 'CSIGN', 'SWAP']
+    mpqp_controlled_gates = [CNOT, CZ, SWAP]
+    idx = 0
+
+    for gate in circuit.iterate_simple():
+
+        theta, phi, gamma, target, control_1, control_2 = _define_parameters(gate)
+
+        if gate[0] == 'CCNOT':
+            qc.add(TOF([control_2, control_1], target))
+
+        elif gate[0] in one_qubit_gates:
+            idx = 0
+            for idx in range(len(one_qubit_gates)):
+                if gate[0] == one_qubit_gates[idx]:
+                    break
+            qc.add(mpqp_one_qubit_gates[idx](target))
+
+        elif gate[0] in two_qubits_gates:
+            for idx in range(len(two_qubits_gates)):
+                if gate[0] == two_qubits_gates[idx]:
+                    break
+            qc.add(mpqp_two_qubits_gates[idx](theta, target))
+
+        elif gate[0] in controlled_gates:
+            for idx in range(len(controlled_gates)):
+                if gate[0] == controlled_gates[idx]:
+                    break
+            qc.add(mpqp_controlled_gates[idx](control_1, target))
+
+        else:
+            if gate[0] == 'U':
+                qc.add(U(theta, phi, gamma, target))
+            elif gate[0] == 'U1':
+                qc.add(P(theta, target))
+            elif gate[0] == 'ISWAP':
+                qc.add(S(target))
+                qc.add(S(target))
+                qc.add(H(target))
+                qc.add(CNOT(control_1, target))
+                qc.add(CNOT(control_1, target))
+                qc.add(H(target))
+            elif gate[0] == 'SQRTSWAP':
+                qc.add(CNOT(control_1, target))
+                qc.add(H(target))
+                qc.add(CP(np.pi/2, control_1, target))
+                qc.add(H(target))
+                qc.add(CNOT(control_1, target))
+            elif gate[0] == 'MEASURE':
+                break
+
+            else:
+                raise SyntaxError(f"Unknown Gate: {str(gate[0])}")
+
+    return qc