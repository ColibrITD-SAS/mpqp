--- conflicted
+++ resolved
@@ -46,11 +46,7 @@
     from cirq.protocols.circuit_diagram_info_protocol import CircuitDiagramInfoArgs
     from cirq.value.duration import Duration
 
-<<<<<<< HEAD
-    qasm_str = replace_custom_gates(qasm_str)
-=======
     qasm_str = remove_user_gates(qasm_str)
->>>>>>> d8f859f8
 
     class PhaseGate(Gate):
         def __init__(self, theta: complex):
