--- conflicted
+++ resolved
@@ -466,16 +466,10 @@
         >>> filename = examples_folder + "/with_include.qasm"
         >>> with open(filename) as f:
         ...     print(open_qasm_hard_includes(f.read(), {filename}).strip("\n"))
-<<<<<<< HEAD
         gate csx a, b {
             ctrl @ sx a, b;
         }
 
-=======
-        '''gate csx a, b {
-            ctrl @ sx a, b;
-        }'''
->>>>>>> e098450c
     """
     lines = code.split("\n")
     converted_code = []
