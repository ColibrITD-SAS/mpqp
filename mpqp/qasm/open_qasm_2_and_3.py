"""
The latest version of OpenQASM (3.0, started in 2020) has been released by a
collaborative group from IBM Quantum, AWS Quantum Computing, Zapata Computing,
Zurich Instruments, and the University of Oxford. This version extends OpenQASM
2.0, adding advanced features and modifying parts of the syntax and grammar.
Some aspects of OpenQASM 2.0 are not fully backward compatible, hence the need
to keep track of instructions requiring custom definitions in :class:`Instr`.

To aid in the transition, this module provides conversion functions for moving
between OpenQASM 2.0 and 3.0, as well as managing user-defined gates and handling
code transformations. Key functionalities include:

1. **OpenQASM 2.0 to 3.0 Conversion**:
    - :func:`convert_instruction_2_to_3`: Converts individual instructions from QASM 2.0
      syntax to 3.0, handling specific syntax adjustments.
    - :func:`parse_openqasm_2_file`: Splits OpenQASM 2.0 code into individual instructions,
      preserving gate declarations to ensure proper handling during conversion.
    - :func:`open_qasm_2_to_3`: Main function for converting OpenQASM 2.0 code to 3.0.
      It adds necessary library includes.
    - :func:`open_qasm_file_conversion_2_to_3`: Reads from the specified file, and outputs
      the converted file in QASM 2.0 syntax.

2. **OpenQASM 3.0 to 2.0 Conversion**:
    - :func:`convert_instruction_3_to_2`: Converts individual instructions from QASM 3.0
      syntax to 2.0, handling specific syntax adjustments.
    - :func:`parse_openqasm_3_file`: Splits OpenQASM 3.0 code into individual instructions,
      preserving gate declarations to ensure proper handling during conversion.
    - :func:`open_qasm_3_to_2`: Main function for converting OpenQASM 3.0 code to 2.0.
      It adds necessary library includes, tracks cumulative global phases.
    - :func:`open_qasm_file_conversion_3_to_2`: Reads from the specified file, and outputs
      the converted file in QASM 2.0 syntax.

3. **User-Defined Gate Handling**:
    - **UserGate Class**: Represents user-defined gates in OpenQASM. Each ``UserGate`` instance
      stores the gate's name, parameters, qubits, and instruction sequence.
    - :func:`parse_user_gates`: Extracts and stores user-defined gate definitions
      from OpenQASM code, removing them from the main code to allow separate handling.
      Custom gates are identified using the ``GATE_PATTERN`` regex and stored as ``UserGate`` instances.
    - :func:`remove_user_gates`: Replaces calls to user-defined gates in OpenQASM code with
      their expanded definitions. This function relies on ``parse_user_gates`` to retrieve
      gate definitions, and it substitutes parameter and qubit values within each gate's body
      instructions for accurate expansion.

4. **Supporting Functions**:
    - :func:`open_qasm_hard_includes`: Combines multiple OpenQASM files into a single file
      with resolved includes, simplifying code management for projects with multiple source files.

"""

import os
import re
from enum import Enum, auto
from os.path import splitext
from pathlib import Path
from typing import Optional
from warnings import warn

from anytree import Node, PreOrderIter
from typeguard import typechecked

from mpqp.tools.errors import InstructionParsingError, OpenQASMTranslationWarning


class Instr(Enum):
    """Special instruction for which the definition needs to included in the
    file."""

    STD_LIB = auto()
    QE_LIB = auto()
    CSX = auto()
    U0 = auto()
    CU3 = auto()
    SXDG = auto()
    RZZ = auto()
    RXX = auto()
    RCCX = auto()
    RC3X = auto()
    C3X = auto()
    C4X = auto()
    C3SQRTX = auto()
    OQASM2_ALL_STDGATES = auto()
    OQASM3_ALL_STDGATES = auto()
    BRAKET_CUSTOM_INCLUDE = auto()


std_gates_2 = [
    "cu3",
    "csx",
    "sxdg",
    "u0",
    "rxx",
    "rzz",
    "rccx",
    "rc3x",
    "c3x",
    "c3sqrtx",
    "c4x",
]
std_gates_2_3 = ["u", "swap", "cswap", "cp"]
qelib1_gates = [
    "u3",
    "u2",
    "u1",
    "u0",
    "cx",
    "id",
    "u",
    "p",
    "x",
    "y",
    "z",
    "h",
    "s",
    "sdg",
    "t",
    "tdg",
    "sx",
    "sxdg",
    "rx",
    "ry",
    "rz",
    "swap",
    "cz",
    "cy",
    "ch",
    "ccx",
    "crz",
    "cu1",
    "cu3",
    "cswap",
    "crx",
    "cry",
    "cp",
    "cu",
]
std_gates_3 = [
    "u1",
    "u2",
    "u3",
    "cx",
    "CX",
    "id",
    "x",
    "y",
    "z",
    "h",
    "s",
    "sdg",
    "t",
    "tdg",
    "rx",
    "ry",
    "rz",
    "cz",
    "cy",
    "ch",
    "ccx",
    "crx",
    "cry",
    "crz",
    "cu",
    "p",
    "cphase",
    "phase",
    "sx",
]
std_gates_3_to_2_map = {
    "U": "u",
    "phase": "u1",
    "cphase": "cu1",
}


@typechecked
def qasm_code(instr: Instr) -> str:
    """Return the string corresponding of the declaration of the instruction in
    parameter. It is also used to return the whole standard library string when
    we hard include it.

    Args:
        instr: Instr for which we want the corresponding OpenQASM code.

    Returns:
        OpenQASM definition of ``instr``.
    """

    # FIXME: if run from outside the mpqp folder, the following line will fuck
    # things up
    headers_folder = os.path.dirname(__file__) + "/header_codes/"
    special_file_names = {
        Instr.OQASM2_ALL_STDGATES: "qelib1.inc",
        Instr.OQASM3_ALL_STDGATES: "stdgates.inc",
        Instr.BRAKET_CUSTOM_INCLUDE: "braket_custom_include.inc",
    }

    if instr in special_file_names:
        file_name = special_file_names[instr]
    else:
        file_name = instr.name.lower() + ".qasm"

    with open(headers_folder + file_name, "r") as f:
        return f.read()


@typechecked
def parse_openqasm_2_file(code: str) -> list[str]:
    """Splits a complete OpenQASM2 program into individual instructions.

    Args:
        code: The complete OpenQASM 2.0 program.

    Returns:
        List of instructions.

    Note:
        we do not check for correct syntax, it is assumed that the code is well
        formed.
    """
    # 3M-TODO: deal with comments, for the moment we remove them all

    # removing comment
    cleaned_code = "\n".join(line.lstrip() for line in code.splitlines())

    cleaned_code = "".join([loc.split("//")[0] for loc in cleaned_code.split("\n")])

    cleaned_code = cleaned_code.replace("\t", " ").strip()

    gate_matches = list(re.finditer(r"gate .*?}", cleaned_code))
    sanitized_start = (
        cleaned_code[: gate_matches[0].span()[0]] if gate_matches else cleaned_code
    )
    instructions = sanitized_start.split(";")

    for i in range(len(gate_matches)):
        # gates definition are added as a single instruction
        instructions.append(cleaned_code[slice(*(gate_matches[i].span()))])
        # all instructions between two gate definitions are added individually
        instructions.extend(
            cleaned_code[
                gate_matches[i].span()[1] : (
                    None
                    if i == len(gate_matches) - 1
                    else gate_matches[i + 1].span()[0]
                )
            ].split(";")
        )

    return list(filter(lambda i: i != "", instructions))


@typechecked
def convert_instruction_2_to_3(
    instr: str,
    included_instr: set[Instr],
    included_tree_current: Node,
    defined_gates: set[str],
    path_to_main: Optional[str] = None,
    translation_warning: bool = True,
) -> tuple[str, str]:
    """Some instructions changed name from QASM 2 to QASM 3, also the way to
    import files changed slightly. This function operates those changes on a
    single instruction.

    Args:
        instr: Instruction to be upgraded.
        included_instr: Some instructions need new imports, in order to keep
            track of which instruction are already.
        imported in the overall scope, a dictionary of already included
            instructions is passed and modified along.
        included_tree_current: Current Node in the file inclusion tree.
        defined_gates: Set of custom gates already defined.
        path_to_main: Path to the main folder from which include paths are
            described.

    Returns:
        The upgraded instruction and the potential code to add in the header as
        the second element.
    """
    if path_to_main is None:
        path_to_main = "."

    def add_std_lib():
        """Add the instruction of including the standard library of OpenQASM3
        code if it is not already done"""
        if Instr.STD_LIB not in included_instr:
            included_instr.add(Instr.STD_LIB)
            to_add = qasm_code(Instr.STD_LIB)
        else:
            to_add = ""
        return to_add

    header_code = ""
    instructions_code = ""

    instr_name = instr.split(" ")[0].split("(")[0]
    # If the line is the OpenQASM header
    if instr.startswith("OPENQASM 2.0"):
        header_code += "OPENQASM 3.0;\n"
    elif instr_name == "include":
        path = instr.split(" ")[-1].strip("'\"")
        if path != "qelib1.inc":
            if any(path in node.name for node in included_tree_current.ancestors):
                raise RuntimeError("Circular dependency detected.")
            # Convert the file included, add it to the inclusion tree,
            # and create a new file and include it in the converted code
            if not any(
                path in node.name for node in PreOrderIter(included_tree_current.root)
            ):  # checks in the path is not already included
                with open(f"{path_to_main}/{path}", "r") as f:
                    child = Node(path, parent=included_tree_current)
                    converted_content = open_qasm_2_to_3(
                        f.read(),
                        child,
                        path_to_main,
                        defined_gates,
                        translation_warning,
                    )
                new_path = splitext(path)[0] + "_converted" + splitext(path)[1]
                with open(f"{path_to_main}/{new_path}", "w") as f:
                    f.write(converted_content)
                header_code += f"include '{new_path}';\n"
    elif instr_name in {"qreg", "creg"}:
        # classical and quantum bits have the same structure
        # `qreg <name>[<size>];` -> `qubit[<size>] <name>;`
        m = re.match(r"(\w)reg\s+(.+?)\[(\d+)\]", instr)
        if m is None:
            raise InstructionParsingError("On instruction: " + instr)
        bit_type_prefix = "qu" if m.group(1) == "q" else ""
        instructions_code += f"{bit_type_prefix}bit[{m.group(3)}] {m.group(2)};\n"
    elif instr_name == "measure":
        # `measure <q_name[+reg]?> -> <c_name[+reg]?>;` -> `<c_name[+reg]?> = measure <q_name[+reg]?>;`
        m = re.match(r"measure\s+(.+?)\s+->\s+(.+)", instr)
        if m is None:
            raise InstructionParsingError("On instruction: " + instr)
        instructions_code += f"{m.group(2)} = measure {m.group(1)};\n"
    elif instr_name in {"reset", "barrier"}:
        instructions_code += instr + ";\n"
    elif instr_name.lower() == "u":
        if translation_warning:
            warn(
                """
There is a phase e^(i(a+c)/2) difference between U(a,b,c) gate in 2.0 and 3.0.
We handled that for you by adding the extra phase at the right place. 
Be careful if you want to create a control gate from this circuit/gate, the
phase can become non-global.""",
                OpenQASMTranslationWarning,
            )
        header_code += add_std_lib()
        instructions_code += "u3" + instr[1:] + ";\n"
    elif instr_name == "cu1":
        header_code += add_std_lib()
        instructions_code += "cp" + instr[3:] + ";\n"
    elif instr_name in std_gates_3 + std_gates_2_3 + std_gates_2:
        instructions_code += instr + ";\n"
        header_code += add_std_lib()
        new_instr = (
            [instruc for instruc in Instr if instr_name == instruc.name.lower()][0]
            if instr_name in std_gates_2
            else None
        )
        if new_instr is not None and new_instr not in included_instr:
            included_instr.add(new_instr)
    elif instr_name == "gate":
        defined_gates.add(instr.split()[1])
        g_string = instr.split("{")[0] + "{\n"
        g_instructions = filter(
            lambda i: not re.fullmatch(r"\s*", i),
            instr.split("{")[1].split("}")[0].split(";"),
        )
        for instruction in g_instructions:
            instruction = instruction.strip()
            i_code, h_code = convert_instruction_2_to_3(
                instruction,
                included_instr,
                included_tree_current,
                defined_gates,
                path_to_main,
                translation_warning,
            )
            g_string += " " * 4 + i_code
            header_code += h_code
        instructions_code += g_string + "}\n"
    elif instr_name == "if":
        if_statement = instr.split(")")[0] + ")"
        nested_instr = ")".join(instr.split(")")[1:])
        i_code, h_code = convert_instruction_2_to_3(
            nested_instr,
            included_instr,
            included_tree_current,
            defined_gates,
            path_to_main,
            translation_warning,
        )
        instructions_code += if_statement + i_code
        header_code += h_code
    elif instr_name == "opaque":
        raise NotImplementedError("opaque exports not handled yet")
    else:
        gate = instr.split()[0]
        if gate == "ctrl":
            gate = instr.split()[2]
        if gate not in defined_gates:
            raise ValueError(f"Gates undefined at the time of usage: {gate}")
        if len(instr) != 0:
            instructions_code += instr + ";\n"

    return instructions_code, header_code


@typechecked
def open_qasm_2_to_3(
    code: str,
    included_tree_current_node: Optional[Node] = None,
    path_to_file: Optional[str] = None,
    defined_gates: Optional[set[str]] = None,
    translation_warning: bool = True,
) -> str:
    """Converts an OpenQASM code from version 2.0 and 3.0.

    This function will also recursively go through the imported files to
    translate them too. It is a partial conversion (the ``opaque`` keyword is
    not handled and comments are stripped) for helping building temporary
    bridges between different platforms that use different versions.

    Args:
        code: String containing the OpenQASM 2.0 code and instructions.
        included_tree_current_node: Current Node in the file inclusion tree.
        path_to_file: Path to the location of the file from which the code is
            coming (useful for locating imports).
        defined_gates: Set of custom gates already defined.

    Returns:
        Converted OpenQASM code in the 3.0 version.

    Example:
        >>> qasm2_str = '''OPENQASM 2.0;
        ... qreg q[2];
        ... creg c[2];
        ... h q[0];
        ... cx q[0],q[1];
        ... measure q[0] -> c[0];
        ... measure q[1] -> c[1];
        ... '''
        >>> print(open_qasm_2_to_3(qasm2_str)) # doctest: +NORMALIZE_WHITESPACE
        OPENQASM 3.0;
        include "stdgates.inc";
        qubit[2] q;
        bit[2] c;
        h q[0];
        cx q[0],q[1];
        c[0] = measure q[0];
        c[1] = measure q[1];


    """
    if included_tree_current_node is None:
        included_tree_current_node = Node("initial_code")
    if path_to_file is None:
        path_to_file = "."
    if defined_gates is None:
        defined_gates = set()

    header_code = ""
    instructions_code = ""

    instructions = parse_openqasm_2_file(code)

    included_instructions = set()

    defined_gates.update(std_gates_2_3 + std_gates_3)

    for instr in instructions:
        i_code, h_code = convert_instruction_2_to_3(
            instr,
            included_instructions,
            included_tree_current_node,
            defined_gates,
            path_to_file,
            translation_warning,
        )
        header_code += h_code
        instructions_code += i_code

    target_code = header_code + "\n" + instructions_code

    return target_code


@typechecked
def open_qasm_file_conversion_2_to_3(
    path: str, translation_warning: bool = True
) -> str:
    """Converts an OpenQASM code in a file from version 2.0 and 3.0.

    This function is a shorthand to initialize :func:`open_qasm_2_to_3` with the
    correct values.

    Args:
        path: Path to the file containing the OpenQASM 2.0 code, and eventual
            imports.

    Returns:
        Converted OpenQASM code in the 3.0 version.

    Examples:
        >>> example_dir = "examples/scripts/qasm_files/"
        >>> with open(example_dir + "main.qasm", "r") as f:
        ...     print(f.read()) # doctest: +NORMALIZE_WHITESPACE
        OPENQASM 2.0;
        include "include1.qasm";
        include "include2.qasm";
        qreg q[2];
        creg c[2];
        h q[0];
        cx q[0],q[1];
        gate2 q[0];
        gate3 q[0], q[1];
        measure q[0] -> c[0];
        measure q[1] -> c[1];
        >>> print(open_qasm_file_conversion_2_to_3(example_dir + "main.qasm")) # doctest: +NORMALIZE_WHITESPACE
        OPENQASM 3.0;
        include 'include1_converted.qasm';
        include 'include2_converted.qasm';
        include "stdgates.inc";
        qubit[2] q;
        bit[2] c;
        h q[0];
        cx q[0],q[1];
        gate2 q[0];
        gate3 q[0], q[1];
        c[0] = measure q[0];
        c[1] = measure q[1];
        >>> with open(example_dir + "include1_converted.qasm", "r") as f:
        ...     print(f.read()) # doctest: +NORMALIZE_WHITESPACE
        OPENQASM 3.0;
        include "stdgates.inc";
        gate gate2 a {
            u3(pi, -pi/2, pi/2) a;
        }
        >>> with open(example_dir + "include2_converted.qasm", "r") as f:
        ...     print(f.read()) # doctest: +NORMALIZE_WHITESPACE
        OPENQASM 3.0;
        include "stdgates.inc";
        gate gate3 a, b {
            u3(0, -pi/2, pi/3) a;
            cz a, b;
        }

    """

    with open(path, "r") as f:
        code = f.read()
        return open_qasm_2_to_3(
            code,
            Node(path),
            str(Path(path).parent),
            translation_warning=translation_warning,
        )


@typechecked
def open_qasm_hard_includes(
    code: str,
    included_files: set[str],
    path_to_file: Optional[str] = None,
    is_openqasm_header_included: bool = False,
    remove_included: bool = True,
) -> str:
    r"""Converts an OpenQASM code (2.0 and 3.0) to use no includes, but writes
    every instruction in previously included files, directly in the code
    returned.

    Args:
        code: String containing the OpenQASM code and instructions.
        included_files: The set of files already included, used to avoid
            duplicate imports and circular dependencies. This set should be
            initialized with the name of the root file you started with.
        path_to_file: Path used to localize files that are included.
        is_openqasm_header_included: Boolean used to only include once the
            OpenQASM header.

    Returns:
        Include-less OpenQASM code.

    Example:
        >>> examples_folder = "tests/qasm/qasm_examples"
        >>> filename = examples_folder + "/with_include.qasm"
        >>> with open(filename) as f:
        ...     print(open_qasm_hard_includes(f.read(), {filename}).strip("\n"))
        gate csx a, b {
            ctrl @ sx a, b;
        }

    """
    if path_to_file is None:
        path_to_file = "./"

    lines = code.split("\n")
    converted_code = []

    for line in lines:
        if "include" in line:
            line_array = line.split()
            if not remove_included:
                converted_code.append(line)

            file_name = line_array[line_array.index("include") + 1].strip(";'\"")
            if file_name not in included_files:
                included_files.add(file_name)
                if file_name in {"qelib1.inc"}:
                    converted_code.append(qasm_code(Instr.OQASM2_ALL_STDGATES))
                elif file_name in {"stdgates.inc"}:
                    converted_code.append(qasm_code(Instr.OQASM3_ALL_STDGATES))
                elif file_name in {"braket_custom_include.inc"}:
                    converted_code.append(qasm_code(Instr.BRAKET_CUSTOM_INCLUDE))
                else:
                    with open(path_to_file + file_name, "r") as f:
                        converted_code.append(
                            open_qasm_hard_includes(
                                f.read(),
                                included_files,
                                path_to_file,
                                is_openqasm_header_included,
                            )
                        )
        elif line.startswith("OPENQASM "):
            if not is_openqasm_header_included:
                converted_code.append(line)
                is_openqasm_header_included = True
        else:
            if not line.startswith("//"):
                converted_code.append(line)

    return "\n".join(converted_code)


class UserGate:
    """Represents a custom user-defined quantum gate with specified parameters, qubits, and instructions.
    This class serves as a template for custom gates that can be used in a quantum circuit.

    Args:
        name: The name of the user-defined gate.
        parameters: A list of parameter names that the gate requires (e.g., angles, coefficients).
        qubits: A list of qubit identifiers that the gate operates on.
        instructions: A list of instructions (quantum operations) that define the gate's behavior.

    """

    def __init__(
        self,
        name: str,
        parameters: list[str],
        qubits: list[str],
        instructions: list[str],
    ):
        self.name = name
        self.parameters = parameters
        self.qubits = qubits
        self.instructions = instructions

    def __repr__(self):
        return f"UserGate(name={self.name}, parameters={self.parameters}, qubits={self.qubits}, instructions={self.instructions})"

    def __str__(self):
        return (
            f"gate {self.name}({', '.join(self.parameters)}) {', '.join(self.qubits)} "
            + "{\n"
            + '\n'.join(self.instructions)
            + "\n}"
        )

    def dict(self):
        return {
            "name": self.name,
            "parameters": self.parameters,
            "qubits": self.qubits,
            "instructions": self.instructions,
        }


# example of custom gate declaration:
# gate rotation (theta) q1, q2 { rx (theta) q1; cnot q1, q2; }
#      --------  -----  ------  -----------------------------
#        ^         ^      ^                  ^
#     gate_name  param? qubits         instructions
GATE_PATTERN = re.compile(
    r"gate\s+(?P<name>\w+)\s*(\((?P<param>[^)]+)\))?\s*(?P<qubits>\w+\s*(?:,\s*\w+)*)\s*{(?P<instructions>[^}]*)}",
    re.MULTILINE | re.DOTALL,
)
# example of gate call:
# rotation (theta) q1, q2;
# --------  -----  ------
#    ^        ^       ^
# gate_name  param? qubits
GATE_CALL_PATTERN = re.compile(
    r"(?P<gate>\w+)\s*(\((?P<params>[^)]*)\))?\s*(?P<qubits>[^;]*);",
    re.MULTILINE | re.DOTALL,
)


def parse_user_gates(
    qasm_code: str, skip_qelib1: bool = False
) -> tuple[list[UserGate], str]:
    r"""Parses user gate definitions from QASM code.

    Args:
        qasm_code: The QASM code containing user gate definitions.

    Returns:
        A tuple containing a dictionary of user gate definitions
        and the QASM string stripped of it's user gate definitions.

    Example:
        >>> qasm_str = '''gate rzz(theta) a,b {
        ...     cx a,b;
        ...     u1(theta) b;
        ...     cx a,b;
        ... }
        ... qubit[3] q;
        ... creg c[2];
        ... rzz(0.2) q[1], q[2];
        ... c2[0] = measure q[2];'''
        >>> user_gates, qasm_code = parse_user_gates(qasm_str)
        >>> print(user_gates)
        [UserGate(name=rzz, parameters=['theta'], qubits=['a', 'b'], instructions=['cx a,b;', 'u1(theta) b;', 'cx a,b;'])]
        >>> print(qasm_code)
        qubit[3] q;
        creg c[2];
        rzz(0.2) q[1], q[2];
        c2[0] = measure q[2];

    """
    copy_qasm_code = "\n".join(
        [line.lstrip() for line in qasm_code.splitlines() if line.strip()]
    )
    included_files = set()
    if skip_qelib1:
        included_files.add("qelib1.inc")
    qasm_code_include = open_qasm_hard_includes(
        copy_qasm_code, included_files, remove_included=False
    )
    matches = list(GATE_PATTERN.finditer(qasm_code_include))
    user_gates = []
    for match in matches:
        parameters = (
            [p.strip() for p in match.group("param").split(',')]
            if match.group("param")
            else []
        )
        qubits = [q.strip() for q in match.group("qubits").split(',')]
        instructions = [
            line.strip() + ";"
            for line in match.group("instructions").split(';')
            if line.strip()
        ]
        user_gate = UserGate(
            name=match.group("name"),
            parameters=parameters,
            qubits=qubits,
            instructions=instructions,
        )
        user_gates.append(user_gate)
        copy_qasm_code = copy_qasm_code.replace(match.group(0), "")

    return user_gates, copy_qasm_code.strip()


def remove_user_gates(qasm_code: str, skip_qelib1: bool = False) -> str:
    """Replaces instances of user gates with their definitions in the given QASM
    code. This uses :func:`parse_user_gates` to separate the gate definitions
    from the rest of the code.

    Args:
        qasm_code: The QASM code containing user gate calls.

    Returns:
        The QASM code with user gate calls replaced by their definitions.

    Example:
        >>> qasm_str = '''gate MyGate a, b {
        ...      h a;
        ...      cx a, b;
        ... }
        ... qreg q[3];
        ... creg c[2];
        ... MyGate q[0], q[1];
        ... measure q -> c;'''
        >>> print(remove_user_gates(qasm_str))
        qreg q[3];
        creg c[2];
        h q[0];
        cx q[0], q[1];
        measure q -> c;

    """
    user_gates, qasm_code = parse_user_gates(qasm_code, skip_qelib1)
    previous_qasm_body = None
    while previous_qasm_body != qasm_code:
        previous_qasm_body = qasm_code
        for gate in user_gates:
            for match in GATE_CALL_PATTERN.finditer(qasm_code):
                if match.group("gate") == gate.name:
                    param_values = (
                        [p.strip() for p in match.group("params").split(',')]
                        if match.group("params")
                        else []
                    )
                    qubit_values = [q.strip() for q in match.group("qubits").split(',')]

                    expanded = []
                    replacements = {}
                    for qubit, value in zip(gate.qubits, qubit_values):
                        replacements[qubit] = value
                    for param, value in zip(gate.parameters, param_values):
                        replacements[param] = value

                    def replace(match: re.Match[str]):
                        return replacements[match.group(0)]

                    for instruction in gate.instructions:
                        expanded.append(
                            re.sub(
                                '|'.join(
                                    r'\b%s\b' % re.escape(s) for s in replacements
                                ),
                                replace,
                                instruction,
                            )
                        )

                    expanded_instructions = "\n".join(expanded)
                    qasm_code = qasm_code.replace(match.group(0), expanded_instructions)

    return qasm_code


def remove_include_and_comment(qasm_code: str) -> str:
<<<<<<< HEAD
    replaced_code = ""
    for line in qasm_code.split("\n"):
        if not "//" in line and not "include" in line:
            replaced_code += line + "\n"
    return replaced_code
=======
    r"""
    Removes lines that start with 'include' or comments (starting with '\\')
    from a given OpenQASM code string.

    Args:
        qasm_code: The input QASM code as a string.

    Returns:
        The modified QASM code with 'include' lines and comments removed.

    Example:
        >>> qasm_code = '''include "stdgates.inc";
        ... qreg q[2];
        ... // This is a comment
        ... H q[0];'''
        >>> print(remove_include_and_comment(qasm_code))
        qreg q[2];
        H q[0];

    """
    replaced_code = []
    for line in qasm_code.split("\n"):
        line = line.lstrip()
        if line.startswith("include") or line.startswith("//"):
            pass
        else:
            replaced_code.append(line)
    return "\n".join(replaced_code)


@typechecked
def convert_instruction_3_to_2(
    instr: str,
    included_instr: set[Instr],
    included_tree_current: Node,
    defined_gates: set[str],
    path_to_main: Optional[str] = None,
    gphase: float = 0.0,
) -> tuple[str, str, float]:
    r"""Some instructions changed name from QASM 2 to QASM 3, also the way to
    import files changed slightly. This function operates those changes on a
    single instruction.

    Args:
        instr: Instruction to be upgraded.
        included_instr: Some instructions need new imports, in order to keep
            track of which instruction are already.
        imported in the overall scope, a dictionary of already included
            instructions is passed and modified along.
        included_tree_current: Current Node in the file inclusion tree.
        defined_gates: Set of custom gates already defined.
        path_to_main: Path to the main folder from which include paths are
            described.
        gphase: The global phase of a circuit, which is not handled in OpenQASM2.

    Returns:
        The upgraded instruction, the potential code to add in the header as
        the second element and the global phase of the circuit.

    Example:
        >>> convert_instruction_3_to_2("phase(0.3) q1[0];",set(),Node(""),set())
        ('u1(0.3) q1[0];;\n', '', 0.0)

    """
    # 6M-TODO: not handled for loop, or a switch case, or pulse and low level quantum operations, etc.
    if path_to_main is None:
        path_to_main = "."

    def add_qe_lib():
        """Add the instruction of including the standard library of OpenQASM2
        code if it is not already done"""
        if Instr.QE_LIB not in included_instr:
            included_instr.add(Instr.QE_LIB)
            to_add = qasm_code(Instr.QE_LIB)
        else:
            to_add = ""
        return to_add

    header_code = ""
    instructions_code = ""

    instr_match = re.match(r"\s*(\w+)\s*", instr)
    if instr_match:
        instr_name = instr_match.group(1)
    else:
        raise ValueError(f"Could not parse instruction: {instr}")

    if instr_name == "OPENQASM":
        instr_match = re.match(r"OPENQASM\s*(\d+.\d+)\s*", instr)
        if instr_match:
            version = float(instr_match.group(1))
            if version != 3.0:
                raise ValueError(
                    f"Only OPENQASM 3.0 is supported. OPENQASM {version} is not valid: {instr}"
                )
            else:
                header_code += "OPENQASM 2.0;\n"
        else:
            raise ValueError(f"Could not parse OPENQASM (version): {instr}")
    elif instr_name == "include":
        m = re.match(r'\s*include\s+["\']([^"\']+)["\']', instr)
        if m:
            path = m.group(1).strip("'\"")
            if path != "stdgates.inc":
                if any(path in node.name for node in included_tree_current.ancestors):
                    raise RuntimeError("Circular dependency detected.")
                if not any(
                    path in node.name
                    for node in PreOrderIter(included_tree_current.root)
                ):
                    with open(f"{path_to_main}/{path}", "r") as f:
                        child = Node(path, parent=included_tree_current)
                        converted_content, gphase = open_qasm_3_to_2(
                            f.read(), child, path_to_main, defined_gates, gphase
                        )
                    new_path = splitext(path)[0] + "_converted" + splitext(path)[1]
                    with open(f"{path_to_main}/{new_path}", "w") as f:
                        f.write(converted_content)
                    header_code += f"include '{new_path}';\n"

    elif instr_name in {"qubit", "bit"}:
        m = re.match(r"\s*(qu)?bit\s*\[\s*(\d+)\s*\]\s*([\w\d_]+)\s*", instr)
        if m:
            bit_type = "q" if m.group(1) else "c"
            instructions_code += f"{bit_type}reg {m.group(3)}[{m.group(2)}];\n"

    elif re.match(
        r"\s*([\w\d_]+)(\[.*?\])?\s*=\s*measure\s*([\w\d_]+)(\[.*?\])?\s*", instr
    ):
        m = re.match(
            r"\s*([\w\d_]+)(\[.*?\])?\s*=\s*measure\s*([\w\d_]+)(\[.*?\])?\s*", instr
        )
        if m:
            c, nb_c, q, nb_q = m.groups()
            if nb_c and nb_q:
                instructions_code += f"measure {q}{nb_q} -> {c}{nb_c};\n"
            else:
                instructions_code += f"measure {q} -> {c};\n"
    elif instr_name in qelib1_gates:
        header_code += add_qe_lib()
        instructions_code += instr + ";\n"
    elif instr_name in std_gates_3_to_2_map:
        converted_instr_name = std_gates_3_to_2_map[instr_name]
        instructions_code += (
            re.sub(r"\b" + instr_name + r"\b", converted_instr_name, instr) + ";\n"
        )
    # elif instr_name in std_gates_3:
    #    m = re.match(r"\s*(.*)", instr)
    #    if m:
    #        instructions_code += m.group(1) + ";\n"
    elif instr_name == "gate":
        m = re.match(
            r"\s*gate\s+(\w+)\s*(\(([^)]*)\))?\s*([\w\s,]*)\s*{\s*([^}]*)\s*}",
            instr,
            re.DOTALL,
        )
        if m:
            gate_name = m.group(1)
            params = f"({m.group(3)})" if m.group(3) else ""
            qubits = m.group(4).strip()
            body = m.group(5)

            defined_gates.add(gate_name)
            g_string = f"gate {gate_name}{params} {qubits} {{\n"
            g_instructions = filter(
                lambda i: not re.fullmatch(r"\s*", i), body.split(";")
            )
            for instruction in g_instructions:
                instruction = instruction.strip()
                i_code, h_code, gphase = convert_instruction_3_to_2(
                    instruction,
                    included_instr,
                    included_tree_current,
                    defined_gates,
                    path_to_main,
                    gphase,
                )
                g_string += " " * 4 + i_code  # Add indentation to body instructions
                header_code += h_code

            # Finalize the gate and add it to instructions_code
            instructions_code += g_string + "}\n"

    elif re.match(r"\s*if\s*\(.*?\)\s*.+", instr):
        m = re.match(r"(\s*if\s*\(.*?\))\s*(.+)", instr)
        if m:
            if_statement = m.group(1)
            nested_instr = m.group(2)
            i_code, h_code, gphase = convert_instruction_3_to_2(
                nested_instr,
                included_instr,
                included_tree_current,
                defined_gates,
                path_to_main,
                gphase,
            )
            instructions_code += if_statement + " " + i_code
            header_code += h_code
    elif instr_name in {"reset", "barrier"}:
        instructions_code += instr + ";\n"
    elif instr_name == "gphase":
        instr_match = re.match(r"gphase\((.*)\)\s*", instr)
        if instr_match:
            try:
                phase = float(instr_match.group(1))
            except ValueError:
                raise ValueError(
                    f"gphase can not be converted to float: {instr_match.group(1)}, {instr}"
                )
            gphase += phase
    else:
        gate = instr.split()[0].split("(")[0]
        if gate not in defined_gates:
            raise ValueError(
                f"Gates not defined/handled at the time of usage: {gate}, {instr_name}"
            )
        m = re.match(r"\s*(.*)", instr)
        if m:
            instructions_code += m.group(1) + ";\n"

    return instructions_code, header_code, gphase


@typechecked
def open_qasm_3_to_2(
    code: str,
    included_tree_current_node: Optional[Node] = None,
    path_to_file: Optional[str] = None,
    defined_gates: Optional[set[str]] = None,
    gphase: float = 0.0,
) -> tuple[str, float]:
    """Converts an OpenQASM 3.0 code back to OpenQASM 2.0.

    This function will also recursively go through the imported files to
    translate them too. It is a partial conversion (the ``opaque``, ``for``,
    ``switch``, and many others keywords are not handled) for helping
    building temporary bridges between different platforms using different
    versions.

    Args:
        code: String containing the OpenQASM 3.0 code.
        included_tree_current_node: Current Node in the file inclusion tree.
        path_to_file: Path to the location of the file from which the code is coming (useful for locating imports).
        defined_gates: Set of custom gates already defined.
        gphase: The global phase of a circuit, which is not handled in OpenQASM2.

    Returns:
        Converted OpenQASM code in the 2.0 version.

    Example:
        >>> qasm3_str = '''OPENQASM 3.0;
        ... qubit[2] q;
        ... bit[2] c;
        ... h q[0];
        ... cx q[0],q[1];
        ... c[0] = measure q[0];
        ... c[1] = measure q[1];
        ... '''
        >>> qasm_2, gphase = open_qasm_3_to_2(qasm3_str)
        >>> print(qasm_2)  # doctest: +NORMALIZE_WHITESPACE
        OPENQASM 2.0;
        include "qelib1.inc";
        qreg q[2];
        creg c[2];
        h q[0];
        cx q[0],q[1];
        measure q[0] -> c[0];
        measure q[1] -> c[1];

    """
    if included_tree_current_node is None:
        included_tree_current_node = Node("initial_code")
    if path_to_file is None:
        path_to_file = "."
    if defined_gates is None:
        defined_gates = set()

    header_code = ""
    instructions_code = ""

    instructions = parse_openqasm_3_file(code)

    included_instructions = set()
    defined_gates.update(std_gates_3)

    for instr in instructions:
        i_code, h_code, gphase = convert_instruction_3_to_2(
            instr,
            included_instructions,
            included_tree_current_node,
            defined_gates,
            path_to_file,
            gphase,
        )
        header_code += h_code
        instructions_code += i_code
    gphase_code = f"// gphase {gphase}\n" if gphase != 0 else ""
    target_code = header_code + gphase_code + instructions_code

    return target_code, gphase


@typechecked
def parse_openqasm_3_file(code: str) -> list[str]:
    """Splits a complete OpenQASM 3 program into individual instructions.

    Args:
        code: The complete OpenQASM 3.0 program.

    Returns:
        List of instructions.

    Note:
        We do not check for correct syntax; it is assumed that the code is well-formed.
    """
    cleaned_code = re.sub(r"//.*?$|/\*.*?\*/", "", code, flags=re.DOTALL | re.MULTILINE)

    cleaned_code = cleaned_code.replace("\t", " ").strip()

    gate_matches = list(re.finditer(r"gate .*?}", cleaned_code, re.DOTALL))

    sanitized_start = (
        cleaned_code[: gate_matches[0].span()[0]] if gate_matches else cleaned_code
    )

    instructions = sanitized_start.split(";")

    for i in range(len(gate_matches)):
        instructions.append(cleaned_code[slice(*(gate_matches[i].span()))])
        instructions.extend(
            cleaned_code[
                gate_matches[i].span()[1] : (
                    None
                    if i == len(gate_matches) - 1
                    else gate_matches[i + 1].span()[0]
                )
            ].split(";")
        )

    instructions = [i.lstrip() for i in instructions]
    return list(filter(lambda i: i.strip() != "", instructions))


@typechecked
def open_qasm_file_conversion_3_to_2(path: str) -> tuple[str, float]:
    """Converts an OpenQASM code in a file from version 3.0 and 2.0.

    This function is a shorthand to initialize :func:`open_qasm_3_to_2` with the
    correct values.

    Args:
        path: Path to the file containing the OpenQASM 3.0 code, and eventual
            imports.

    Returns:
        Converted OpenQASM code in the 2.0 version.

    Examples:
        >>> example_dir = "examples/scripts/qasm_files/"
        >>> with open(example_dir + "main_converted.qasm", "r") as f:
        ...     print(f.read()) # doctest: +NORMALIZE_WHITESPACE
        OPENQASM 3.0;
        include 'include1_converted.qasm';
        include 'include2_converted.qasm';
        include "stdgates.inc";
        qubit[2] q;
        bit[2] c;
        h q[0];
        cx q[0],q[1];
        gate2 q[0];
        gate3 q[0], q[1];
        c[0] = measure q[0];
        c[1] = measure q[1];
        >>> qasm_2, gphase = open_qasm_file_conversion_3_to_2(example_dir + "main_converted.qasm")
        >>> print(qasm_2) # doctest: +NORMALIZE_WHITESPACE
        OPENQASM 2.0;
        include 'include1_converted_converted.qasm';
        include 'include2_converted_converted.qasm';
        include "qelib1.inc";
        qreg q[2];
        creg c[2];
        h q[0];
        cx q[0],q[1];
        gate2 q[0];
        gate3 q[0], q[1];
        measure q[0] -> c[0];
        measure q[1] -> c[1];
        >>> with open(example_dir + "include1_converted_converted.qasm", "r") as f:
        ...     print(f.read()) # doctest: +NORMALIZE_WHITESPACE
        OPENQASM 2.0;
        include "qelib1.inc";
        gate gate2 a {
            u3(pi, -pi/2, pi/2) a;
        }
        >>> with open(example_dir + "include2_converted_converted.qasm", "r") as f:
        ...     print(f.read()) # doctest: +NORMALIZE_WHITESPACE
        OPENQASM 2.0;
        include "qelib1.inc";
        gate gate3 a, b {
            u3(0, -pi/2, pi/3) a;
            cz a, b;
        }

    """

    with open(path, "r") as f:
        code = f.read()
        return open_qasm_3_to_2(code, Node(path), str(Path(path).parent))
>>>>>>> 8d17a290
<|MERGE_RESOLUTION|>--- conflicted
+++ resolved
@@ -835,13 +835,6 @@
 
 
 def remove_include_and_comment(qasm_code: str) -> str:
-<<<<<<< HEAD
-    replaced_code = ""
-    for line in qasm_code.split("\n"):
-        if not "//" in line and not "include" in line:
-            replaced_code += line + "\n"
-    return replaced_code
-=======
     r"""
     Removes lines that start with 'include' or comments (starting with '\\')
     from a given OpenQASM code string.
@@ -1249,5 +1242,4 @@
 
     with open(path, "r") as f:
         code = f.read()
-        return open_qasm_3_to_2(code, Node(path), str(Path(path).parent))
->>>>>>> 8d17a290
+        return open_qasm_3_to_2(code, Node(path), str(Path(path).parent))