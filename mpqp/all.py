--- conflicted
+++ resolved
@@ -58,11 +58,7 @@
 from .measures import X as Xop
 from .measures import Y as Yop
 from .measures import Z as Zop
-<<<<<<< HEAD
-from .noise import AmplitudeDamping, Depolarizing
-=======
 from .noise import BitFlip, Depolarizing
->>>>>>> 371e0f19
 from .qasm import open_qasm_file_conversion_2_to_3, open_qasm_hard_includes
 
 theta, k = symbols("θ k")
