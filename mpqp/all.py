# pyright: reportUnusedImport=false
import numpy as np
from sympy import symbols

from mpqp.execution.providers.atos import get_result_from_qlm_job_id

from . import Barrier, Breakpoint, Instruction, Language, QCircuit
from .execution import (
    Job,
    JobStatus,
    JobType,
    Result,
    Sample,
    StateVector,
    adjust_measure,
    get_remote_result,
    run,
    submit,
)
from .execution.devices import (
    ATOSDevice,
    AWSDevice,
    GOOGLEDevice,
    IBMDevice,
<<<<<<< HEAD
)
from .execution.simulated_devices import IBMSimulatedDevice
=======
    AZUREDevice,
)
>>>>>>> bde45d48
from .execution.remote_handler import get_all_job_ids
from .execution.vqa import Optimizer, minimize
from .gates import (
    CNOT,
    CZ,
    SWAP,
    TOF,
    ControlledGate,
    CRk,
    CustomGate,
    Gate,
    GateDefinition,
    H,
    Id,
    P,
    ParametrizedGate,
    Rk,
    Rx,
    Ry,
    Rz,
    S,
    T,
    U,
    UnitaryMatrix,
    X,
    Y,
    Z,
)
from .measures import (
    Basis,
    BasisMeasure,
    ComputationalBasis,
    ExpectationMeasure,
    HadamardBasis,
)
from .measures import I as Iop
from .measures import Measure, Observable, VariableSizeBasis
from .measures import X as Xop
from .measures import Y as Yop
from .measures import Z as Zop
from .noise import AmplitudeDamping, BitFlip, Depolarizing, PhaseDamping
from .qasm import open_qasm_file_conversion_2_to_3, open_qasm_hard_includes

theta, k = symbols("θ k")
obs = Observable(np.array([[0, 1], [1, 0]]))
circ = QCircuit(
    [P(theta, 0), ExpectationMeasure(targets=[0], observable=obs, shots=1000)]
)<|MERGE_RESOLUTION|>--- conflicted
+++ resolved
@@ -22,13 +22,9 @@
     AWSDevice,
     GOOGLEDevice,
     IBMDevice,
-<<<<<<< HEAD
+    AZUREDevice,
 )
 from .execution.simulated_devices import IBMSimulatedDevice
-=======
-    AZUREDevice,
-)
->>>>>>> bde45d48
 from .execution.remote_handler import get_all_job_ids
 from .execution.vqa import Optimizer, minimize
 from .gates import (
